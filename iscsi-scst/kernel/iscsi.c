--- conflicted
+++ resolved
@@ -1,12 +1,7 @@
 /*
  *  Copyright (C) 2002 - 2003 Ardis Technolgies <roman@ardistech.com>
-<<<<<<< HEAD
  *  Copyright (C) 2007 - 2015 Vladislav Bolkhovitin
  *  Copyright (C) 2007 - 2015 SanDisk Corporation
-=======
- *  Copyright (C) 2007 - 2014 Vladislav Bolkhovitin
- *  Copyright (C) 2007 - 2014 Fusion-io, Inc.
->>>>>>> 02557401
  *
  *  This program is free software; you can redistribute it and/or
  *  modify it under the terms of the GNU General Public License
@@ -1044,17 +1039,6 @@
 	if (scst_sense_valid(sense_buf)) {
 		TRACE_DBG("%s", "SENSE VALID");
 
-<<<<<<< HEAD
-		sg = rsp->sg = rsp->rsp_sg;
-		rsp->sg_cnt = 2;
-		rsp->own_sg = 1;
-
-		sg_init_table(sg, 2);
-		sg_set_buf(&sg[0], &rsp->sense_hdr, sizeof(rsp->sense_hdr));
-		sg_set_buf(&sg[1], (u8 *)sense_buf, sense_len);
-
-=======
->>>>>>> 02557401
 		rsp->sense_hdr.length = cpu_to_be16(sense_len);
 
 		rsp->conn->transport->iscsit_set_sense_data(rsp, sense_buf,
@@ -1624,11 +1608,7 @@
 			offset = 0;
 		}
 
-<<<<<<< HEAD
 		addr = page_address(sg_page(&sg[idx]));
-=======
-		addr = (char __force __user *)(page_address(sg_page(&sg[idx])));
->>>>>>> 02557401
 		EXTRACHECKS_BUG_ON(addr == NULL);
 		sg_len = sg[idx].offset + sg[idx].length - offset;
 
@@ -1814,12 +1794,7 @@
 
 	size = cmnd->pdu.datasize;
 
-<<<<<<< HEAD
-	if (size) {
-=======
 	if (size && !conn->session->sess_params.rdma_extensions) {
-		conn->read_msg.msg_iov = conn->read_iov;
->>>>>>> 02557401
 		if (cmnd->pdu.bhs.itt != ISCSI_RESERVED_TAG) {
 			struct scatterlist *sg;
 
@@ -3845,13 +3820,7 @@
 
 	rsp->sense_hdr.length = cpu_to_be16(sense_len);
 
-<<<<<<< HEAD
-	sg_init_table(sg, 2);
-	sg_set_buf(&sg[0], &rsp->sense_hdr, sizeof(rsp->sense_hdr));
-	sg_set_buf(&sg[1], (u8 *)sense, sense_len);
-=======
 	rsp->conn->transport->iscsit_set_sense_data(rsp, sense, sense_len);
->>>>>>> 02557401
 
 	rsp->pdu.datasize = sizeof(rsp->sense_hdr) + sense_len;
 	rsp->bufflen = rsp->pdu.datasize;
