--- conflicted
+++ resolved
@@ -1,12 +1,7 @@
 /*
  *  Copyright (C) 2002 - 2003 Ardis Technolgies <roman@ardistech.com>
-<<<<<<< HEAD
  *  Copyright (C) 2007 - 2015 Vladislav Bolkhovitin
  *  Copyright (C) 2007 - 2015 SanDisk Corporation
-=======
- *  Copyright (C) 2007 - 2014 Vladislav Bolkhovitin
- *  Copyright (C) 2007 - 2014 Fusion-io, Inc.
->>>>>>> 02557401
  *
  *  This program is free software; you can redistribute it and/or
  *  modify it under the terms of the GNU General Public License
@@ -163,49 +158,7 @@
 static ssize_t iscsi_get_initiator_ip(struct iscsi_conn *conn,
 	char *buf, int size)
 {
-<<<<<<< HEAD
-	int pos;
-	struct sock *sk;
-
-	TRACE_ENTRY();
-
-	sk = conn->sock->sk;
-	switch (sk->sk_family) {
-	case AF_INET:
-		pos = scnprintf(buf, size,
-#if LINUX_VERSION_CODE < KERNEL_VERSION(2,6,33)
-			 "%u.%u.%u.%u", NIPQUAD(inet_sk(sk)->daddr));
-#else
-			"%pI4", &inet_sk(sk)->inet_daddr);
-#endif
-		break;
-#if defined(CONFIG_IPV6) || defined(CONFIG_IPV6_MODULE)
-	case AF_INET6:
-#if LINUX_VERSION_CODE < KERNEL_VERSION(2,6,29)
-		pos = scnprintf(buf, size,
-			 "[%04x:%04x:%04x:%04x:%04x:%04x:%04x:%04x]",
-			 NIP6(inet6_sk(sk)->daddr));
-#else
-#if LINUX_VERSION_CODE < KERNEL_VERSION(3, 13, 0) && \
-	(!defined(RHEL_MAJOR) || RHEL_MAJOR -0 < 7)
-		pos = scnprintf(buf, size, "[%p6]", &inet6_sk(sk)->daddr);
-#else
-		pos = scnprintf(buf, size, "[%p6]", &sk->sk_v6_daddr);
-#endif
-#endif
-		break;
-#endif
-	default:
-		pos = scnprintf(buf, size, "Unknown family %d",
-			sk->sk_family);
-		break;
-	}
-
-	TRACE_EXIT_RES(pos);
-	return pos;
-=======
 	return conn->transport->iscsit_get_initiator_ip(conn, buf, size);
->>>>>>> 02557401
 }
 
 static ssize_t iscsi_conn_ip_show(struct kobject *kobj,
@@ -900,30 +853,7 @@
 		    struct iscsi_kern_conn_info *info,
 		    struct iscsi_conn *conn)
 {
-<<<<<<< HEAD
-	struct iscsi_conn *conn;
-	int res = 0;
-
-	lockdep_assert_held(&session->target->target_mutex);
-
-	conn = kmem_cache_zalloc(iscsi_conn_cache, GFP_KERNEL);
-	if (!conn) {
-		res = -ENOMEM;
-		goto out_err;
-	}
-
-	TRACE_MGMT_DBG("Creating connection %p for sid %#Lx, cid %u", conn,
-		       (unsigned long long int)session->sid, info->cid);
-
-	/* Changing it, change ISCSI_CONN_IOV_MAX as well !! */
-	conn->read_iov = (void *)get_zeroed_page(GFP_KERNEL);
-	if (conn->read_iov == NULL) {
-		res = -ENOMEM;
-		goto out_err_free_conn;
-	}
-=======
 	int res;
->>>>>>> 02557401
 
 	atomic_set(&conn->conn_ref_cnt, 0);
 	conn->session = session;
@@ -1000,7 +930,7 @@
 	conn->transport = t;
 
 	/* Changing it, change ISCSI_CONN_IOV_MAX as well !! */
-	conn->read_iov = (struct iovec *)get_zeroed_page(GFP_KERNEL);
+	conn->read_iov = (void *)get_zeroed_page(GFP_KERNEL);
 	if (conn->read_iov == NULL) {
 		res = -ENOMEM;
 		goto out_err_free_conn;
