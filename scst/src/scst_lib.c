--- conflicted
+++ resolved
@@ -2688,15 +2688,9 @@
 	for (i = SESS_TGT_DEV_LIST_HASH_SIZE-1; i >= 0; i--) {
 		head = &sess->sess_tgt_dev_list[i];
 
-<<<<<<< HEAD
 		list_for_each_entry_rcu(tgt_dev, head,
 					sess_tgt_dev_list_entry) {
-			spin_unlock(&tgt_dev->tgt_dev_lock);
-=======
-		list_for_each_entry_reverse(tgt_dev, head,
-						sess_tgt_dev_list_entry) {
 			spin_unlock_nolockdep(&tgt_dev->tgt_dev_lock);
->>>>>>> 81fd2157
 		}
 	}
 #endif
