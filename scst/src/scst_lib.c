--- conflicted
+++ resolved
@@ -3,13 +3,7 @@
  *
  *  Copyright (C) 2004 - 2016 Vladislav Bolkhovitin <vst@vlnb.net>
  *  Copyright (C) 2004 - 2005 Leonid Stoljar
-<<<<<<< HEAD
- *  Copyright (C) 2007 - 2015 SanDisk Corporation
- *  Copyright (C) 2015 Permabit Technology Corporation.
- *  Copyright (C) 2015 Calsoft Pvt. Ltd.
-=======
  *  Copyright (C) 2007 - 2016 SanDisk Corporation
->>>>>>> b34cf85d
  *
  *  This program is free software; you can redistribute it and/or
  *  modify it under the terms of the GNU General Public License
@@ -4497,29 +4491,19 @@
 	goto out;
 }
 
-<<<<<<< HEAD
-static struct scst_acg_dev *__scst_acg_del_lun(struct scst_acg *acg,
-					       uint64_t lun,
-					       struct list_head *tgt_dev_list)
-=======
 /* Delete a LUN without generating a unit attention. */
 static struct scst_acg_dev *__scst_acg_del_lun(struct scst_acg *acg,
 					       uint64_t lun,
+					       struct list_head *tgt_dev_list,
 					       bool *report_luns_changed)
->>>>>>> b34cf85d
 {
 	struct scst_acg_dev *acg_dev = NULL, *a;
 	struct scst_tgt_dev *tgt_dev, *tt;
 	struct scst_session *sess;
 
-<<<<<<< HEAD
 	lockdep_assert_held(&scst_mutex);
 
 	INIT_LIST_HEAD(tgt_dev_list);
-=======
-	scst_assert_activity_suspended();
-	lockdep_assert_held(&scst_mutex);
->>>>>>> b34cf85d
 
 	list_for_each_entry(a, &acg->acg_dev_list, acg_dev_list_entry) {
 		if (a->lun == lun) {
@@ -4529,12 +4513,9 @@
 	}
 	if (acg_dev == NULL)
 		goto out;
-<<<<<<< HEAD
-=======
 
 	*report_luns_changed = scst_cm_on_del_lun(acg_dev,
 						  *report_luns_changed);
->>>>>>> b34cf85d
 
 	list_for_each_entry_safe(tgt_dev, tt, &acg_dev->dev->dev_tgt_dev_list,
 			 dev_tgt_dev_list_entry) {
@@ -4552,6 +4533,9 @@
 
 	scst_del_acg_dev(acg_dev, true, true);
 
+	PRINT_INFO("Removed LUN %lld from group %s (target %s)",
+		lun, acg->acg_name, acg->tgt ? acg->tgt->tgt_name : "?");
+
 out:
 	return acg_dev;
 }
@@ -4574,9 +4558,9 @@
 }
 
 int scst_acg_del_lun(struct scst_acg *acg, uint64_t lun,
-	bool gen_scst_report_luns_changed)
-{
-	int res = -EINVAL;
+		     bool gen_report_luns_changed)
+{
+	int res = 0;
 	struct scst_acg_dev *acg_dev;
 	struct scst_tgt_dev *tgt_dev, *tt;
 	struct list_head tgt_dev_list;
@@ -4585,55 +4569,8 @@
 
 	lockdep_assert_held(&scst_mutex);
 
-	acg_dev = __scst_acg_del_lun(acg, lun, &tgt_dev_list);
-	if (acg_dev == NULL) {
-		PRINT_ERROR("Device is not found in group %s", acg->acg_name);
-		goto out;
-	}
-
-<<<<<<< HEAD
-	if (gen_scst_report_luns_changed)
-		scst_report_luns_changed(acg);
-
-	mutex_unlock(&scst_mutex);
-
-	scst_wait_for_tgt_devs(&tgt_dev_list);
-
-	mutex_lock(&scst_mutex);
-
-	list_for_each_entry_safe(tgt_dev, tt, &tgt_dev_list,
-				 extra_tgt_dev_list_entry) {
-		scst_free_tgt_dev(tgt_dev);
-	}
-	scst_free_acg_dev(acg_dev);
-
-	res = 0;
-
-=======
->>>>>>> b34cf85d
-	PRINT_INFO("Removed LUN %lld from group %s (target %s)",
-		lun, acg->acg_name, acg->tgt ? acg->tgt->tgt_name : "?");
-
-out:
-	return acg_dev;
-}
-
-/*
- * Delete a LUN and generate a unit attention if gen_report_luns_changed is
- * true.
- */
-int scst_acg_del_lun(struct scst_acg *acg, uint64_t lun,
-		     bool gen_report_luns_changed)
-{
-	int res = 0;
-	struct scst_acg_dev *acg_dev;
-
-	TRACE_ENTRY();
-
-	scst_assert_activity_suspended();
-	lockdep_assert_held(&scst_mutex);
-
-	acg_dev = __scst_acg_del_lun(acg, lun, &gen_report_luns_changed);
+	acg_dev = __scst_acg_del_lun(acg, lun, &tgt_dev_list,
+				     &gen_report_luns_changed);
 	if (acg_dev == NULL) {
 		PRINT_ERROR("Device is not found in group %s", acg->acg_name);
 		res = -EINVAL;
@@ -4643,55 +4580,44 @@
 	if (gen_report_luns_changed)
 		scst_report_luns_changed(acg);
 
+	mutex_unlock(&scst_mutex);
+
+	scst_wait_for_tgt_devs(&tgt_dev_list);
+
+	mutex_lock(&scst_mutex);
+
+	list_for_each_entry_safe(tgt_dev, tt, &tgt_dev_list,
+				 extra_tgt_dev_list_entry) {
+		scst_free_tgt_dev(tgt_dev);
+	}
+	scst_free_acg_dev(acg_dev);
+
 out:
 	TRACE_EXIT_RES(res);
 	return res;
 }
 
-<<<<<<< HEAD
-=======
-/*
- * Either add or replace a LUN. The repl_gen_ua argument controls whether or
- * not a unit attention is triggered if LUN reassignment is performed.
- */
->>>>>>> b34cf85d
+/* Either add or replace a LUN. */
 int scst_acg_repl_lun(struct scst_acg *acg, struct kobject *parent,
 		      struct scst_device *dev, uint64_t lun,
 		      unsigned int flags)
 {
 	struct scst_acg_dev *acg_dev;
-<<<<<<< HEAD
+	bool del_gen_ua = false;
 	struct scst_tgt_dev *tgt_dev, *tt;
 	struct list_head tgt_dev_list;
 	int res = -EINVAL;
 
-	TRACE_ENTRY();
-
 	lockdep_assert_held(&scst_mutex);
 
-	acg_dev = __scst_acg_del_lun(acg, lun, &tgt_dev_list);
-
-=======
-	bool del_gen_ua = false;
-	int res = -EINVAL;
-
-	scst_assert_activity_suspended();
-	lockdep_assert_held(&scst_mutex);
-
-	acg_dev = __scst_acg_del_lun(acg, lun, &del_gen_ua);
+	acg_dev = __scst_acg_del_lun(acg, lun, &tgt_dev_list, &del_gen_ua);
 	if (!acg_dev)
 		flags |= SCST_ADD_LUN_GEN_UA;
->>>>>>> b34cf85d
 	res = scst_acg_add_lun(acg, parent, dev, lun, flags, NULL);
 	if (res != 0)
 		goto out;
 
 	if (acg_dev && (flags & SCST_REPL_LUN_GEN_UA)) {
-<<<<<<< HEAD
-=======
-		struct scst_tgt_dev *tgt_dev;
-
->>>>>>> b34cf85d
 		list_for_each_entry(tgt_dev, &dev->dev_tgt_dev_list,
 				    dev_tgt_dev_list_entry) {
 			if (tgt_dev->acg_dev->acg == acg &&
@@ -4699,7 +4625,6 @@
 				TRACE_MGMT_DBG("INQUIRY DATA HAS CHANGED"
 					       " on tgt_dev %p", tgt_dev);
 				scst_gen_aen_or_ua(tgt_dev,
-<<<<<<< HEAD
 					SCST_LOAD_SENSE(scst_sense_inquiry_data_changed));
 			}
 		}
@@ -4716,15 +4641,6 @@
 	scst_free_acg_dev(acg_dev);
 
 out:
-	TRACE_EXIT_RES(res);
-=======
-						   SCST_LOAD_SENSE(scst_sense_inquiry_data_changed));
-			}
-		}
-	}
-
-out:
->>>>>>> b34cf85d
 	return res;
 }
 
@@ -12286,11 +12202,6 @@
 
 	TRACE_ENTRY();
 
-<<<<<<< HEAD
-	if (unlikely(opcode == READ_CAPACITY ||
-		     (opcode == SERVICE_ACTION_IN_16 &&
-		      cmd->cdb[1] == SAI_READ_CAPACITY_16))) {
-=======
 	/*
 	 * SCST sets good defaults for cmd->is_send_status and
 	 * cmd->resp_data_len based on cmd->status and cmd->data_direction,
@@ -12304,8 +12215,9 @@
 	 * simplest, yet sufficient way for that.
 	 */
 
-	if (unlikely(opcode == READ_CAPACITY)) {
->>>>>>> b34cf85d
+	if (unlikely(opcode == READ_CAPACITY ||
+		     (opcode == SERVICE_ACTION_IN_16 &&
+		      cmd->cdb[1] == SAI_READ_CAPACITY_16))) {
 		if (scst_cmd_completed_good(cmd)) {
 			/* Always keep track of disk capacity */
 			int buffer_size, sector_size, sh;
