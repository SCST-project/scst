/*
 *  scst_vdisk.c
 *
 *  Copyright (C) 2004 - 2015 Vladislav Bolkhovitin <vst@vlnb.net>
 *  Copyright (C) 2004 - 2005 Leonid Stoljar
 *  Copyright (C) 2007 Ming Zhang <blackmagic02881 at gmail dot com>
 *  Copyright (C) 2007 Ross Walker <rswwalker at hotmail dot com>
 *  Copyright (C) 2007 - 2015 SanDisk Corporation
 *  Copyright (C) 2008 - 2015 Bart Van Assche <bvanassche@acm.org>
 *
 *  SCSI disk (type 0) and CDROM (type 5) dev handler using files
 *  on file systems or block devices (VDISK)
 *
 *  This program is free software; you can redistribute it and/or
 *  modify it under the terms of the GNU General Public License
 *  as published by the Free Software Foundation, version 2
 *  of the License.
 *
 *  This program is distributed in the hope that it will be useful,
 *  but WITHOUT ANY WARRANTY; without even the implied warranty of
 *  MERCHANTABILITY or FITNESS FOR A PARTICULAR PURPOSE. See the
 *  GNU General Public License for more details.
 */

#include <linux/file.h>
#include <linux/fs.h>
#include <linux/string.h>
#include <linux/types.h>
#include <linux/unistd.h>
#include <linux/spinlock.h>
#include <linux/init.h>
#include <linux/uio.h>
#include <linux/list.h>
#include <linux/ctype.h>
#include <linux/writeback.h>
#include <linux/vmalloc.h>
#include <asm/atomic.h>
#include <linux/kthread.h>
#include <linux/sched.h>
#include <linux/delay.h>
#include <linux/namei.h>
#ifndef INSIDE_KERNEL_TREE
#include <linux/version.h>
#endif
#include <asm/div64.h>
#include <asm/unaligned.h>
#include <linux/slab.h>
#include <linux/bio.h>
#include <linux/crc32c.h>
#include <linux/swap.h>
#if LINUX_VERSION_CODE >= KERNEL_VERSION(2, 6, 38)
#include <linux/falloc.h>
#endif

#define LOG_PREFIX			"dev_vdisk"

#ifdef INSIDE_KERNEL_TREE
#include <scst/scst.h>
#else
#include "scst.h"
#endif

#define TRACE_ORDER	0x80000000

#if defined(CONFIG_SCST_DEBUG) || defined(CONFIG_SCST_TRACING)
static struct scst_trace_log vdisk_local_trace_tbl[] = {
	{ TRACE_ORDER,		"order" },
	{ 0,			NULL }
};
#define trace_log_tbl			vdisk_local_trace_tbl

#define VDISK_TRACE_TBL_HELP	", order"

#endif

#include "scst_dev_handler.h"

/* 8 byte ASCII Vendor */
#define SCST_FIO_VENDOR			"SCST_FIO"
#define SCST_BIO_VENDOR			"SCST_BIO"
/* 4 byte ASCII Product Revision Level - left aligned */
#define SCST_FIO_REV			" 320"

#define MAX_USN_LEN			(20+1) /* For '\0' */
#define MAX_INQ_VEND_SPECIFIC_LEN	(INQ_BUF_SZ - 96)

#define INQ_BUF_SZ			256
#define EVPD				0x01
#define CMDDT				0x02

#define MSENSE_BUF_SZ			256
#define DBD				0x08	/* disable block descriptor */
#define WP				0x80	/* write protect */
#define DPOFUA				0x10	/* DPOFUA bit */
#define WCE				0x04	/* write cache enable */

#define PF				0x10	/* page format */
#define SP				0x01	/* save pages */
#define PS				0x80	/* parameter saveable */

#define	DEF_DISK_BLOCK_SHIFT		9
#define	DEF_CDROM_BLOCK_SHIFT		11
#define	DEF_SECTORS			56
#define	DEF_HEADS			255
#define LEN_MEM				(32 * 1024)
#define DEF_RD_ONLY			0
#define DEF_WRITE_THROUGH		0
#define DEF_NV_CACHE			0
#define DEF_O_DIRECT			0
#define DEF_DUMMY			0
#define DEF_READ_ZERO			0
#define DEF_REMOVABLE			0
#define DEF_ROTATIONAL			1
#define DEF_THIN_PROVISIONED		0
#define DEF_EXPL_ALUA			0

#define VDISK_NULLIO_SIZE		(5LL*1024*1024*1024*1024/2)

#define DEF_TST				SCST_TST_1_SEP_TASK_SETS
#define DEF_TMF_ONLY			0

/*
 * Since we can't control backstorage device's reordering, we have to always
 * report unrestricted reordering.
 */
#define DEF_QUEUE_ALG_WT	SCST_QUEUE_ALG_1_UNRESTRICTED_REORDER
#define DEF_QUEUE_ALG		SCST_QUEUE_ALG_1_UNRESTRICTED_REORDER

#define DEF_QERR		SCST_QERR_0_ALL_RESUME
#define DEF_SWP			0
#define DEF_TAS			0
#define DEF_DSENSE		SCST_D_SENSE_0_FIXED_SENSE

#define DEF_DPICZ		SCST_DPICZ_CHECK_ON_xPROT_0

#define DEF_DIF_FILENAME_TMPL	(SCST_VAR_DIR "/dif_tags/%s.dif")

#ifdef CONFIG_SCST_PROC
#define VDISK_PROC_HELP		"help"
#endif

struct scst_vdisk_dev {
	uint64_t nblocks;
	loff_t file_size;	/* in bytes */

	/*
	 * This lock can be taken on both SIRQ and thread context, but in
	 * all cases for each particular instance it's taken consistently either
	 * on SIRQ or thread context. Mix of them is forbidden.
	 */
	spinlock_t flags_lock;

	/*
	 * Below flags are protected by flags_lock or suspended activity
	 * with scst_vdisk_mutex.
	 */
	unsigned int rd_only:1;
	unsigned int wt_flag:1;
	unsigned int nv_cache:1;
	unsigned int o_direct_flag:1;
	unsigned int zero_copy:1;
	unsigned int media_changed:1;
	unsigned int prevent_allow_medium_removal:1;
	unsigned int nullio:1;
	unsigned int blockio:1;
	unsigned int blk_integrity:1;
	unsigned int cdrom_empty:1;
	unsigned int dummy:1;
	unsigned int read_zero:1;
	unsigned int removable:1;
	unsigned int thin_provisioned:1;
	unsigned int thin_provisioned_manually_set:1;
	unsigned int dev_thin_provisioned:1;
	unsigned int rotational:1;
	unsigned int wt_flag_saved:1;
	unsigned int tst:3;
	unsigned int format_active:1;
	unsigned int discard_zeroes_data:1;
	unsigned int expl_alua:1;
	unsigned int reexam_pending:1;
	unsigned int size_key:1;

	struct file *fd;
	struct file *dif_fd;
	struct block_device *bdev;
#if LINUX_VERSION_CODE >= KERNEL_VERSION(2, 6, 30)
	struct bio_set *vdisk_bioset;
#endif

	uint64_t format_progress_to_do, format_progress_done;

	int virt_id;
	/* Name of the virtual device, must be <= SCSI Model + 1 */
	char name[64+1];
	/* File name, protected by scst_mutex and suspended activities */
	char *filename;
	uint16_t command_set_version;

	unsigned int initial_cluster_mode:1;

	/* All 14 protected by vdisk_serial_rwlock */
	unsigned int t10_vend_id_set:1;   /* true if t10_vend_id manually set */
	/* true if vend_specific_id manually set */
	unsigned int vend_specific_id_set:1;
	unsigned int prod_id_set:1;          /* true if prod_id manually set */
	unsigned int prod_rev_lvl_set:1; /* true if prod_rev_lvl manually set */
	unsigned int scsi_device_name_set:1; /* true if scsi_device_name manually set */
	unsigned int t10_dev_id_set:1; /* true if t10_dev_id manually set */
	unsigned int usn_set:1; /* true if usn manually set */
	char t10_vend_id[8 + 1];
	char vend_specific_id[32 + 1];
	char prod_id[16 + 1];
	char prod_rev_lvl[4 + 1];
	char scsi_device_name[256 + 1];
	char t10_dev_id[16+8+2]; /* T10 device ID */
	int eui64_id_len;
	uint8_t eui64_id[16];
	int naa_id_len;
	uint8_t naa_id[16];
	char usn[MAX_USN_LEN];
	uint8_t inq_vend_specific[MAX_INQ_VEND_SPECIFIC_LEN];
	int inq_vend_specific_len;

	/* Unmap INQUIRY parameters */
	uint32_t unmap_opt_gran, unmap_align, unmap_max_lba_cnt;

	struct scst_device *dev;
	struct list_head vdev_list_entry;

	struct scst_dev_type *vdev_devt;

	int tgt_dev_cnt;

	char *dif_filename;

	/* Only to pass it to attach() callback. Don't use them anywhere else! */
	int blk_shift;
	enum scst_dif_mode dif_mode;
	int dif_type;
	__be64 dif_static_app_tag_combined;
};

struct vdisk_cmd_params {
	struct scatterlist small_sg[4];
	struct iovec *iv;
	int iv_count;
	struct iovec small_iv[4];
	struct scst_cmd *cmd;
	loff_t loff;
	int fua;
	bool use_zero_copy;
};

static bool vdev_saved_mode_pages_enabled = true;

enum compl_status_e {
#if defined(SCST_DEBUG)
	COMPL_STATUS_START_AT = 777,
#endif
	CMD_SUCCEEDED,
	CMD_FAILED,
	RUNNING_ASYNC,
	INVALID_OPCODE,
};

typedef enum compl_status_e (*vdisk_op_fn)(struct vdisk_cmd_params *p);

#if LINUX_VERSION_CODE < KERNEL_VERSION(2, 6, 29)
#define DEF_NUM_THREADS		5
#else
/* Context RA patch supposed to be applied on the kernel */
#define DEF_NUM_THREADS		8
#endif
static int num_threads = DEF_NUM_THREADS;

module_param_named(num_threads, num_threads, int, S_IRUGO);
MODULE_PARM_DESC(num_threads, "vdisk threads count");

/*
 * Used to serialize sense setting between blockio data and DIF tags
 * unsuccessful readings/writings
 */
static spinlock_t vdev_err_lock;

static int vdisk_attach(struct scst_device *dev);
static void vdisk_detach(struct scst_device *dev);
static int vdisk_attach_tgt(struct scst_tgt_dev *tgt_dev);
static void vdisk_detach_tgt(struct scst_tgt_dev *tgt_dev);
static int vdisk_get_supported_opcodes(struct scst_cmd *cmd,
	const struct scst_opcode_descriptor ***out_supp_opcodes,
	int *out_supp_opcodes_cnt);
static int vcdrom_get_supported_opcodes(struct scst_cmd *cmd,
	const struct scst_opcode_descriptor ***out_supp_opcodes,
	int *out_supp_opcodes_cnt);
static int fileio_alloc_data_buf(struct scst_cmd *cmd);
static int vdisk_parse(struct scst_cmd *);
static int vcdrom_parse(struct scst_cmd *);
static int non_fileio_parse(struct scst_cmd *);
static int fileio_exec(struct scst_cmd *cmd);
static int vcdrom_exec(struct scst_cmd *cmd);
static int blockio_exec(struct scst_cmd *cmd);
static int nullio_exec(struct scst_cmd *cmd);
static void blockio_on_alua_state_change_start(struct scst_device *dev,
	enum scst_tg_state old_state, enum scst_tg_state new_state);
static void blockio_on_alua_state_change_finish(struct scst_device *dev,
	enum scst_tg_state old_state, enum scst_tg_state new_state);
static void fileio_on_free_cmd(struct scst_cmd *cmd);
static enum compl_status_e nullio_exec_read(struct vdisk_cmd_params *p);
static enum compl_status_e blockio_exec_read(struct vdisk_cmd_params *p);
static enum compl_status_e fileio_exec_read(struct vdisk_cmd_params *p);
static enum compl_status_e nullio_exec_write(struct vdisk_cmd_params *p);
static enum compl_status_e blockio_exec_write(struct vdisk_cmd_params *p);
static enum compl_status_e fileio_exec_write(struct vdisk_cmd_params *p);
static enum compl_status_e nullio_exec_var_len_cmd(struct vdisk_cmd_params *p);
static enum compl_status_e blockio_exec_var_len_cmd(struct vdisk_cmd_params *p);
static enum compl_status_e fileio_exec_var_len_cmd(struct vdisk_cmd_params *p);
static void blockio_exec_rw(struct vdisk_cmd_params *p, bool write, bool fua);
static int vdisk_blockio_flush(struct block_device *bdev, gfp_t gfp_mask,
	bool report_error, struct scst_cmd *cmd, bool async);
static enum compl_status_e vdev_exec_verify(struct vdisk_cmd_params *p);
static enum compl_status_e blockio_exec_write_verify(struct vdisk_cmd_params *p);
static enum compl_status_e fileio_exec_write_verify(struct vdisk_cmd_params *p);
static enum compl_status_e nullio_exec_write_verify(struct vdisk_cmd_params *p);
static enum compl_status_e nullio_exec_verify(struct vdisk_cmd_params *p);
static enum compl_status_e vdisk_exec_read_capacity(struct vdisk_cmd_params *p);
static enum compl_status_e vdisk_exec_read_capacity16(struct vdisk_cmd_params *p);
static enum compl_status_e vdisk_exec_get_lba_status(struct vdisk_cmd_params *p);
static enum compl_status_e vdisk_exec_report_tpgs(struct vdisk_cmd_params *p);
static enum compl_status_e vdisk_exec_set_tpgs(struct vdisk_cmd_params *p);
static enum compl_status_e vdisk_exec_inquiry(struct vdisk_cmd_params *p);
static enum compl_status_e vdisk_exec_request_sense(struct vdisk_cmd_params *p);
static enum compl_status_e vdisk_exec_mode_sense(struct vdisk_cmd_params *p);
static enum compl_status_e vdisk_exec_mode_select(struct vdisk_cmd_params *p);
static enum compl_status_e vdisk_exec_log(struct vdisk_cmd_params *p);
static enum compl_status_e vdisk_exec_read_toc(struct vdisk_cmd_params *p);
static enum compl_status_e vdisk_exec_prevent_allow_medium_removal(struct vdisk_cmd_params *p);
static enum compl_status_e vdisk_exec_unmap(struct vdisk_cmd_params *p);
static enum compl_status_e vdisk_exec_write_same(struct vdisk_cmd_params *p);
static int vdisk_fsync(loff_t loff,
	loff_t len, struct scst_device *dev, gfp_t gfp_flags,
	struct scst_cmd *cmd, bool async);
#ifdef CONFIG_SCST_PROC
static int vdisk_read_proc(struct seq_file *seq,
	struct scst_dev_type *dev_type);
static int vdisk_write_proc(char *buffer, char **start, off_t offset,
	int length, int *eof, struct scst_dev_type *dev_type);
static int vcdrom_read_proc(struct seq_file *seq,
	struct scst_dev_type *dev_type);
static int vcdrom_write_proc(char *buffer, char **start, off_t offset,
	int length, int *eof, struct scst_dev_type *dev_type);
#else
static ssize_t vdisk_add_fileio_device(const char *device_name, char *params);
static ssize_t vdisk_add_blockio_device(const char *device_name, char *params);
static ssize_t vdisk_add_nullio_device(const char *device_name, char *params);
static ssize_t vdisk_del_device(const char *device_name);
static ssize_t vcdrom_add_device(const char *device_name, char *params);
static ssize_t vcdrom_del_device(const char *device_name);
#endif
static void vdisk_task_mgmt_fn_done(struct scst_mgmt_cmd *mcmd,
	struct scst_tgt_dev *tgt_dev);
static uint64_t vdisk_gen_dev_id_num(const char *virt_dev_name);
#ifdef CONFIG_DEBUG_EXT_COPY_REMAP
static void vdev_ext_copy_remap(struct scst_cmd *cmd,
	struct scst_ext_copy_seg_descr *descr);
#endif
static int vdisk_unmap_range(struct scst_cmd *cmd,
	struct scst_vdisk_dev *virt_dev, uint64_t start_lba, uint32_t blocks);

/** SYSFS **/

#ifndef CONFIG_SCST_PROC

static ssize_t vdev_sysfs_size_store(struct kobject *kobj,
	struct kobj_attribute *attr, const char *buf, size_t count);
static ssize_t vdev_sysfs_size_show(struct kobject *kobj,
	struct kobj_attribute *attr, char *buf);
static ssize_t vdev_sysfs_size_mb_store(struct kobject *kobj,
	struct kobj_attribute *attr, const char *buf, size_t count);
static ssize_t vdev_sysfs_size_mb_show(struct kobject *kobj,
	struct kobj_attribute *attr, char *buf);
static ssize_t vdisk_sysfs_blocksize_show(struct kobject *kobj,
	struct kobj_attribute *attr, char *buf);
static ssize_t vdisk_sysfs_rd_only_show(struct kobject *kobj,
	struct kobj_attribute *attr, char *buf);
static ssize_t vdisk_sysfs_wt_show(struct kobject *kobj,
	struct kobj_attribute *attr, char *buf);
static ssize_t vdisk_sysfs_tp_show(struct kobject *kobj,
	struct kobj_attribute *attr, char *buf);
static ssize_t vdisk_sysfs_tst_show(struct kobject *kobj,
	struct kobj_attribute *attr, char *buf);
static ssize_t vdisk_sysfs_rotational_show(struct kobject *kobj,
	struct kobj_attribute *attr, char *buf);
static ssize_t vdisk_sysfs_expl_alua_show(struct kobject *kobj,
	struct kobj_attribute *attr, char *buf);
static ssize_t vdisk_sysfs_expl_alua_store(struct kobject *kobj,
	struct kobj_attribute *attr, const char *buf, size_t count);
static ssize_t vdisk_sysfs_nv_cache_show(struct kobject *kobj,
	struct kobj_attribute *attr, char *buf);
static ssize_t vdisk_sysfs_o_direct_show(struct kobject *kobj,
	struct kobj_attribute *attr, char *buf);
static ssize_t vdev_sysfs_dummy_show(struct kobject *kobj,
	struct kobj_attribute *attr, char *buf);
static ssize_t vdev_sysfs_rz_show(struct kobject *kobj,
	struct kobj_attribute *attr, char *buf);
static ssize_t vdev_sysfs_rz_store(struct kobject *kobj,
	struct kobj_attribute *attr, const char *buf, size_t count);
static ssize_t vdisk_sysfs_removable_show(struct kobject *kobj,
	struct kobj_attribute *attr, char *buf);
static ssize_t vdev_sysfs_filename_show(struct kobject *kobj,
	struct kobj_attribute *attr, char *buf);
static ssize_t vdev_sysfs_cluster_mode_show(struct kobject *kobj,
	struct kobj_attribute *attr, char *buf);
static ssize_t vdev_sysfs_cluster_mode_store(struct kobject *kobj,
	struct kobj_attribute *attr, const char *buf, size_t count);
static ssize_t vdisk_sysfs_resync_size_store(struct kobject *kobj,
	struct kobj_attribute *attr, const char *buf, size_t count);
static ssize_t vdisk_sysfs_sync_store(struct kobject *kobj,
	struct kobj_attribute *attr, const char *buf, size_t count);
static ssize_t vdev_sysfs_t10_vend_id_store(struct kobject *kobj,
	struct kobj_attribute *attr, const char *buf, size_t count);
static ssize_t vdev_sysfs_t10_vend_id_show(struct kobject *kobj,
	struct kobj_attribute *attr, char *buf);
static ssize_t vdev_sysfs_vend_specific_id_store(struct kobject *kobj,
	struct kobj_attribute *attr, const char *buf, size_t count);
static ssize_t vdev_sysfs_vend_specific_id_show(struct kobject *kobj,
	struct kobj_attribute *attr, char *buf);
static ssize_t vdev_sysfs_prod_id_store(struct kobject *kobj,
	struct kobj_attribute *attr, const char *buf, size_t count);
static ssize_t vdev_sysfs_prod_id_show(struct kobject *kobj,
	struct kobj_attribute *attr, char *buf);
static ssize_t vdev_sysfs_prod_rev_lvl_store(struct kobject *kobj,
	struct kobj_attribute *attr, const char *buf, size_t count);
static ssize_t vdev_sysfs_prod_rev_lvl_show(struct kobject *kobj,
	struct kobj_attribute *attr, char *buf);
static ssize_t vdev_sysfs_scsi_device_name_store(struct kobject *kobj,
	struct kobj_attribute *attr, const char *buf, size_t count);
static ssize_t vdev_sysfs_scsi_device_name_show(struct kobject *kobj,
	struct kobj_attribute *attr, char *buf);
static ssize_t vdev_sysfs_t10_dev_id_store(struct kobject *kobj,
	struct kobj_attribute *attr, const char *buf, size_t count);
static ssize_t vdev_sysfs_t10_dev_id_show(struct kobject *kobj,
	struct kobj_attribute *attr, char *buf);
static ssize_t vdev_sysfs_eui64_id_store(struct kobject *kobj,
	struct kobj_attribute *attr, const char *buf, size_t count);
static ssize_t vdev_sysfs_eui64_id_show(struct kobject *kobj,
	struct kobj_attribute *attr, char *buf);
static ssize_t vdev_sysfs_naa_id_store(struct kobject *kobj,
	struct kobj_attribute *attr, const char *buf, size_t count);
static ssize_t vdev_sysfs_naa_id_show(struct kobject *kobj,
	struct kobj_attribute *attr, char *buf);
static ssize_t vdev_sysfs_usn_store(struct kobject *kobj,
	struct kobj_attribute *attr, const char *buf, size_t count);
static ssize_t vdev_sysfs_usn_show(struct kobject *kobj,
	struct kobj_attribute *attr, char *buf);
static ssize_t vdev_sysfs_inq_vend_specific_store(struct kobject *kobj,
	struct kobj_attribute *attr, const char *buf, size_t count);
static ssize_t vdev_sysfs_inq_vend_specific_show(struct kobject *kobj,
	struct kobj_attribute *attr, char *buf);
static ssize_t vdev_zero_copy_show(struct kobject *kobj,
	struct kobj_attribute *attr, char *buf);
static ssize_t vdev_dif_filename_show(struct kobject *kobj,
	struct kobj_attribute *attr, char *buf);

static ssize_t vcdrom_sysfs_filename_store(struct kobject *kobj,
	struct kobj_attribute *attr, const char *buf, size_t count);

static struct kobj_attribute vdev_size_ro_attr =
	__ATTR(size, S_IRUGO, vdev_sysfs_size_show, NULL);
static struct kobj_attribute vdev_size_rw_attr =
	__ATTR(size, S_IWUSR|S_IRUGO, vdev_sysfs_size_show,
	       vdev_sysfs_size_store);
static struct kobj_attribute vdev_size_mb_ro_attr =
	__ATTR(size_mb, S_IRUGO, vdev_sysfs_size_mb_show, NULL);
static struct kobj_attribute vdev_size_mb_rw_attr =
	__ATTR(size_mb, S_IWUSR|S_IRUGO, vdev_sysfs_size_mb_show,
	       vdev_sysfs_size_mb_store);
static struct kobj_attribute vdisk_blocksize_attr =
	__ATTR(blocksize, S_IRUGO, vdisk_sysfs_blocksize_show, NULL);
static struct kobj_attribute vdisk_rd_only_attr =
	__ATTR(read_only, S_IRUGO, vdisk_sysfs_rd_only_show, NULL);
static struct kobj_attribute vdisk_wt_attr =
	__ATTR(write_through, S_IRUGO, vdisk_sysfs_wt_show, NULL);
static struct kobj_attribute vdisk_tp_attr =
	__ATTR(thin_provisioned, S_IRUGO, vdisk_sysfs_tp_show, NULL);
static struct kobj_attribute vdisk_tst_attr =
	__ATTR(tst, S_IRUGO, vdisk_sysfs_tst_show, NULL);
static struct kobj_attribute vdisk_rotational_attr =
	__ATTR(rotational, S_IRUGO, vdisk_sysfs_rotational_show, NULL);
static struct kobj_attribute vdisk_expl_alua_attr =
	__ATTR(expl_alua, S_IWUSR|S_IRUGO, vdisk_sysfs_expl_alua_show,
	       vdisk_sysfs_expl_alua_store);
static struct kobj_attribute vdisk_nv_cache_attr =
	__ATTR(nv_cache, S_IRUGO, vdisk_sysfs_nv_cache_show, NULL);
static struct kobj_attribute vdisk_o_direct_attr =
	__ATTR(o_direct, S_IRUGO, vdisk_sysfs_o_direct_show, NULL);
static struct kobj_attribute vdev_dummy_attr =
	__ATTR(dummy, S_IRUGO, vdev_sysfs_dummy_show, NULL);
static struct kobj_attribute vdev_read_zero_attr =
	__ATTR(read_zero, S_IWUSR|S_IRUGO, vdev_sysfs_rz_show,
	       vdev_sysfs_rz_store);
static struct kobj_attribute vdisk_removable_attr =
	__ATTR(removable, S_IRUGO, vdisk_sysfs_removable_show, NULL);
static struct kobj_attribute vdisk_filename_attr =
	__ATTR(filename, S_IRUGO, vdev_sysfs_filename_show, NULL);
static struct kobj_attribute vdisk_cluster_mode_attr =
	__ATTR(cluster_mode, S_IWUSR|S_IRUGO, vdev_sysfs_cluster_mode_show,
	       vdev_sysfs_cluster_mode_store);
static struct kobj_attribute vdisk_resync_size_attr =
	__ATTR(resync_size, S_IWUSR, NULL, vdisk_sysfs_resync_size_store);
static struct kobj_attribute vdisk_sync_attr =
	__ATTR(sync, S_IWUSR, NULL, vdisk_sysfs_sync_store);
static struct kobj_attribute vdev_t10_vend_id_attr =
	__ATTR(t10_vend_id, S_IWUSR|S_IRUGO, vdev_sysfs_t10_vend_id_show,
	       vdev_sysfs_t10_vend_id_store);
static struct kobj_attribute vdev_vend_specific_id_attr =
	__ATTR(vend_specific_id, S_IWUSR|S_IRUGO,
	       vdev_sysfs_vend_specific_id_show,
	       vdev_sysfs_vend_specific_id_store);
static struct kobj_attribute vdev_prod_id_attr =
	__ATTR(prod_id, S_IWUSR|S_IRUGO, vdev_sysfs_prod_id_show,
	       vdev_sysfs_prod_id_store);
static struct kobj_attribute vdev_prod_rev_lvl_attr =
	__ATTR(prod_rev_lvl, S_IWUSR|S_IRUGO, vdev_sysfs_prod_rev_lvl_show,
	       vdev_sysfs_prod_rev_lvl_store);
static struct kobj_attribute vdev_scsi_device_name_attr =
	__ATTR(scsi_device_name, S_IWUSR|S_IRUGO, vdev_sysfs_scsi_device_name_show,
	       vdev_sysfs_scsi_device_name_store);
static struct kobj_attribute vdev_t10_dev_id_attr =
	__ATTR(t10_dev_id, S_IWUSR|S_IRUGO, vdev_sysfs_t10_dev_id_show,
		vdev_sysfs_t10_dev_id_store);
static struct kobj_attribute vdev_eui64_id_attr =
	__ATTR(eui64_id, S_IWUSR|S_IRUGO, vdev_sysfs_eui64_id_show,
	       vdev_sysfs_eui64_id_store);
static struct kobj_attribute vdev_naa_id_attr =
	__ATTR(naa_id, S_IWUSR|S_IRUGO, vdev_sysfs_naa_id_show,
	       vdev_sysfs_naa_id_store);
static struct kobj_attribute vdev_usn_attr =
	__ATTR(usn, S_IWUSR|S_IRUGO, vdev_sysfs_usn_show, vdev_sysfs_usn_store);
static struct kobj_attribute vdev_inq_vend_specific_attr =
	__ATTR(inq_vend_specific, S_IWUSR|S_IRUGO,
	       vdev_sysfs_inq_vend_specific_show,
	       vdev_sysfs_inq_vend_specific_store);
static struct kobj_attribute vdev_zero_copy_attr =
	__ATTR(zero_copy, S_IRUGO, vdev_zero_copy_show, NULL);
static struct kobj_attribute vdev_dif_filename_attr =
	__ATTR(dif_filename, S_IRUGO, vdev_dif_filename_show, NULL);

static struct kobj_attribute vcdrom_filename_attr =
	__ATTR(filename, S_IRUGO|S_IWUSR, vdev_sysfs_filename_show,
		vcdrom_sysfs_filename_store);

static const struct attribute *vdisk_fileio_attrs[] = {
	&vdev_size_ro_attr.attr,
	&vdev_size_mb_ro_attr.attr,
	&vdisk_blocksize_attr.attr,
	&vdisk_rd_only_attr.attr,
	&vdisk_wt_attr.attr,
	&vdisk_tp_attr.attr,
	&vdisk_tst_attr.attr,
	&vdisk_rotational_attr.attr,
	&vdisk_expl_alua_attr.attr,
	&vdisk_nv_cache_attr.attr,
	&vdisk_o_direct_attr.attr,
	&vdisk_removable_attr.attr,
	&vdisk_filename_attr.attr,
	&vdisk_cluster_mode_attr.attr,
	&vdisk_resync_size_attr.attr,
	&vdisk_sync_attr.attr,
	&vdev_t10_vend_id_attr.attr,
	&vdev_vend_specific_id_attr.attr,
	&vdev_prod_id_attr.attr,
	&vdev_prod_rev_lvl_attr.attr,
	&vdev_scsi_device_name_attr.attr,
	&vdev_t10_dev_id_attr.attr,
	&vdev_naa_id_attr.attr,
	&vdev_eui64_id_attr.attr,
	&vdev_usn_attr.attr,
	&vdev_inq_vend_specific_attr.attr,
	&vdev_zero_copy_attr.attr,
	NULL,
};

static const struct attribute *vdisk_blockio_attrs[] = {
	&vdev_size_rw_attr.attr,
	&vdev_size_mb_rw_attr.attr,
	&vdisk_blocksize_attr.attr,
	&vdisk_rd_only_attr.attr,
	&vdisk_wt_attr.attr,
	&vdisk_expl_alua_attr.attr,
	&vdisk_nv_cache_attr.attr,
	&vdisk_tst_attr.attr,
	&vdisk_removable_attr.attr,
	&vdisk_rotational_attr.attr,
	&vdisk_filename_attr.attr,
	&vdisk_cluster_mode_attr.attr,
	&vdisk_resync_size_attr.attr,
	&vdisk_sync_attr.attr,
	&vdev_t10_vend_id_attr.attr,
	&vdev_vend_specific_id_attr.attr,
	&vdev_prod_id_attr.attr,
	&vdev_prod_rev_lvl_attr.attr,
	&vdev_scsi_device_name_attr.attr,
	&vdev_t10_dev_id_attr.attr,
	&vdev_naa_id_attr.attr,
	&vdev_eui64_id_attr.attr,
	&vdev_usn_attr.attr,
	&vdev_inq_vend_specific_attr.attr,
	&vdisk_tp_attr.attr,
	NULL,
};

static const struct attribute *vdisk_nullio_attrs[] = {
	&vdev_size_rw_attr.attr,
	&vdev_size_mb_rw_attr.attr,
	&vdisk_blocksize_attr.attr,
	&vdisk_rd_only_attr.attr,
	&vdisk_tst_attr.attr,
	&vdev_dummy_attr.attr,
	&vdev_read_zero_attr.attr,
	&vdisk_removable_attr.attr,
	&vdev_t10_vend_id_attr.attr,
	&vdev_vend_specific_id_attr.attr,
	&vdev_prod_id_attr.attr,
	&vdev_prod_rev_lvl_attr.attr,
	&vdev_scsi_device_name_attr.attr,
	&vdev_t10_dev_id_attr.attr,
	&vdev_naa_id_attr.attr,
	&vdev_eui64_id_attr.attr,
	&vdev_usn_attr.attr,
	&vdev_inq_vend_specific_attr.attr,
	&vdisk_rotational_attr.attr,
	NULL,
};

static const struct attribute *vcdrom_attrs[] = {
	&vdev_size_ro_attr.attr,
	&vdev_size_mb_ro_attr.attr,
	&vcdrom_filename_attr.attr,
	&vdisk_tst_attr.attr,
	&vdev_t10_vend_id_attr.attr,
	&vdev_vend_specific_id_attr.attr,
	&vdev_prod_id_attr.attr,
	&vdev_prod_rev_lvl_attr.attr,
	&vdev_scsi_device_name_attr.attr,
	&vdev_t10_dev_id_attr.attr,
	&vdev_naa_id_attr.attr,
	&vdev_eui64_id_attr.attr,
	&vdev_usn_attr.attr,
	&vdev_inq_vend_specific_attr.attr,
	NULL,
};

#endif /* CONFIG_SCST_PROC */

/* Protects vdisks addition/deletion and related activities, like search */
static DEFINE_MUTEX(scst_vdisk_mutex);

/*
 * Protects the device attributes t10_vend_id, vend_specific_id, prod_id,
 * prod_rev_lvl, scsi_device_name, t10_dev_id, eui64_id, naa_id, usn and
 * inq_vend_specific.
 */
static DEFINE_RWLOCK(vdisk_serial_rwlock);

/* Protected by scst_vdisk_mutex */
static LIST_HEAD(vdev_list);

static struct kmem_cache *vdisk_cmd_param_cachep;

static vdisk_op_fn fileio_ops[256];
static vdisk_op_fn blockio_ops[256];
static vdisk_op_fn nullio_ops[256];

/*
 * Be careful changing "name" field, since it is the name of the corresponding
 * /sys/kernel/scst_tgt entry, hence a part of user space ABI.
 */

static struct scst_dev_type vdisk_file_devtype = {
	.name =			"vdisk_fileio",
	.type =			TYPE_DISK,
	.exec_sync =		1,
	.threads_num =		-1,
	.parse_atomic =		1,
	.dev_done_atomic =	1,
	.auto_cm_assignment_possible = 1,
	.attach =		vdisk_attach,
	.detach =		vdisk_detach,
	.attach_tgt =		vdisk_attach_tgt,
	.detach_tgt =		vdisk_detach_tgt,
	.parse =		vdisk_parse,
	.dev_alloc_data_buf =	fileio_alloc_data_buf,
	.exec =			fileio_exec,
	.on_free_cmd =		fileio_on_free_cmd,
	.task_mgmt_fn_done =	vdisk_task_mgmt_fn_done,
#ifdef CONFIG_DEBUG_EXT_COPY_REMAP
	.ext_copy_remap =	vdev_ext_copy_remap,
#endif
	.get_supported_opcodes = vdisk_get_supported_opcodes,
	.devt_priv =		(void *)fileio_ops,
#ifdef CONFIG_SCST_PROC
	.read_proc =		vdisk_read_proc,
	.write_proc =		vdisk_write_proc,
#else
	.add_device =		vdisk_add_fileio_device,
	.del_device =		vdisk_del_device,
	.dev_attrs =		vdisk_fileio_attrs,
	.add_device_parameters =
		"blocksize, "
		"filename, "
		"nv_cache, "
		"o_direct, "
		"cluster_mode, "
		"read_only, "
		"removable, "
		"rotational, "
		"thin_provisioned, "
		"tst, "
		"write_through, "
		"zero_copy, "
		"dif_mode, "
		"dif_type, "
		"dif_static_app_tag, "
		"dif_filename",
#endif
#if defined(CONFIG_SCST_DEBUG) || defined(CONFIG_SCST_TRACING)
	.default_trace_flags =	SCST_DEFAULT_DEV_LOG_FLAGS,
	.trace_flags =		&trace_flag,
	.trace_tbl =		vdisk_local_trace_tbl,
#ifndef CONFIG_SCST_PROC
	.trace_tbl_help =	VDISK_TRACE_TBL_HELP,
#endif
#endif
};

static struct kmem_cache *blockio_work_cachep;

static struct scst_dev_type vdisk_blk_devtype = {
	.name =			"vdisk_blockio",
	.type =			TYPE_DISK,
	.threads_num =		1,
	.parse_atomic =		1,
	.dev_done_atomic =	1,
#ifdef CONFIG_SCST_PROC
	.no_proc =		1,
#endif
	.auto_cm_assignment_possible = 1,
	.attach =		vdisk_attach,
	.detach =		vdisk_detach,
	.attach_tgt =		vdisk_attach_tgt,
	.detach_tgt =		vdisk_detach_tgt,
	.parse =		non_fileio_parse,
	.exec =			blockio_exec,
	.on_alua_state_change_start = blockio_on_alua_state_change_start,
	.on_alua_state_change_finish = blockio_on_alua_state_change_finish,
	.task_mgmt_fn_done =	vdisk_task_mgmt_fn_done,
	.get_supported_opcodes = vdisk_get_supported_opcodes,
	.devt_priv =		(void *)blockio_ops,
#ifndef CONFIG_SCST_PROC
	.add_device =		vdisk_add_blockio_device,
	.del_device =		vdisk_del_device,
	.dev_attrs =		vdisk_blockio_attrs,
	.add_device_parameters =
		"blocksize, "
		"dif_mode, "
		"dif_type, "
		"dif_static_app_tag, "
		"dif_filename, "
		"filename, "
		"nv_cache, "
		"cluster_mode, "
		"read_only, "
		"removable, "
		"rotational, "
		"thin_provisioned, "
		"tst, "
		"write_through",
#endif
#if defined(CONFIG_SCST_DEBUG) || defined(CONFIG_SCST_TRACING)
	.default_trace_flags =	SCST_DEFAULT_DEV_LOG_FLAGS,
	.trace_flags =		&trace_flag,
	.trace_tbl =		vdisk_local_trace_tbl,
#ifndef CONFIG_SCST_PROC
	.trace_tbl_help =	VDISK_TRACE_TBL_HELP,
#endif
#endif
};

static struct scst_dev_type vdisk_null_devtype = {
	.name =			"vdisk_nullio",
	.type =			TYPE_DISK,
	.threads_num =		0,
	.parse_atomic =		1,
	.dev_done_atomic =	1,
#ifdef CONFIG_SCST_PROC
	.no_proc =		1,
#endif
	.auto_cm_assignment_possible = 1,
	.attach =		vdisk_attach,
	.detach =		vdisk_detach,
	.attach_tgt =		vdisk_attach_tgt,
	.detach_tgt =		vdisk_detach_tgt,
	.parse =		non_fileio_parse,
	.exec =			nullio_exec,
	.task_mgmt_fn_done =	vdisk_task_mgmt_fn_done,
	.devt_priv =		(void *)nullio_ops,
	.get_supported_opcodes = vdisk_get_supported_opcodes,
#ifndef CONFIG_SCST_PROC
	.add_device =		vdisk_add_nullio_device,
	.del_device =		vdisk_del_device,
	.dev_attrs =		vdisk_nullio_attrs,
	.add_device_parameters =
		"blocksize, "
		"dummy, "
		"dif_mode, "
		"dif_type, "
		"dif_static_app_tag, ",
		"read_only, "
		"removable, "
		"rotational, "
		"size, "
		"size_mb, "
		"tst",
#endif
#if defined(CONFIG_SCST_DEBUG) || defined(CONFIG_SCST_TRACING)
	.default_trace_flags =	SCST_DEFAULT_DEV_LOG_FLAGS,
	.trace_flags =		&trace_flag,
	.trace_tbl =		vdisk_local_trace_tbl,
#ifndef CONFIG_SCST_PROC
	.trace_tbl_help =	VDISK_TRACE_TBL_HELP,
#endif
#endif
};

static struct scst_dev_type vcdrom_devtype = {
	.name =			"vcdrom",
	.type =			TYPE_ROM,
	.exec_sync =		1,
	.threads_num =		-1,
	.parse_atomic =		1,
	.dev_done_atomic =	1,
	.auto_cm_assignment_possible = 1,
	.attach =		vdisk_attach,
	.detach =		vdisk_detach,
	.attach_tgt =		vdisk_attach_tgt,
	.detach_tgt =		vdisk_detach_tgt,
	.parse =		vcdrom_parse,
	.dev_alloc_data_buf =	fileio_alloc_data_buf,
	.exec =			vcdrom_exec,
	.on_free_cmd =		fileio_on_free_cmd,
	.task_mgmt_fn_done =	vdisk_task_mgmt_fn_done,
	.get_supported_opcodes = vcdrom_get_supported_opcodes,
#ifdef CONFIG_SCST_PROC
	.read_proc =		vcdrom_read_proc,
	.write_proc =		vcdrom_write_proc,
#else
	.add_device =		vcdrom_add_device,
	.del_device =		vcdrom_del_device,
	.dev_attrs =		vcdrom_attrs,
	.add_device_parameters = "tst",
#endif
#if defined(CONFIG_SCST_DEBUG) || defined(CONFIG_SCST_TRACING)
	.default_trace_flags =	SCST_DEFAULT_DEV_LOG_FLAGS,
	.trace_flags =		&trace_flag,
	.trace_tbl =		vdisk_local_trace_tbl,
#ifndef CONFIG_SCST_PROC
	.trace_tbl_help =	VDISK_TRACE_TBL_HELP,
#endif
#endif
};

#ifdef CONFIG_SCST_PROC

static char *vdisk_proc_help_string =
	"echo \"open|close|resync_size NAME [FILE_NAME [BLOCK_SIZE] "
	"[WRITE_THROUGH READ_ONLY O_DIRECT NULLIO NV_CACHE BLOCKIO]]\" "
	">/proc/scsi_tgt/vdisk/vdisk\n"
	"echo \"set_t10_dev_id NAME t10_dev_id\" "
	">/proc/scsi_tgt/vdisk/vdisk\n";

static char *vcdrom_proc_help_string =
	"echo \"open|change|close NAME [FILE_NAME]\" "
	">/proc/scsi_tgt/vcdrom/vcdrom\n";

static int scst_vdisk_ID;

module_param_named(scst_vdisk_ID, scst_vdisk_ID, int, S_IRUGO);
MODULE_PARM_DESC(scst_vdisk_ID, "SCST virtual disk subsystem ID");

#endif /* CONFIG_SCST_PROC */

static const char *vdev_get_filename(const struct scst_vdisk_dev *virt_dev)
{
	if (virt_dev->filename != NULL)
		return virt_dev->filename;
	else
		return "none";
}

/* Returns fd, use IS_ERR(fd) to get error status */
static struct file *vdev_open_fd(const struct scst_vdisk_dev *virt_dev,
	const char *name, bool read_only)
{
	int open_flags = 0;
	struct file *fd;

	TRACE_ENTRY();

	sBUG_ON(!name);

	if (read_only)
		open_flags |= O_RDONLY;
	else
		open_flags |= O_RDWR;
	if (virt_dev->o_direct_flag)
		open_flags |= O_DIRECT;
	if (virt_dev->wt_flag && !virt_dev->nv_cache)
		open_flags |= O_DSYNC;

	TRACE_DBG("Opening file %s, flags 0x%x", name, open_flags);
	fd = filp_open(name, O_LARGEFILE | open_flags, 0600);
	if (IS_ERR(fd)) {
		if (PTR_ERR(fd) == -EMEDIUMTYPE)
			TRACE(TRACE_MINOR, "Unable to open %s with EMEDIUMTYPE, "
				"DRBD passive?", name);
		else
			PRINT_ERROR("filp_open(%s) failed: %d", name, (int)PTR_ERR(fd));
	}

	TRACE_EXIT();
	return fd;
}

static void vdisk_blockio_check_flush_support(struct scst_vdisk_dev *virt_dev)
{
	struct inode *inode;
	struct file *fd;

	TRACE_ENTRY();

	if (!virt_dev->blockio || virt_dev->rd_only || virt_dev->nv_cache || virt_dev->wt_flag)
		goto out;

	fd = filp_open(virt_dev->filename, O_LARGEFILE, 0600);
	if (IS_ERR(fd)) {
		if ((PTR_ERR(fd) == -EMEDIUMTYPE) && virt_dev->blockio)
			TRACE(TRACE_MINOR, "Unable to open %s with EMEDIUMTYPE, "
				"DRBD passive?", virt_dev->filename);
		else
			PRINT_ERROR("filp_open(%s) failed: %ld",
				virt_dev->filename, PTR_ERR(fd));
		goto out;
	}

	inode = file_inode(fd);

	if (!S_ISBLK(inode->i_mode)) {
		PRINT_ERROR("%s is NOT a block device", virt_dev->filename);
		goto out_close;
	}

	if (vdisk_blockio_flush(inode->i_bdev, GFP_KERNEL, false, NULL, false) != 0) {
		PRINT_WARNING("Device %s doesn't support barriers, switching "
			"to NV_CACHE mode. Read README for more details.",
			virt_dev->filename);
		virt_dev->nv_cache = 1;
	}

out_close:
	filp_close(fd, NULL);

out:
	TRACE_EXIT();
	return;
}

static void vdisk_check_tp_support(struct scst_vdisk_dev *virt_dev)
{
	struct file *fd = NULL;
	bool fd_open = false;

	TRACE_ENTRY();

	virt_dev->dev_thin_provisioned = 0;

	if (virt_dev->rd_only || (virt_dev->filename == NULL))
		goto check;

	fd = filp_open(virt_dev->filename, O_LARGEFILE, 0600);
	if (IS_ERR(fd)) {
		if ((PTR_ERR(fd) == -EMEDIUMTYPE) && virt_dev->blockio)
			TRACE(TRACE_MINOR, "Unable to open %s with EMEDIUMTYPE, "
				"DRBD passive?", virt_dev->filename);
		else
			PRINT_ERROR("filp_open(%s) failed: %ld",
				virt_dev->filename, PTR_ERR(fd));
		goto check;
	}
	fd_open = true;

	if (virt_dev->blockio) {
		struct inode *inode = file_inode(fd);

		if (!S_ISBLK(inode->i_mode)) {
			PRINT_ERROR("%s is NOT a block device",
				virt_dev->filename);
			goto check;
		}
#if LINUX_VERSION_CODE > KERNEL_VERSION(2, 6, 32) || (defined(RHEL_MAJOR) && RHEL_MAJOR -0 >= 6)
		virt_dev->dev_thin_provisioned =
			blk_queue_discard(bdev_get_queue(inode->i_bdev));
#endif
	} else {
#if LINUX_VERSION_CODE >= KERNEL_VERSION(2, 6, 38)
		virt_dev->dev_thin_provisioned = (fd->f_op->fallocate != NULL);
#else
		virt_dev->dev_thin_provisioned = 0;
#endif
	}

check:
	if (virt_dev->thin_provisioned_manually_set) {
		if (virt_dev->thin_provisioned && !virt_dev->dev_thin_provisioned) {
			PRINT_WARNING("Device %s doesn't support thin "
				"provisioning, disabling it.",
				virt_dev->filename);
			virt_dev->thin_provisioned = 0;
		}
	} else if (virt_dev->blockio) {
		virt_dev->thin_provisioned = virt_dev->dev_thin_provisioned;
		if (virt_dev->thin_provisioned)
			PRINT_INFO("Auto enable thin provisioning for device "
				"%s", virt_dev->filename);

	}

	if (virt_dev->thin_provisioned) {
		int block_shift = virt_dev->dev->block_shift;

		if (virt_dev->blockio) {
			struct request_queue *q;

			sBUG_ON(!fd_open);
			q = bdev_get_queue(file_inode(fd)->i_bdev);
#if LINUX_VERSION_CODE > KERNEL_VERSION(2, 6, 32) || \
	(defined(RHEL_MAJOR) && RHEL_MAJOR -0 >= 6)
			virt_dev->unmap_opt_gran = q->limits.discard_granularity >> block_shift;
			virt_dev->unmap_align = q->limits.discard_alignment >> block_shift;
			virt_dev->unmap_max_lba_cnt = q->limits.max_discard_sectors >> (block_shift - 9);
			virt_dev->discard_zeroes_data = q->limits.discard_zeroes_data;
#else
			sBUG();
#endif
		} else {
			virt_dev->unmap_opt_gran = 1;
			virt_dev->unmap_align = 0;
			/* 256 MB */
			virt_dev->unmap_max_lba_cnt = (256 * 1024 * 1024) >> block_shift;
#if 0 /*
       * Might be a big performance and functionality win, but might be
       * dangerous as well. But let's be on the safe side and disable it
       * for now.
       */
			virt_dev->discard_zeroes_data = 1;
#else
			virt_dev->discard_zeroes_data = 0;
#endif
		}
		TRACE_DBG("unmap_gran %d, unmap_alignment %d, max_unmap_lba %u, "
			"discard_zeroes_data %d", virt_dev->unmap_opt_gran,
			virt_dev->unmap_align, virt_dev->unmap_max_lba_cnt,
			virt_dev->discard_zeroes_data);
	}

	if (fd_open)
		filp_close(fd, NULL);

	TRACE_EXIT();
	return;
}

/* Returns 0 on success and file size in *file_size, error code otherwise */
static int vdisk_get_file_size(const char *filename, bool blockio,
	loff_t *file_size)
{
	struct inode *inode;
	int res = 0;
	struct file *fd;

	TRACE_ENTRY();

	sBUG_ON(!filename);

	*file_size = 0;

	fd = filp_open(filename, O_LARGEFILE | O_RDONLY, 0600);
	if (IS_ERR(fd)) {
		res = PTR_ERR(fd);
		if ((res == -EMEDIUMTYPE) && blockio)
			TRACE(TRACE_MINOR, "Unable to open %s with EMEDIUMTYPE, "
				"DRBD passive?", filename);
		else
			PRINT_ERROR("filp_open(%s) failed: %d", filename, res);
		goto out;
	}

	inode = file_inode(fd);

	if (blockio && !S_ISBLK(inode->i_mode)) {
		PRINT_ERROR("File %s is NOT a block device", filename);
		res = -EINVAL;
		goto out_close;
	}

	if (S_ISREG(inode->i_mode)) {
		/* Nothing to do */
	} else if (S_ISBLK(inode->i_mode)) {
		inode = inode->i_bdev->bd_inode;
	} else {
		res = -EINVAL;
		goto out_close;
	}

	*file_size = inode->i_size;

out_close:
	filp_close(fd, NULL);

out:
	TRACE_EXIT_RES(res);
	return res;
}

/* scst_vdisk_mutex supposed to be held */
static struct scst_vdisk_dev *vdev_find(const char *name)
{
	struct scst_vdisk_dev *res, *vv;

	TRACE_ENTRY();

	res = NULL;
	list_for_each_entry(vv, &vdev_list, vdev_list_entry) {
		if (strcmp(vv->name, name) == 0) {
			res = vv;
			break;
		}
	}

	TRACE_EXIT_HRES((unsigned long)res);
	return res;
}

#define VDEV_WT_LABEL			"WRITE_THROUGH"
#define VDEV_MODE_PAGES_BUF_SIZE	(64*1024)
#define VDEV_MODE_PAGES_DIR		(SCST_VAR_DIR "/vdev_mode_pages")

static int __vdev_save_mode_pages(const struct scst_vdisk_dev *virt_dev,
	uint8_t *buf, int size)
{
	int res = 0;

	TRACE_ENTRY();

	if (virt_dev->wt_flag != DEF_WRITE_THROUGH) {
		res += scnprintf(&buf[res], size - res, "%s=%d\n",
			VDEV_WT_LABEL, virt_dev->wt_flag);
		if (res >= size-1)
			goto out_overflow;
	}

out:
	TRACE_EXIT_RES(res);
	return res;

out_overflow:
	PRINT_ERROR("Mode pages buffer overflow (size %d)", size);
	res = -EOVERFLOW;
	goto out;
}

static int vdev_save_mode_pages(const struct scst_vdisk_dev *virt_dev)
{
	int res, rc, offs;
	uint8_t *buf;
	int size;
	char *name, *name1;

	TRACE_ENTRY();

	size = VDEV_MODE_PAGES_BUF_SIZE;

	buf = vzalloc(size);
	if (buf == NULL) {
		PRINT_ERROR("Unable to alloc mode pages buffer (size %d)", size);
		res = -ENOMEM;
		goto out;
	}

	name = kasprintf(GFP_KERNEL, "%s/%s", VDEV_MODE_PAGES_DIR, virt_dev->name);
	if (name == NULL) {
		PRINT_ERROR("Unable to create name %s/%s", VDEV_MODE_PAGES_DIR,
			virt_dev->name);
		res = -ENOMEM;
		goto out_vfree;
	}

	name1 = kasprintf(GFP_KERNEL, "%s/%s1", VDEV_MODE_PAGES_DIR, virt_dev->name);
	if (name1 == NULL) {
		PRINT_ERROR("Unable to create name %s/%s1", VDEV_MODE_PAGES_DIR,
			virt_dev->name);
		res = -ENOMEM;
		goto out_free_name;
	}

	offs = scst_save_global_mode_pages(virt_dev->dev, buf, size);
	if (offs < 0) {
		res = offs;
		goto out_free_name1;
	}

	rc = __vdev_save_mode_pages(virt_dev, &buf[offs], size - offs);
	if (rc < 0) {
		res = rc;
		goto out_free_name1;
	}

	offs += rc;
	if (offs == 0) {
		res = 0;
		scst_remove_file(name);
		scst_remove_file(name1);
		goto out_free_name1;
	}

	res = scst_write_file_transactional(name, name1,
			virt_dev->name, strlen(virt_dev->name), buf, offs);

out_free_name1:
	kfree(name1);

out_free_name:
	kfree(name);

out_vfree:
	vfree(buf);

out:
	TRACE_EXIT_RES(res);
	return res;
}

static int vdev_restore_wt(struct scst_vdisk_dev *virt_dev, unsigned int val)
{
	int res;

	TRACE_ENTRY();

	if (val > 1) {
		PRINT_ERROR("Invalid value %d for parameter %s (device %s)",
			val, VDEV_WT_LABEL, virt_dev->name);
		res = -EINVAL;
		goto out;
	}

	virt_dev->wt_flag = val;
	virt_dev->wt_flag_saved = val;

	PRINT_INFO("WT_FLAG restored to %d for vdev %s", virt_dev->wt_flag,
		virt_dev->name);

	res = 0;

out:
	TRACE_EXIT_RES(res);
	return res;
}

/* Params are NULL-terminated */
static int __vdev_load_mode_pages(struct scst_vdisk_dev *virt_dev, char *params)
{
	int res = 0;
	char *param, *p, *pp;
	unsigned long val;

	TRACE_ENTRY();

	while (1) {
		param = scst_get_next_token_str(&params);
		if (param == NULL)
			break;

		p = scst_get_next_lexem(&param);
		if (*p == '\0')
			break;

		pp = scst_get_next_lexem(&param);
		if (*pp == '\0')
			goto out_need_param;

		if (scst_get_next_lexem(&param)[0] != '\0')
			goto out_too_many;

		res = kstrtoul(pp, 0, &val);
		if (res != 0)
			goto out_strtoul_failed;

		if (strcasecmp(VDEV_WT_LABEL, p) == 0)
			res = vdev_restore_wt(virt_dev, val);
		else {
			TRACE_DBG("Unknown parameter %s", p);
			res = -EINVAL;
		}
		if (res != 0)
			break;
	}

out:
	TRACE_EXIT_RES(res);
	return res;

out_strtoul_failed:
	PRINT_ERROR("strtoul() for %s failed: %d (device %s)", pp, res,
		virt_dev->name);
	goto out;

out_need_param:
	PRINT_ERROR("Parameter %s value missed for device %s", p, virt_dev->name);
	res = -EINVAL;
	goto out;

out_too_many:
	PRINT_ERROR("Too many parameter's %s values (device %s)", p, virt_dev->name);
	res = -EINVAL;
	goto out;
}

static int vdev_load_mode_pages(struct scst_vdisk_dev *virt_dev)
{
	int res;
	struct scst_device *dev = virt_dev->dev;
	uint8_t *buf;
	int size;
	char *name, *name1, *params;

	TRACE_ENTRY();

	size = VDEV_MODE_PAGES_BUF_SIZE;

	buf = vzalloc(size);
	if (buf == NULL) {
		PRINT_ERROR("Unable to alloc mode pages buffer (size %d)", size);
		res = -ENOMEM;
		goto out;
	}

	name = kasprintf(GFP_KERNEL, "%s/%s", VDEV_MODE_PAGES_DIR, virt_dev->name);
	if (name == NULL) {
		PRINT_ERROR("Unable to create name %s/%s", VDEV_MODE_PAGES_DIR,
			virt_dev->name);
		res = -ENOMEM;
		goto out_vfree;
	}

	name1 = kasprintf(GFP_KERNEL, "%s/%s1", VDEV_MODE_PAGES_DIR, virt_dev->name);
	if (name1 == NULL) {
		PRINT_ERROR("Unable to create name %s/%s1", VDEV_MODE_PAGES_DIR,
			virt_dev->name);
		res = -ENOMEM;
		goto out_free_name;
	}

	size = scst_read_file_transactional(name, name1,
			virt_dev->name, strlen(virt_dev->name), buf, size-1);
	if (size <= 0) {
		res = size;
		goto out_free_name1;
	}

	buf[size-1] = '\0';

	res = scst_restore_global_mode_pages(dev, &buf[strlen(virt_dev->name)+1],
				&params);
	if ((res != 0) || (params == NULL))
		goto out_free_name1;

	res = __vdev_load_mode_pages(virt_dev, params);

out_free_name1:
	kfree(name1);

out_free_name:
	kfree(name);

out_vfree:
	vfree(buf);

out:
	TRACE_EXIT_RES(res);
	return res;
}

#if defined(CONFIG_BLK_DEV_INTEGRITY)
static int vdisk_init_block_integrity(struct scst_vdisk_dev *virt_dev)
{
	int res;
	struct scst_device *dev = virt_dev->dev;
	struct inode *inode;
	struct file *fd;
	struct blk_integrity *bi;

	TRACE_ENTRY();

	fd = vdev_open_fd(virt_dev, virt_dev->filename, virt_dev->rd_only);
	if (IS_ERR(fd)) {
		res = -EINVAL;
		goto out;
	}

	inode = file_inode(fd);

	if (!S_ISBLK(inode->i_mode)) {
		PRINT_ERROR("%s is NOT a block device!", virt_dev->filename);
		res = -EINVAL;
		goto out_close;
	}

	bi = bdev_get_integrity(inode->i_bdev);
	if (bi == NULL) {
		TRACE_DBG("Block integrity not supported");
		goto out_no_bi;
	}

	TRACE_DBG("BI name %s", bi->name);

	if (!strcmp(bi->name, "T10-DIF-TYPE1-CRC")) {
		dev->dev_dif_ip_not_supported = 1;
		if (virt_dev->dif_type != 1) {
			PRINT_ERROR("Integrity type mismatch, %d expected, "
				"but block device has 1 (dev %s)",
				virt_dev->dif_type, dev->virt_name);
			res = -EINVAL;
			goto out_close;
		}
	} else if (!strcmp(bi->name, "T10-DIF-TYPE1-IP")) {
		if (virt_dev->dif_type != 1) {
			PRINT_ERROR("Integrity type mismatch, %d expected, "
				"but block device has 1 (dev %s)",
				virt_dev->dif_type, dev->virt_name);
			res = -EINVAL;
			goto out_close;
		}
	} else if (!strcmp(bi->name, "T10-DIF-TYPE3-CRC")) {
		dev->dev_dif_ip_not_supported = 1;
		if (virt_dev->dif_type != 3) {
			PRINT_ERROR("Integrity type mismatch, %d expected, "
				"but block device has 1 (dev %s)",
				virt_dev->dif_type, dev->virt_name);
			res = -EINVAL;
			goto out_close;
		}
	} else if (!strcmp(bi->name, "T10-DIF-TYPE3-IP")) {
		if (virt_dev->dif_type != 3) {
			PRINT_ERROR("Integrity type mismatch, %d expected, "
				"but block device has 3 (dev %s)",
				virt_dev->dif_type, dev->virt_name);
			res = -EINVAL;
			goto out_close;
		}
	} else {
		PRINT_ERROR("Unable to understand integrity name %s"
			"(dev %s)", bi->name, dev->virt_name);
		res = -EINVAL;
		goto out_close;
	}

	virt_dev->blk_integrity = 1;

	if ((virt_dev->dif_mode & SCST_DIF_MODE_DEV_CHECK) &&
	    !(virt_dev->dif_mode & SCST_DIF_MODE_DEV_STORE)) {
		PRINT_ERROR("Blockio dev_check is not possible without "
			"dev_store (dev %s)", dev->virt_name);
		res = -EINVAL;
		goto out_close;
	}

	if (!(virt_dev->dif_mode & SCST_DIF_MODE_DEV_CHECK))
		PRINT_WARNING("Blk integrity implies dev_check (dev %s)",
			dev->virt_name);

out_no_bi:
	res = 0;

out_close:
	filp_close(fd, NULL);

out:
	TRACE_EXIT_RES(res);
	return res;
}
#else /* defined(CONFIG_BLK_DEV_INTEGRITY) */
static int vdisk_init_block_integrity(struct scst_vdisk_dev *virt_dev)
{
	PRINT_ERROR("Kernel does not support block device integrity");
	return -EINVAL;
}
#endif /* defined(CONFIG_BLK_DEV_INTEGRITY) */

/*
 * Reexamine size, flush support and thin provisioning support for
 * vdisk_fileio, vdisk_blockio and vdisk_cdrom devices. Do not modify the size
 * of vdisk_nullio devices.
 */
static int vdisk_reexamine(struct scst_vdisk_dev *virt_dev)
{
	int res = 0;

	if (!virt_dev->nullio && !virt_dev->cdrom_empty) {
		loff_t file_size;

		res = vdisk_get_file_size(virt_dev->filename, virt_dev->blockio,
					  &file_size);
		if (res < 0) {
			if ((res == -EMEDIUMTYPE) && virt_dev->blockio) {
				TRACE_DBG("Reexam pending (dev %s)", virt_dev->name);
				virt_dev->reexam_pending = 1;
				res = 0;
			}
			goto out;
		}
		virt_dev->file_size = file_size;
		vdisk_blockio_check_flush_support(virt_dev);
		vdisk_check_tp_support(virt_dev);
	} else if (virt_dev->cdrom_empty) {
		virt_dev->file_size = 0;
	}

	virt_dev->nblocks = virt_dev->file_size >> virt_dev->blk_shift;

out:
	return res;
}

static int vdisk_attach(struct scst_device *dev)
{
	int res = 0;
	struct scst_vdisk_dev *virt_dev;

	TRACE_ENTRY();

	TRACE_DBG("virt_id %d (%s)", dev->virt_id, dev->virt_name);

	if (dev->virt_id == 0) {
		PRINT_ERROR("%s", "Not a virtual device");
		res = -EINVAL;
		goto out;
	}

	/*
	 * scst_vdisk_mutex must be already taken before
	 * scst_register_virtual_device()
	 */
	virt_dev = vdev_find(dev->virt_name);
	if (virt_dev == NULL) {
		PRINT_ERROR("Device %s not found", dev->virt_name);
		res = -EINVAL;
		goto out;
	}

	virt_dev->dev = dev;

	dev->block_shift = virt_dev->blk_shift;
	dev->block_size = 1 << dev->block_shift;
	dev->cluster_mode = virt_dev->initial_cluster_mode;

	if ((virt_dev->dif_type == 0) &&
	    ((virt_dev->dif_mode != SCST_DIF_MODE_NONE) ||
	     (virt_dev->dif_filename != NULL))) {
		PRINT_ERROR("Device %s cannot have DIF TYPE 0 if DIF MODE is "
			"not NONE or DIF FILENAME is not NULL", virt_dev->name);
		res = -EINVAL;
		goto out;
	}

	if (virt_dev->blockio) {
		if (!(virt_dev->dif_mode & SCST_DIF_MODE_DEV))
			goto next;

		res = vdisk_init_block_integrity(virt_dev);
		if (res != 0)
			goto out;
	} else if (virt_dev->dif_mode & SCST_DIF_MODE_DEV_CHECK) {
		PRINT_ERROR("dev_check supported only for BLOCKIO devices "
			"(dev %s)!", dev->virt_name);
		res = -EINVAL;
		goto out;
	}

next:
	if ((virt_dev->dif_mode & SCST_DIF_MODE_DEV_STORE) &&
	    (virt_dev->dif_filename == NULL) && !virt_dev->blk_integrity) {
		virt_dev->dif_filename = kasprintf(GFP_KERNEL,
				DEF_DIF_FILENAME_TMPL, dev->virt_name);
		if (virt_dev->dif_filename == NULL) {
			PRINT_ERROR("Allocation of default dif_filename "
				"failed (dev %s)", dev->virt_name);
			res = -ENOMEM;
			goto out;
		}
	}

	if (virt_dev->dif_filename != NULL) {
		/* Check if it can be used */
		struct file *dfd = vdev_open_fd(virt_dev, virt_dev->dif_filename,
					virt_dev->rd_only);
		if (IS_ERR(dfd)) {
			res = PTR_ERR(dfd);
			goto out;
		}
		filp_close(dfd, NULL);
	}

	res = scst_set_dif_params(dev, virt_dev->dif_mode, virt_dev->dif_type);
	if (res != 0)
		goto out;

	if (virt_dev->dif_type != 2)
		scst_dev_set_dif_static_app_tag_combined(dev,
			virt_dev->dif_static_app_tag_combined);
	else if (virt_dev->dif_static_app_tag_combined != SCST_DIF_NO_CHECK_APP_TAG)
		PRINT_WARNING("Device %s: static app tag is ignored for DIF "
			"mode 2", dev->virt_name);

#ifndef CONFIG_SCST_PROC
	if (virt_dev->dif_filename != NULL) {
		res = scst_create_dev_attr(dev, &vdev_dif_filename_attr);
		if (res != 0) {
			PRINT_ERROR("Can't create attr %s for dev %s",
				vdev_dif_filename_attr.attr.name,
				dev->virt_name);
			goto out;
		}
	}
#endif

	if (virt_dev->zero_copy && virt_dev->o_direct_flag) {
		PRINT_ERROR("%s: combining zero_copy with o_direct is not"
			    " supported", virt_dev->filename);
		res = -EINVAL;
		goto out;
	}

	dev->dev_rd_only = virt_dev->rd_only;

	res = vdisk_reexamine(virt_dev);
	if (res < 0)
		goto out;

	if (!virt_dev->cdrom_empty) {
		PRINT_INFO("Attached SCSI target virtual %s %s "
		      "(file=\"%s\", fs=%lldMB, bs=%d, nblocks=%lld,"
		      " cyln=%lld%s)",
		      (dev->type == TYPE_DISK) ? "disk" : "cdrom",
		      virt_dev->name, vdev_get_filename(virt_dev),
		      virt_dev->file_size >> 20, dev->block_size,
		      (unsigned long long int)virt_dev->nblocks,
		      (unsigned long long int)virt_dev->nblocks/64/32,
		      virt_dev->nblocks < 64*32
		      ? " !WARNING! cyln less than 1" : "");
	} else {
		PRINT_INFO("Attached empty SCSI target virtual cdrom %s",
			virt_dev->name);
	}

	dev->dh_priv = virt_dev;

	dev->tst = virt_dev->tst;
	dev->tmf_only = DEF_TMF_ONLY;
	dev->tmf_only_saved = DEF_TMF_ONLY;
	dev->tmf_only_default = DEF_TMF_ONLY;
	dev->d_sense = DEF_DSENSE;
	dev->d_sense_saved = DEF_DSENSE;
	dev->d_sense_default = DEF_DSENSE;
	if (virt_dev->wt_flag && !virt_dev->nv_cache)
		dev->queue_alg = DEF_QUEUE_ALG_WT;
	else
		dev->queue_alg = DEF_QUEUE_ALG;
	dev->queue_alg_saved = dev->queue_alg;
	dev->queue_alg_default = dev->queue_alg;
	dev->qerr = DEF_QERR;
	dev->qerr_saved = DEF_QERR;
	dev->qerr_default = DEF_QERR;
	dev->swp = DEF_SWP;
	dev->swp_saved = DEF_SWP;
	dev->swp_default = DEF_SWP;
	dev->tas = DEF_TAS;
	dev->tas_saved = DEF_TAS;
	dev->tas_default = DEF_TAS;
	dev->dpicz = DEF_DPICZ;
	dev->dpicz_saved = DEF_DPICZ;
	dev->dpicz_default = DEF_DPICZ;
	if ((virt_dev->dif_filename == NULL) && !virt_dev->blk_integrity)
		dev->ato = SCST_ATO_0_MODIFIED_BY_STORAGE;
	else
		dev->ato = SCST_ATO_1_NOT_MODIFIED_BY_STORAGE;

	if (vdev_saved_mode_pages_enabled)
		vdev_load_mode_pages(virt_dev);

	res = scst_pr_set_cluster_mode(dev, dev->cluster_mode,
				       virt_dev->t10_dev_id);

out:
	TRACE_EXIT();
	return res;
}

/* scst_mutex supposed to be held */
static void vdisk_detach(struct scst_device *dev)
{
	struct scst_vdisk_dev *virt_dev = dev->dh_priv;

	TRACE_ENTRY();

	lockdep_assert_held(&scst_mutex);

	TRACE_DBG("virt_id %d", dev->virt_id);

	scst_pr_set_cluster_mode(dev, false, virt_dev->t10_dev_id);

	PRINT_INFO("Detached virtual device %s (\"%s\")",
		      virt_dev->name, vdev_get_filename(virt_dev));

	/* virt_dev will be freed by the caller */
	dev->dh_priv = NULL;

	TRACE_EXIT();
	return;
}

static int vdisk_open_fd(struct scst_vdisk_dev *virt_dev, bool read_only)
{
	int res;

	sBUG_ON(!virt_dev->filename);

	virt_dev->fd = vdev_open_fd(virt_dev, virt_dev->filename, read_only);
	if (IS_ERR(virt_dev->fd)) {
		res = PTR_ERR(virt_dev->fd);
		virt_dev->fd = NULL;
		goto out;
	}
	virt_dev->bdev = virt_dev->blockio ? file_inode(virt_dev->fd)->i_bdev :
		NULL;
	res = 0;

	if (virt_dev->dif_filename != NULL) {
		virt_dev->dif_fd = vdev_open_fd(virt_dev,
			virt_dev->dif_filename, read_only);
		if (IS_ERR(virt_dev->dif_fd)) {
			res = PTR_ERR(virt_dev->dif_fd);
			virt_dev->dif_fd = NULL;
			goto out_close_fd;
		}
	}

out:
	return res;

out_close_fd:
	filp_close(virt_dev->fd, NULL);
	virt_dev->fd = NULL;
	goto out;
}

static void vdisk_close_fd(struct scst_vdisk_dev *virt_dev)
{
	if (virt_dev->fd) {
		filp_close(virt_dev->fd, NULL);
		virt_dev->fd = NULL;
		virt_dev->bdev = NULL;
	}
	if (virt_dev->dif_fd) {
		filp_close(virt_dev->dif_fd, NULL);
		virt_dev->dif_fd = NULL;
	}
}

/* Invoked with scst_mutex held, so no further locking is necessary here. */
static int vdisk_attach_tgt(struct scst_tgt_dev *tgt_dev)
{
	struct scst_vdisk_dev *virt_dev = tgt_dev->dev->dh_priv;
	int res = 0;

	TRACE_ENTRY();

	lockdep_assert_held(&scst_mutex);

	virt_dev->tgt_dev_cnt++;

	if (virt_dev->fd != NULL)
		goto out;

	if (!virt_dev->nullio && !virt_dev->cdrom_empty) {
		res = vdisk_open_fd(virt_dev, tgt_dev->dev->dev_rd_only);
		if (res != 0) {
			if ((res == -EMEDIUMTYPE) && virt_dev->blockio) {
				/* It's OK, it will be reopen on exec */
				res = 0;
			} else {
				virt_dev->tgt_dev_cnt--;
				goto out;
			}
		}
	} else {
		virt_dev->fd = NULL;
		virt_dev->dif_fd = NULL;
	}

out:
	TRACE_EXIT_RES(res);
	return res;
}

/* Invoked with scst_mutex held, so no further locking is necessary here. */
static void vdisk_detach_tgt(struct scst_tgt_dev *tgt_dev)
{
	struct scst_vdisk_dev *virt_dev = tgt_dev->dev->dh_priv;

	TRACE_ENTRY();

	lockdep_assert_held(&scst_mutex);

	if (--virt_dev->tgt_dev_cnt == 0)
		vdisk_close_fd(virt_dev);

	TRACE_EXIT();
	return;
}

static enum compl_status_e vdisk_synchronize_cache(struct vdisk_cmd_params *p)
{
	struct scst_cmd *cmd = p->cmd;
	const uint8_t *cdb = cmd->cdb;
	struct scst_device *dev = cmd->dev;
	const loff_t loff = p->loff;
	int64_t data_len = scst_cmd_get_data_len(cmd);
	int immed = cdb[1] & 0x2;
	enum compl_status_e res;

	TRACE_ENTRY();

	TRACE(TRACE_ORDER, "SYNCHRONIZE_CACHE: "
	      "loff=%lld, data_len=%lld, immed=%d",
	      (unsigned long long int)loff,
	      (unsigned long long int)data_len, immed);

	if (data_len == 0) {
		struct scst_vdisk_dev *virt_dev = dev->dh_priv;

		data_len = virt_dev->file_size -
			((loff_t)scst_cmd_get_lba(cmd) << dev->block_shift);
	}

	if (immed) {
		scst_cmd_get(cmd); /* to protect dev */
		cmd->completed = 1;
		cmd->scst_cmd_done(cmd, SCST_CMD_STATE_DEFAULT,
				   SCST_CONTEXT_SAME);
		vdisk_fsync(loff, data_len, dev, cmd->cmd_gfp_mask, NULL, true);
		/* ToDo: vdisk_fsync() error processing */
		scst_cmd_put(cmd);
		res = RUNNING_ASYNC;
	} else {
		vdisk_fsync(loff, data_len, dev, cmd->cmd_gfp_mask, cmd, true);
		res = RUNNING_ASYNC;
	}

	TRACE_EXIT_RES(res);
	return res;
}

static enum compl_status_e vdisk_exec_start_stop(struct vdisk_cmd_params *p)
{
	struct scst_cmd *cmd = p->cmd;
	struct scst_device *dev = cmd->dev;
	struct scst_vdisk_dev *virt_dev = dev->dh_priv;

	TRACE_ENTRY();

	vdisk_fsync(0, virt_dev->file_size, dev, cmd->cmd_gfp_mask, cmd, false);

	TRACE_EXIT();
	return CMD_SUCCEEDED;
}

static enum compl_status_e vdisk_nop(struct vdisk_cmd_params *p)
{
	return CMD_SUCCEEDED;
}

static enum compl_status_e vdisk_exec_sai_16(struct vdisk_cmd_params *p)
{
	switch (p->cmd->cdb[1] & 0x1f) {
	case SAI_READ_CAPACITY_16:
		vdisk_exec_read_capacity16(p);
		return CMD_SUCCEEDED;
	case SAI_GET_LBA_STATUS:
		return vdisk_exec_get_lba_status(p);
	}
	scst_set_invalid_field_in_cdb(p->cmd, 1,
			0 | SCST_INVAL_FIELD_BIT_OFFS_VALID);
	return CMD_SUCCEEDED;
}

static enum compl_status_e vdisk_exec_maintenance_in(struct vdisk_cmd_params *p)
{
	switch (p->cmd->cdb[1] & 0x1f) {
	case MI_REPORT_TARGET_PGS:
		vdisk_exec_report_tpgs(p);
		return CMD_SUCCEEDED;
	}
	scst_set_invalid_field_in_cdb(p->cmd, 1,
			0 | SCST_INVAL_FIELD_BIT_OFFS_VALID);
	return CMD_SUCCEEDED;
}

static enum compl_status_e vdisk_exec_maintenance_out(struct vdisk_cmd_params *p)
{
	switch (p->cmd->cdb[1] & 0x1f) {
	case MO_SET_TARGET_PGS:
		return vdisk_exec_set_tpgs(p);
	}
	scst_set_invalid_field_in_cdb(p->cmd, 1,
			0 | SCST_INVAL_FIELD_BIT_OFFS_VALID);
	return CMD_SUCCEEDED;
}

static enum compl_status_e vdisk_exec_send_diagnostic(struct vdisk_cmd_params *p)
{
	return CMD_SUCCEEDED;
}

static int vdisk_format_dif(struct scst_cmd *cmd, uint64_t start_lba,
	uint64_t blocks)
{
	int res = 0;
	struct scst_device *dev = cmd->dev;
	struct scst_vdisk_dev *virt_dev = dev->dh_priv;
	loff_t loff;
	mm_segment_t old_fs;
	loff_t err = 0;
	ssize_t full_len;
	struct file *fd = virt_dev->dif_fd;
	struct iovec *iv;
	int max_iv_count, iv_count, i;
	struct page *iv_page, *data_page;
	uint8_t *data_buf;
	int64_t left, done;

	TRACE_ENTRY();

	if (virt_dev->dif_fd == NULL)
		goto out;

	EXTRACHECKS_BUG_ON(!(dev->dev_dif_mode & SCST_DIF_MODE_DEV_STORE));

	iv_page = alloc_page(GFP_KERNEL);
	if (iv_page == NULL) {
		PRINT_ERROR("Unable to allocate iv page");
		scst_set_busy(cmd);
		res = -ENOMEM;
		goto out;
	}

	data_page = alloc_page(GFP_KERNEL);
	if (data_page == NULL) {
		PRINT_ERROR("Unable to allocate tags data page");
		scst_set_busy(cmd);
		res = -ENOMEM;
		goto out_free_iv;
	}

	data_buf = page_address(data_page);
	memset(data_buf, 0xFF, PAGE_SIZE);

	iv = page_address(iv_page);
	max_iv_count = min_t(int, UIO_MAXIOV, (int)PAGE_SIZE/sizeof(*iv));

	for (i = 0; i < max_iv_count; i++)
		iv[i].iov_base = (uint8_t __force __user *)data_buf;

	old_fs = get_fs();
	set_fs(get_ds());

	loff = start_lba << SCST_DIF_TAG_SHIFT;
	left = blocks << SCST_DIF_TAG_SHIFT;
	done = 0;
	while (left > 0) {
		iv_count = 0;
		full_len = 0;
		i = -1;
		while (1) {
			int len = min_t(size_t, (size_t)left, PAGE_SIZE);

			full_len += len;
			i++;
			iv_count++;
			iv[i].iov_len = len;
			left -= len;
			done += len;
			EXTRACHECKS_BUG_ON(left < 0);
			if ((iv_count == max_iv_count) || (left == 0))
				break;
		}

		TRACE_DBG("Formatting DIF: full_len %zd, off %lld",
			full_len, (long long)loff);

		/* WRITE */
		err = vfs_writev(fd, (struct iovec __force __user *)iv, iv_count,
				 &loff);
		if (err < 0) {
			PRINT_ERROR("Formatting DIF write() returned %lld from "
				"%zd", err, full_len);
			if (err == -EAGAIN)
				scst_set_busy(cmd);
			else
				scst_set_cmd_error(cmd,
				    SCST_LOAD_SENSE(scst_sense_write_error));
			res = err;
			goto out_set_fs;
		} else if (err < full_len) {
			/*
			 * Probably that's wrong, but sometimes write() returns
			 * value less, than requested. Let's restart.
			 */
			left += full_len - err;
			done -= full_len - err;
		}

		virt_dev->format_progress_done = done;
	};

out_set_fs:
	set_fs(old_fs);

	__free_page(data_page);

out_free_iv:
	__free_page(iv_page);

out:
	TRACE_EXIT_RES(res);
	return res;
}

static enum compl_status_e vdisk_exec_format_unit(struct vdisk_cmd_params *p)
{
	int res = CMD_SUCCEEDED;
	struct scst_cmd *cmd = p->cmd;
	struct scst_device *dev = cmd->dev;
	struct scst_vdisk_dev *virt_dev = dev->dh_priv;
	uint8_t *buf;
	int prot_type = dev->dev_dif_type, pinfo;
	bool immed = false;

	TRACE_ENTRY();

	pinfo = (cmd->cdb[1] & 0xC0) >> 6;
	if (((cmd->cdb[1] & 0x10) == 0) && (pinfo != 0)) {
		/* FMTDATA zero and FMTPINFO not zero are illegal */
		scst_set_invalid_field_in_cdb(cmd, 1,
			SCST_INVAL_FIELD_BIT_OFFS_VALID | 6);
		goto out;
	}

	if (cmd->cdb[1] & 0x10) { /* FMTDATA */
		int length, prot_usage;

		length = scst_get_buf_full_sense(cmd, &buf);
		TRACE_DBG("length %d", length);
		if (unlikely(length <= 0))
			goto out;

		TRACE_BUFF_FLAG(TRACE_DEBUG, "Format buf", buf, 64);

		if (length < 4) {
			PRINT_ERROR("FORMAT UNIT: too small parameters list "
				"header %d (dev %s)", length, dev->virt_name);
			scst_set_cmd_error(cmd,
				SCST_LOAD_SENSE(scst_sense_parameter_list_length_invalid));
			goto out_put;
		}

		prot_usage = buf[0] & 7;
		immed = buf[1] & 2;

		if ((buf[1] & 8) != 0) {
			PRINT_ERROR("FORMAT UNIT: initialization pattern not "
				"supported");
			scst_set_invalid_field_in_parm_list(cmd, 1,
				SCST_INVAL_FIELD_BIT_OFFS_VALID | 3);
			goto out_put;
		}

		if (cmd->cdb[1] & 0x20) { /* LONGLIST */
			if (length < 8) {
				PRINT_ERROR("FORMAT UNIT: too small long "
					"parameters list header %d (dev %s)",
					length, dev->virt_name);
				scst_set_invalid_field_in_cdb(cmd, 1,
					SCST_INVAL_FIELD_BIT_OFFS_VALID | 5);
				goto out_put;
			}
			if ((buf[3] & 0xF0) != 0) {
				PRINT_ERROR("FORMAT UNIT: P_I_INFORMATION must "
					"be 0 (dev %s)", dev->virt_name);
				scst_set_invalid_field_in_parm_list(cmd, 3,
					SCST_INVAL_FIELD_BIT_OFFS_VALID | 4);
				goto out_put;
			}
			if ((buf[3] & 0xF) != 0) {
				PRINT_ERROR("FORMAT UNIT: PROTECTION INTERVAL "
					"EXPONENT %d not supported (dev %s)",
					buf[3] & 0xF, dev->virt_name);
				scst_set_invalid_field_in_parm_list(cmd, 3,
					SCST_INVAL_FIELD_BIT_OFFS_VALID | 4);
				goto out_put;
			}
		} else {
			/* Nothing to do */
		}

		scst_put_buf_full(cmd, buf);

		switch (pinfo) {
		case 0:
			switch (prot_usage) {
			case 0:
				prot_type = 0;
				break;
			default:
				scst_set_invalid_field_in_parm_list(cmd, 0,
					SCST_INVAL_FIELD_BIT_OFFS_VALID | 0);
				goto out;
			}
			break;
		case 1:
			switch (prot_usage) {
			default:
				scst_set_invalid_field_in_parm_list(cmd, 0,
					SCST_INVAL_FIELD_BIT_OFFS_VALID | 0);
				goto out;
			}
			break;
		case 2:
			switch (prot_usage) {
			case 0:
				prot_type = 1;
				break;
			default:
				scst_set_invalid_field_in_parm_list(cmd, 0,
					SCST_INVAL_FIELD_BIT_OFFS_VALID | 0);
				goto out;
			}
			break;
		case 3:
			switch (prot_usage) {
			case 0:
				prot_type = 2;
				break;
			case 1:
				prot_type = 3;
				break;
			default:
				scst_set_invalid_field_in_parm_list(cmd, 0,
					SCST_INVAL_FIELD_BIT_OFFS_VALID | 0);
				goto out;
			}
			break;
		default:
			sBUG();
			break;
		}
	}

	TRACE_DBG("prot_type %d, pinfo %d, immed %d (cmd %p)", prot_type,
		pinfo, immed, cmd);

	if (prot_type != dev->dev_dif_type) {
		PRINT_ERROR("FORMAT UNIT: DIF type %d not supported (dev %s)",
			prot_type, dev->virt_name);
		scst_set_invalid_field_in_cdb(cmd, 1,
			SCST_INVAL_FIELD_BIT_OFFS_VALID | 6);
		goto out;
	}

	if (immed) {
		scst_cmd_get(cmd); /* to protect dev */
		cmd->completed = 1;
		cmd->scst_cmd_done(cmd, SCST_CMD_STATE_DEFAULT, SCST_CONTEXT_SAME);
		res = RUNNING_ASYNC;
	}

	spin_lock(&virt_dev->flags_lock);
	virt_dev->format_active = 1;
	spin_unlock(&virt_dev->flags_lock);

	virt_dev->format_progress_done = 0;
	virt_dev->format_progress_to_do = virt_dev->nblocks << SCST_DIF_TAG_SHIFT;

	if (virt_dev->thin_provisioned) {
		int rc = vdisk_unmap_range(cmd, virt_dev, 0, virt_dev->nblocks);

		if (rc != 0)
			goto finished;
	}

	if (pinfo != 0)
		vdisk_format_dif(cmd, 0, virt_dev->nblocks);

finished:
	spin_lock(&virt_dev->flags_lock);
	virt_dev->format_active = 0;
	spin_unlock(&virt_dev->flags_lock);

	if (immed)
		scst_cmd_put(cmd);

out:
	TRACE_EXIT_RES(res);
	return res;

out_put:
	scst_put_buf_full(cmd, buf);
	goto out;
}

static enum compl_status_e vdisk_invalid_opcode(struct vdisk_cmd_params *p)
{
	TRACE_DBG("Invalid opcode %s", scst_get_opcode_name(p->cmd));
	return INVALID_OPCODE;
}

#define VDEV_DEF_RDPROTECT	0xE0
#define VDEV_DEF_WRPROTECT	0xE0
#define VDEV_DEF_VRPROTECT	0xE0

#define VDEF_DEF_GROUP_NUM	0

static const struct scst_opcode_descriptor scst_op_descr_cwr = {
	.od_opcode = COMPARE_AND_WRITE,
	.od_support = 3, /* supported as in the standard */
	.od_cdb_size = 16,
	.od_nominal_timeout = SCST_DEFAULT_NOMINAL_TIMEOUT_SEC,
	.od_recommended_timeout = SCST_GENERIC_DISK_REG_TIMEOUT/HZ,
	.od_cdb_usage_bits = { COMPARE_AND_WRITE, VDEV_DEF_WRPROTECT | 0x18,
			       0xFF, 0xFF, 0xFF, 0xFF, 0xFF, 0xFF, 0xFF, 0xFF,
			       0, 0, 0, 0xFF, VDEF_DEF_GROUP_NUM,
			       SCST_OD_DEFAULT_CONTROL_BYTE },
};

static const struct scst_opcode_descriptor scst_op_descr_format_unit = {
	.od_opcode = FORMAT_UNIT,
	.od_support = 3, /* supported as in the standard */
	.od_cdb_size = 6,
	.od_nominal_timeout = SCST_DEFAULT_NOMINAL_TIMEOUT_SEC,
	.od_recommended_timeout = SCST_GENERIC_DISK_LONG_TIMEOUT/HZ,
	.od_cdb_usage_bits = { FORMAT_UNIT, 0xF0, 0, 0, 0, SCST_OD_DEFAULT_CONTROL_BYTE },
};

static const struct scst_opcode_descriptor scst_op_descr_get_lba_status = {
	.od_opcode = SERVICE_ACTION_IN_16,
	.od_serv_action = SAI_GET_LBA_STATUS,
	.od_serv_action_valid = 1,
	.od_support = 3, /* supported as in the standard */
	.od_cdb_size = 16,
	.od_nominal_timeout = SCST_DEFAULT_NOMINAL_TIMEOUT_SEC,
	.od_recommended_timeout = SCST_GENERIC_DISK_SMALL_TIMEOUT/HZ,
	.od_cdb_usage_bits = { SERVICE_ACTION_IN_16, SAI_GET_LBA_STATUS,
			       0xFF, 0xFF, 0xFF, 0xFF, 0xFF, 0xFF, 0xFF, 0xFF,
			       0xFF, 0xFF, 0xFF, 0xFF, 0,
			       SCST_OD_DEFAULT_CONTROL_BYTE },
};

static const struct scst_opcode_descriptor scst_op_descr_allow_medium_removal = {
	.od_opcode = ALLOW_MEDIUM_REMOVAL,
	.od_support = 3, /* supported as in the standard */
	.od_cdb_size = 6,
	.od_nominal_timeout = SCST_DEFAULT_NOMINAL_TIMEOUT_SEC,
	.od_recommended_timeout = SCST_GENERIC_DISK_SMALL_TIMEOUT/HZ,
	.od_cdb_usage_bits = { ALLOW_MEDIUM_REMOVAL, 0, 0, 0, 3, SCST_OD_DEFAULT_CONTROL_BYTE },
};

static const struct scst_opcode_descriptor scst_op_descr_read6 = {
	.od_opcode = READ_6,
	.od_support = 3, /* supported as in the standard */
	.od_cdb_size = 6,
	.od_nominal_timeout = SCST_DEFAULT_NOMINAL_TIMEOUT_SEC,
	.od_recommended_timeout = SCST_GENERIC_DISK_REG_TIMEOUT/HZ,
	.od_cdb_usage_bits = { READ_6, 0x1F,
			       0xFF, 0xFF, 0xFF, SCST_OD_DEFAULT_CONTROL_BYTE },
};

static const struct scst_opcode_descriptor scst_op_descr_read10 = {
	.od_opcode = READ_10,
	.od_support = 3, /* supported as in the standard */
	.od_cdb_size = 10,
	.od_nominal_timeout = SCST_DEFAULT_NOMINAL_TIMEOUT_SEC,
	.od_recommended_timeout = SCST_GENERIC_DISK_REG_TIMEOUT/HZ,
	.od_cdb_usage_bits = { READ_10, VDEV_DEF_RDPROTECT | 0x18,
			       0xFF, 0xFF, 0xFF, 0xFF, VDEF_DEF_GROUP_NUM,
			       0xFF, 0xFF, SCST_OD_DEFAULT_CONTROL_BYTE },
};

static const struct scst_opcode_descriptor scst_op_descr_read12 = {
	.od_opcode = READ_12,
	.od_support = 3, /* supported as in the standard */
	.od_cdb_size = 12,
	.od_nominal_timeout = SCST_DEFAULT_NOMINAL_TIMEOUT_SEC,
	.od_recommended_timeout = SCST_GENERIC_DISK_REG_TIMEOUT/HZ,
	.od_cdb_usage_bits = { READ_12, VDEV_DEF_RDPROTECT | 0x18,
			       0xFF, 0xFF, 0xFF, 0xFF, 0xFF, 0xFF, 0xFF, 0xFF,
			       VDEF_DEF_GROUP_NUM, SCST_OD_DEFAULT_CONTROL_BYTE },
};

static const struct scst_opcode_descriptor scst_op_descr_read16 = {
	.od_opcode = READ_16,
	.od_support = 3, /* supported as in the standard */
	.od_cdb_size = 16,
	.od_nominal_timeout = SCST_DEFAULT_NOMINAL_TIMEOUT_SEC,
	.od_recommended_timeout = SCST_GENERIC_DISK_REG_TIMEOUT/HZ,
	.od_cdb_usage_bits = { READ_16, VDEV_DEF_RDPROTECT | 0x18,
			       0xFF, 0xFF, 0xFF, 0xFF, 0xFF, 0xFF, 0xFF, 0xFF,
			       0xFF, 0xFF, 0xFF, 0xFF, VDEF_DEF_GROUP_NUM,
			       SCST_OD_DEFAULT_CONTROL_BYTE },
};

static const struct scst_opcode_descriptor scst_op_descr_read32 = {
	.od_opcode = VARIABLE_LENGTH_CMD,
	.od_serv_action = SUBCODE_READ_32,
	.od_serv_action_valid = 1,
	.od_support = 3, /* supported as in the standard */
	.od_cdb_size = 32,
	.od_nominal_timeout = SCST_DEFAULT_NOMINAL_TIMEOUT_SEC,
	.od_recommended_timeout = SCST_GENERIC_DISK_REG_TIMEOUT/HZ,
	.od_cdb_usage_bits = { VARIABLE_LENGTH_CMD, SCST_OD_DEFAULT_CONTROL_BYTE,
			       0, 0, 0, 0, VDEF_DEF_GROUP_NUM, 0x18, 0,
			       SUBCODE_READ_32, VDEV_DEF_RDPROTECT | 0x18, 0,
			       0xFF, 0xFF, 0xFF, 0xFF, 0xFF, 0xFF, 0xFF, 0xFF,
			       0xFF, 0xFF, 0xFF, 0xFF, 0xFF, 0xFF, 0xFF, 0xFF,
			       0xFF, 0xFF, 0xFF, 0xFF },
};

static const struct scst_opcode_descriptor scst_op_descr_read_capacity = {
	.od_opcode = READ_CAPACITY,
	.od_support = 3, /* supported as in the standard */
	.od_cdb_size = 10,
	.od_nominal_timeout = SCST_DEFAULT_NOMINAL_TIMEOUT_SEC,
	.od_recommended_timeout = SCST_GENERIC_DISK_SMALL_TIMEOUT/HZ,
	.od_cdb_usage_bits = { READ_CAPACITY, 0, 0, 0, 0, 0, 0,
			       0, 0, SCST_OD_DEFAULT_CONTROL_BYTE },
};

static const struct scst_opcode_descriptor scst_op_descr_read_capacity16 = {
	.od_opcode = SERVICE_ACTION_IN_16,
	.od_serv_action = SAI_READ_CAPACITY_16,
	.od_serv_action_valid = 1,
	.od_support = 3, /* supported as in the standard */
	.od_cdb_size = 16,
	.od_nominal_timeout = SCST_DEFAULT_NOMINAL_TIMEOUT_SEC,
	.od_recommended_timeout = SCST_GENERIC_DISK_SMALL_TIMEOUT/HZ,
	.od_cdb_usage_bits = { SERVICE_ACTION_IN_16, SAI_READ_CAPACITY_16,
			       0, 0, 0, 0, 0, 0, 0, 0,
			       0xFF, 0xFF, 0xFF, 0xFF, 0,
			       SCST_OD_DEFAULT_CONTROL_BYTE },
};

static const struct scst_opcode_descriptor scst_op_descr_start_stop_unit = {
	.od_opcode = START_STOP,
	.od_support = 3, /* supported as in the standard */
	.od_cdb_size = 6,
	.od_nominal_timeout = SCST_DEFAULT_NOMINAL_TIMEOUT_SEC,
	.od_recommended_timeout = SCST_GENERIC_DISK_SMALL_TIMEOUT/HZ,
	.od_cdb_usage_bits = { START_STOP, 1, 0, 0xF, 0xF7, SCST_OD_DEFAULT_CONTROL_BYTE },
};

static const struct scst_opcode_descriptor scst_op_descr_sync_cache10 = {
	.od_opcode = SYNCHRONIZE_CACHE,
	.od_support = 3, /* supported as in the standard */
	.od_cdb_size = 10,
	.od_nominal_timeout = SCST_DEFAULT_NOMINAL_TIMEOUT_SEC,
	.od_recommended_timeout = SCST_GENERIC_DISK_REG_TIMEOUT/HZ,
	.od_cdb_usage_bits = { SYNCHRONIZE_CACHE, 2,
			       0xFF, 0xFF, 0xFF, 0xFF, VDEF_DEF_GROUP_NUM,
			       0xFF, 0xFF, SCST_OD_DEFAULT_CONTROL_BYTE },
};

static const struct scst_opcode_descriptor scst_op_descr_sync_cache16 = {
	.od_opcode = SYNCHRONIZE_CACHE_16,
	.od_support = 3, /* supported as in the standard */
	.od_cdb_size = 16,
	.od_nominal_timeout = SCST_DEFAULT_NOMINAL_TIMEOUT_SEC,
	.od_recommended_timeout = SCST_GENERIC_DISK_REG_TIMEOUT/HZ,
	.od_cdb_usage_bits = { SYNCHRONIZE_CACHE_16, 2,
			       0xFF, 0xFF, 0xFF, 0xFF, 0xFF, 0xFF, 0xFF, 0xFF,
			       0xFF, 0xFF, 0xFF, 0xFF, VDEF_DEF_GROUP_NUM,
			       SCST_OD_DEFAULT_CONTROL_BYTE },
};

static const struct scst_opcode_descriptor scst_op_descr_unmap = {
	.od_opcode = UNMAP,
	.od_support = 3, /* supported as in the standard */
	.od_cdb_size = 10,
	.od_nominal_timeout = SCST_DEFAULT_NOMINAL_TIMEOUT_SEC,
	.od_recommended_timeout = SCST_GENERIC_DISK_REG_TIMEOUT/HZ,
	.od_cdb_usage_bits = { UNMAP, 0, 0, 0, 0, 0, VDEF_DEF_GROUP_NUM,
			       0xFF, 0xFF, SCST_OD_DEFAULT_CONTROL_BYTE },
};

static const struct scst_opcode_descriptor scst_op_descr_verify10 = {
	.od_opcode = VERIFY,
	.od_support = 3, /* supported as in the standard */
	.od_cdb_size = 10,
	.od_nominal_timeout = SCST_DEFAULT_NOMINAL_TIMEOUT_SEC,
	.od_recommended_timeout = SCST_GENERIC_DISK_REG_TIMEOUT/HZ,
	.od_cdb_usage_bits = { VERIFY, VDEV_DEF_VRPROTECT | 0x16,
			       0xFF, 0xFF, 0xFF, 0xFF, VDEF_DEF_GROUP_NUM,
			       0xFF, 0xFF, SCST_OD_DEFAULT_CONTROL_BYTE },
};

static const struct scst_opcode_descriptor scst_op_descr_verify12 = {
	.od_opcode = VERIFY_12,
	.od_support = 3, /* supported as in the standard */
	.od_cdb_size = 12,
	.od_nominal_timeout = SCST_DEFAULT_NOMINAL_TIMEOUT_SEC,
	.od_recommended_timeout = SCST_GENERIC_DISK_REG_TIMEOUT/HZ,
	.od_cdb_usage_bits = { VERIFY_12, VDEV_DEF_VRPROTECT | 0x16,
			       0xFF, 0xFF, 0xFF, 0xFF, 0xFF, 0xFF, 0xFF, 0xFF,
			       VDEF_DEF_GROUP_NUM, SCST_OD_DEFAULT_CONTROL_BYTE },
};

static const struct scst_opcode_descriptor scst_op_descr_verify16 = {
	.od_opcode = VERIFY_16,
	.od_support = 3, /* supported as in the standard */
	.od_cdb_size = 16,
	.od_nominal_timeout = SCST_DEFAULT_NOMINAL_TIMEOUT_SEC,
	.od_recommended_timeout = SCST_GENERIC_DISK_REG_TIMEOUT/HZ,
	.od_cdb_usage_bits = { VERIFY_16, VDEV_DEF_VRPROTECT | 0x16,
			       0xFF, 0xFF, 0xFF, 0xFF, 0xFF, 0xFF, 0xFF, 0xFF,
			       0xFF, 0xFF, 0xFF, 0xFF, VDEF_DEF_GROUP_NUM,
			       SCST_OD_DEFAULT_CONTROL_BYTE },
};

static const struct scst_opcode_descriptor scst_op_descr_verify32 = {
	.od_opcode = VARIABLE_LENGTH_CMD,
	.od_serv_action = SUBCODE_VERIFY_32,
	.od_serv_action_valid = 1,
	.od_support = 3, /* supported as in the standard */
	.od_cdb_size = 32,
	.od_nominal_timeout = SCST_DEFAULT_NOMINAL_TIMEOUT_SEC,
	.od_recommended_timeout = SCST_GENERIC_DISK_REG_TIMEOUT/HZ,
	.od_cdb_usage_bits = { VARIABLE_LENGTH_CMD, SCST_OD_DEFAULT_CONTROL_BYTE,
			       0, 0, 0, 0, VDEF_DEF_GROUP_NUM, 0x18, 0,
			       SUBCODE_VERIFY_32, VDEV_DEF_VRPROTECT | 0x16, 0,
			       0xFF, 0xFF, 0xFF, 0xFF, 0xFF, 0xFF, 0xFF, 0xFF,
			       0xFF, 0xFF, 0xFF, 0xFF, 0xFF, 0xFF, 0xFF, 0xFF,
			       0xFF, 0xFF, 0xFF, 0xFF },
};

static const struct scst_opcode_descriptor scst_op_descr_write6 = {
	.od_opcode = WRITE_6,
	.od_support = 3, /* supported as in the standard */
	.od_cdb_size = 6,
	.od_nominal_timeout = SCST_DEFAULT_NOMINAL_TIMEOUT_SEC,
	.od_recommended_timeout = SCST_GENERIC_DISK_REG_TIMEOUT/HZ,
	.od_cdb_usage_bits = { WRITE_6, 0x1F,
			       0xFF, 0xFF, 0xFF, SCST_OD_DEFAULT_CONTROL_BYTE },
};

static const struct scst_opcode_descriptor scst_op_descr_write10 = {
	.od_opcode = WRITE_10,
	.od_support = 3, /* supported as in the standard */
	.od_cdb_size = 10,
	.od_nominal_timeout = SCST_DEFAULT_NOMINAL_TIMEOUT_SEC,
	.od_recommended_timeout = SCST_GENERIC_DISK_REG_TIMEOUT/HZ,
	.od_cdb_usage_bits = { WRITE_10, VDEV_DEF_WRPROTECT | 0x1A,
			       0xFF, 0xFF, 0xFF, 0xFF, VDEF_DEF_GROUP_NUM,
			       0xFF, 0xFF, SCST_OD_DEFAULT_CONTROL_BYTE },
};

static const struct scst_opcode_descriptor scst_op_descr_write12 = {
	.od_opcode = WRITE_12,
	.od_support = 3, /* supported as in the standard */
	.od_cdb_size = 12,
	.od_nominal_timeout = SCST_DEFAULT_NOMINAL_TIMEOUT_SEC,
	.od_recommended_timeout = SCST_GENERIC_DISK_REG_TIMEOUT/HZ,
	.od_cdb_usage_bits = { WRITE_12, VDEV_DEF_WRPROTECT | 0x1A,
			       0xFF, 0xFF, 0xFF, 0xFF, 0xFF, 0xFF, 0xFF, 0xFF,
			       VDEF_DEF_GROUP_NUM, SCST_OD_DEFAULT_CONTROL_BYTE },
};

static const struct scst_opcode_descriptor scst_op_descr_write16 = {
	.od_opcode = WRITE_16,
	.od_support = 3, /* supported as in the standard */
	.od_cdb_size = 16,
	.od_nominal_timeout = SCST_DEFAULT_NOMINAL_TIMEOUT_SEC,
	.od_recommended_timeout = SCST_GENERIC_DISK_REG_TIMEOUT/HZ,
	.od_cdb_usage_bits = { WRITE_16, VDEV_DEF_WRPROTECT | 0x1A,
			       0xFF, 0xFF, 0xFF, 0xFF, 0xFF, 0xFF, 0xFF, 0xFF,
			       0xFF, 0xFF, 0xFF, 0xFF, VDEF_DEF_GROUP_NUM,
			       SCST_OD_DEFAULT_CONTROL_BYTE },
};

static const struct scst_opcode_descriptor scst_op_descr_write32 = {
	.od_opcode = VARIABLE_LENGTH_CMD,
	.od_serv_action = SUBCODE_WRITE_32,
	.od_serv_action_valid = 1,
	.od_support = 3, /* supported as in the standard */
	.od_cdb_size = 32,
	.od_nominal_timeout = SCST_DEFAULT_NOMINAL_TIMEOUT_SEC,
	.od_recommended_timeout = SCST_GENERIC_DISK_REG_TIMEOUT/HZ,
	.od_cdb_usage_bits = { VARIABLE_LENGTH_CMD, SCST_OD_DEFAULT_CONTROL_BYTE,
			       0, 0, 0, 0, VDEF_DEF_GROUP_NUM, 0x18, 0,
			       SUBCODE_WRITE_32, VDEV_DEF_WRPROTECT | 0x1A, 0,
			       0xFF, 0xFF, 0xFF, 0xFF, 0xFF, 0xFF, 0xFF, 0xFF,
			       0xFF, 0xFF, 0xFF, 0xFF, 0xFF, 0xFF, 0xFF, 0xFF,
			       0xFF, 0xFF, 0xFF, 0xFF },
};

static const struct scst_opcode_descriptor scst_op_descr_write_verify10 = {
	.od_opcode = WRITE_VERIFY,
	.od_support = 3, /* supported as in the standard */
	.od_cdb_size = 10,
	.od_nominal_timeout = SCST_DEFAULT_NOMINAL_TIMEOUT_SEC,
	.od_recommended_timeout = SCST_GENERIC_DISK_REG_TIMEOUT/HZ,
	.od_cdb_usage_bits = { WRITE_VERIFY, VDEV_DEF_WRPROTECT | 0x16,
			       0xFF, 0xFF, 0xFF, 0xFF, VDEF_DEF_GROUP_NUM,
			       0xFF, 0xFF, SCST_OD_DEFAULT_CONTROL_BYTE },
};

static const struct scst_opcode_descriptor scst_op_descr_write_verify12 = {
	.od_opcode = WRITE_VERIFY_12,
	.od_support = 3, /* supported as in the standard */
	.od_cdb_size = 12,
	.od_nominal_timeout = SCST_DEFAULT_NOMINAL_TIMEOUT_SEC,
	.od_recommended_timeout = SCST_GENERIC_DISK_REG_TIMEOUT/HZ,
	.od_cdb_usage_bits = { WRITE_VERIFY_12, VDEV_DEF_WRPROTECT | 0x16,
			       0xFF, 0xFF, 0xFF, 0xFF, 0xFF, 0xFF, 0xFF, 0xFF,
			       VDEF_DEF_GROUP_NUM, SCST_OD_DEFAULT_CONTROL_BYTE },
};

static const struct scst_opcode_descriptor scst_op_descr_write_verify16 = {
	.od_opcode = WRITE_VERIFY_16,
	.od_support = 3, /* supported as in the standard */
	.od_cdb_size = 16,
	.od_nominal_timeout = SCST_DEFAULT_NOMINAL_TIMEOUT_SEC,
	.od_recommended_timeout = SCST_GENERIC_DISK_REG_TIMEOUT/HZ,
	.od_cdb_usage_bits = { WRITE_VERIFY_16, VDEV_DEF_WRPROTECT | 0x16,
			       0xFF, 0xFF, 0xFF, 0xFF, 0xFF, 0xFF, 0xFF, 0xFF,
			       0xFF, 0xFF, 0xFF, 0xFF, VDEF_DEF_GROUP_NUM,
			       SCST_OD_DEFAULT_CONTROL_BYTE },
};

static const struct scst_opcode_descriptor scst_op_descr_write_verify32 = {
	.od_opcode = VARIABLE_LENGTH_CMD,
	.od_serv_action = SUBCODE_WRITE_VERIFY_32,
	.od_serv_action_valid = 1,
	.od_support = 3, /* supported as in the standard */
	.od_cdb_size = 32,
	.od_nominal_timeout = SCST_DEFAULT_NOMINAL_TIMEOUT_SEC,
	.od_recommended_timeout = SCST_GENERIC_DISK_REG_TIMEOUT/HZ,
	.od_cdb_usage_bits = { VARIABLE_LENGTH_CMD, SCST_OD_DEFAULT_CONTROL_BYTE,
			       0, 0, 0, 0, VDEF_DEF_GROUP_NUM, 0x18, 0,
			       SUBCODE_WRITE_VERIFY_32, VDEV_DEF_WRPROTECT | 0x16, 0,
			       0xFF, 0xFF, 0xFF, 0xFF, 0xFF, 0xFF, 0xFF, 0xFF,
			       0xFF, 0xFF, 0xFF, 0xFF, 0xFF, 0xFF, 0xFF, 0xFF,
			       0xFF, 0xFF, 0xFF, 0xFF },
};

static const struct scst_opcode_descriptor scst_op_descr_write_same10 = {
	.od_opcode = WRITE_SAME,
	.od_support = 3, /* supported as in the standard */
	.od_cdb_size = 10,
	.od_nominal_timeout = SCST_DEFAULT_NOMINAL_TIMEOUT_SEC,
	.od_recommended_timeout = SCST_GENERIC_DISK_REG_TIMEOUT/HZ,
	.od_cdb_usage_bits = { WRITE_SAME, VDEV_DEF_WRPROTECT | 0x8,
			       0xFF, 0xFF, 0xFF, 0xFF, VDEF_DEF_GROUP_NUM,
			       0xFF, 0xFF, SCST_OD_DEFAULT_CONTROL_BYTE },
};

static const struct scst_opcode_descriptor scst_op_descr_write_same16 = {
	.od_opcode = WRITE_SAME_16,
	.od_support = 3, /* supported as in the standard */
	.od_cdb_size = 16,
	.od_nominal_timeout = SCST_DEFAULT_NOMINAL_TIMEOUT_SEC,
	.od_recommended_timeout = SCST_GENERIC_DISK_REG_TIMEOUT/HZ,
	.od_cdb_usage_bits = { WRITE_SAME_16, VDEV_DEF_WRPROTECT | 0x8,
			       0xFF, 0xFF, 0xFF, 0xFF, 0xFF, 0xFF, 0xFF, 0xFF,
			       0xFF, 0xFF, 0xFF, 0xFF, VDEF_DEF_GROUP_NUM,
			       SCST_OD_DEFAULT_CONTROL_BYTE },
};

static const struct scst_opcode_descriptor scst_op_descr_write_same32 = {
	.od_opcode = VARIABLE_LENGTH_CMD,
	.od_serv_action = SUBCODE_WRITE_SAME_32,
	.od_serv_action_valid = 1,
	.od_support = 3, /* supported as in the standard */
	.od_cdb_size = 32,
	.od_nominal_timeout = SCST_DEFAULT_NOMINAL_TIMEOUT_SEC,
	.od_recommended_timeout = SCST_GENERIC_DISK_REG_TIMEOUT/HZ,
	.od_cdb_usage_bits = { VARIABLE_LENGTH_CMD, SCST_OD_DEFAULT_CONTROL_BYTE,
			       0, 0, 0, 0, VDEF_DEF_GROUP_NUM, 0x18, 0,
			       SUBCODE_WRITE_SAME_32, VDEV_DEF_WRPROTECT | 0x8, 0,
			       0xFF, 0xFF, 0xFF, 0xFF, 0xFF, 0xFF, 0xFF, 0xFF,
			       0xFF, 0xFF, 0xFF, 0xFF, 0xFF, 0xFF, 0xFF, 0xFF,
			       0xFF, 0xFF, 0xFF, 0xFF },
};

static const struct scst_opcode_descriptor scst_op_descr_read_toc = {
	.od_opcode = READ_TOC,
	.od_support = 3, /* supported as in the standard */
	.od_cdb_size = 10,
	.od_nominal_timeout = SCST_DEFAULT_NOMINAL_TIMEOUT_SEC,
	.od_recommended_timeout = SCST_GENERIC_DISK_REG_TIMEOUT/HZ,
	.od_cdb_usage_bits = { READ_TOC, 0, 0xF, 0, 0, 0, 0xFF,
			       0xFF, 0xFF, SCST_OD_DEFAULT_CONTROL_BYTE },
};

#define SHARED_OPS							\
	[SYNCHRONIZE_CACHE] = vdisk_synchronize_cache,			\
	[SYNCHRONIZE_CACHE_16] = vdisk_synchronize_cache,		\
	[MODE_SENSE] = vdisk_exec_mode_sense,				\
	[MODE_SENSE_10] = vdisk_exec_mode_sense,			\
	[MODE_SELECT] = vdisk_exec_mode_select,				\
	[MODE_SELECT_10] = vdisk_exec_mode_select,			\
	[LOG_SELECT] = vdisk_exec_log,					\
	[LOG_SENSE] = vdisk_exec_log,					\
	[ALLOW_MEDIUM_REMOVAL] = vdisk_exec_prevent_allow_medium_removal, \
	[READ_TOC] = vdisk_exec_read_toc,				\
	[START_STOP] = vdisk_exec_start_stop,				\
	[RESERVE] = vdisk_nop,						\
	[RESERVE_10] = vdisk_nop,					\
	[RELEASE] = vdisk_nop,						\
	[RELEASE_10] = vdisk_nop,					\
	[TEST_UNIT_READY] = vdisk_nop,					\
	[INQUIRY] = vdisk_exec_inquiry,					\
	[REQUEST_SENSE] = vdisk_exec_request_sense,			\
	[READ_CAPACITY] = vdisk_exec_read_capacity,			\
	[SERVICE_ACTION_IN_16] = vdisk_exec_sai_16,			\
	[UNMAP] = vdisk_exec_unmap,					\
	[WRITE_SAME] = vdisk_exec_write_same,				\
	[WRITE_SAME_16] = vdisk_exec_write_same,			\
	[MAINTENANCE_IN] = vdisk_exec_maintenance_in,			\
	[MAINTENANCE_OUT] = vdisk_exec_maintenance_out,			\
	[SEND_DIAGNOSTIC] = vdisk_exec_send_diagnostic,			\
	[FORMAT_UNIT] = vdisk_exec_format_unit,

#define SHARED_OPCODE_DESCRIPTORS					\
	&scst_op_descr_sync_cache10,					\
	&scst_op_descr_sync_cache16,					\
	&scst_op_descr_mode_sense6,					\
	&scst_op_descr_mode_sense10,					\
	&scst_op_descr_mode_select6,					\
	&scst_op_descr_mode_select10,					\
	&scst_op_descr_log_select,					\
	&scst_op_descr_log_sense,					\
	&scst_op_descr_start_stop_unit,					\
	&scst_op_descr_read_capacity,					\
	&scst_op_descr_send_diagnostic,					\
	&scst_op_descr_rtpg,						\
	&scst_op_descr_read6,						\
	&scst_op_descr_read10,						\
	&scst_op_descr_read12,						\
	&scst_op_descr_read16,						\
	&scst_op_descr_write6,						\
	&scst_op_descr_write10,						\
	&scst_op_descr_write12,						\
	&scst_op_descr_write16,						\
	&scst_op_descr_write_verify10,					\
	&scst_op_descr_write_verify12,					\
	&scst_op_descr_write_verify16,					\
	&scst_op_descr_verify10,					\
	&scst_op_descr_verify12,					\
	&scst_op_descr_verify16,

static const vdisk_op_fn blockio_var_len_ops[] = {
	[SUBCODE_READ_32] = blockio_exec_read,
	[SUBCODE_WRITE_32] = blockio_exec_write,
	[SUBCODE_WRITE_VERIFY_32] = blockio_exec_write_verify,
	[SUBCODE_VERIFY_32] = vdev_exec_verify,
	[SUBCODE_WRITE_SAME_32] = vdisk_exec_write_same,
};

static vdisk_op_fn blockio_ops[256] = {
	[READ_6] = blockio_exec_read,
	[READ_10] = blockio_exec_read,
	[READ_12] = blockio_exec_read,
	[READ_16] = blockio_exec_read,
	[WRITE_6] = blockio_exec_write,
	[WRITE_10] = blockio_exec_write,
	[WRITE_12] = blockio_exec_write,
	[WRITE_16] = blockio_exec_write,
	[WRITE_VERIFY] = blockio_exec_write_verify,
	[WRITE_VERIFY_12] = blockio_exec_write_verify,
	[WRITE_VERIFY_16] = blockio_exec_write_verify,
	[VARIABLE_LENGTH_CMD] = blockio_exec_var_len_cmd,
	[VERIFY] = vdev_exec_verify,
	[VERIFY_12] = vdev_exec_verify,
	[VERIFY_16] = vdev_exec_verify,
	SHARED_OPS
};

static const vdisk_op_fn fileio_var_len_ops[] = {
	[SUBCODE_READ_32] = fileio_exec_read,
	[SUBCODE_WRITE_32] = fileio_exec_write,
	[SUBCODE_WRITE_VERIFY_32] = fileio_exec_write_verify,
	[SUBCODE_VERIFY_32] = vdev_exec_verify,
	[SUBCODE_WRITE_SAME_32] = vdisk_exec_write_same,
};

static vdisk_op_fn fileio_ops[256] = {
	[READ_6] = fileio_exec_read,
	[READ_10] = fileio_exec_read,
	[READ_12] = fileio_exec_read,
	[READ_16] = fileio_exec_read,
	[WRITE_6] = fileio_exec_write,
	[WRITE_10] = fileio_exec_write,
	[WRITE_12] = fileio_exec_write,
	[WRITE_16] = fileio_exec_write,
	[WRITE_VERIFY] = fileio_exec_write_verify,
	[WRITE_VERIFY_12] = fileio_exec_write_verify,
	[WRITE_VERIFY_16] = fileio_exec_write_verify,
	[VARIABLE_LENGTH_CMD] = fileio_exec_var_len_cmd,
	[VERIFY] = vdev_exec_verify,
	[VERIFY_12] = vdev_exec_verify,
	[VERIFY_16] = vdev_exec_verify,
	SHARED_OPS
};

static const vdisk_op_fn nullio_var_len_ops[] = {
	[SUBCODE_READ_32] = nullio_exec_read,
	[SUBCODE_WRITE_32] = nullio_exec_write,
	[SUBCODE_WRITE_VERIFY_32] = nullio_exec_write_verify,
	[SUBCODE_WRITE_SAME_32] = vdisk_exec_write_same,
};

static vdisk_op_fn nullio_ops[256] = {
	[READ_6] = nullio_exec_read,
	[READ_10] = nullio_exec_read,
	[READ_12] = nullio_exec_read,
	[READ_16] = nullio_exec_read,
	[WRITE_6] = nullio_exec_write,
	[WRITE_10] = nullio_exec_write,
	[WRITE_12] = nullio_exec_write,
	[WRITE_16] = nullio_exec_write,
	[WRITE_VERIFY] = nullio_exec_write_verify,
	[WRITE_VERIFY_12] = nullio_exec_write_verify,
	[WRITE_VERIFY_16] = nullio_exec_write_verify,
	[VARIABLE_LENGTH_CMD] = nullio_exec_var_len_cmd,
	[VERIFY] = nullio_exec_verify,
	[VERIFY_12] = nullio_exec_verify,
	[VERIFY_16] = nullio_exec_verify,
	SHARED_OPS
};

#define VDISK_OPCODE_DESCRIPTORS					\
	/* &scst_op_descr_get_lba_status, */				\
	&scst_op_descr_read_capacity16,					\
	&scst_op_descr_write_same10,					\
	&scst_op_descr_write_same16,					\
	&scst_op_descr_unmap,						\
	&scst_op_descr_format_unit,					\
	&scst_op_descr_extended_copy,					\
	&scst_op_descr_cwr,

static const struct scst_opcode_descriptor *vdisk_opcode_descriptors[] = {
	SHARED_OPCODE_DESCRIPTORS
	VDISK_OPCODE_DESCRIPTORS
	SCST_OPCODE_DESCRIPTORS
	&scst_op_descr_stpg, /* must be last, see vdisk_get_supported_opcodes()! */
};

static const struct scst_opcode_descriptor *vdisk_opcode_descriptors_type2[] = {
	SHARED_OPCODE_DESCRIPTORS
	VDISK_OPCODE_DESCRIPTORS
	&scst_op_descr_read32,
	&scst_op_descr_write32,
	&scst_op_descr_verify32,
	&scst_op_descr_write_verify32,
	&scst_op_descr_write_same32,
	SCST_OPCODE_DESCRIPTORS
};

static const struct scst_opcode_descriptor *vcdrom_opcode_descriptors[] = {
	SHARED_OPCODE_DESCRIPTORS
	&scst_op_descr_allow_medium_removal,
	&scst_op_descr_read_toc,
	SCST_OPCODE_DESCRIPTORS
};

static int vdisk_get_supported_opcodes(struct scst_cmd *cmd,
	const struct scst_opcode_descriptor ***out_supp_opcodes,
	int *out_supp_opcodes_cnt)
{
	struct scst_device *dev = cmd->dev;
	struct scst_vdisk_dev *virt_dev = dev->dh_priv;

	if (cmd->dev->dev_dif_type != 2) {
		*out_supp_opcodes = vdisk_opcode_descriptors;
		*out_supp_opcodes_cnt = ARRAY_SIZE(vdisk_opcode_descriptors);
	} else {
		*out_supp_opcodes = vdisk_opcode_descriptors_type2;
		*out_supp_opcodes_cnt = ARRAY_SIZE(vdisk_opcode_descriptors_type2);
	}
	if (!virt_dev->expl_alua) {
		(*out_supp_opcodes_cnt)--;
		sBUG_ON((*out_supp_opcodes)[*out_supp_opcodes_cnt]->od_serv_action != MO_SET_TARGET_PGS);
	}
	return 0;
}

static int vcdrom_get_supported_opcodes(struct scst_cmd *cmd,
	const struct scst_opcode_descriptor ***out_supp_opcodes,
	int *out_supp_opcodes_cnt)
{
	*out_supp_opcodes = vcdrom_opcode_descriptors;
	*out_supp_opcodes_cnt = ARRAY_SIZE(vcdrom_opcode_descriptors);
	return 0;
}

static bool vdisk_use_zero_copy(const struct scst_cmd *cmd)
{
	struct scst_vdisk_dev *virt_dev = cmd->dev->dh_priv;

	if (!virt_dev->zero_copy)
		return false;

	switch (cmd->cdb[0]) {
	case VARIABLE_LENGTH_CMD:
		if (cmd->cdb[9] != SUBCODE_READ_32)
			break;
		/* else go througth */
	case READ_6:
	case READ_10:
	case READ_12:
	case READ_16:
		return true;
	}

	return false;
}

/*
 * Compute p->loff and p->fua.
 * Returns true for success or false otherwise and set error in the commeand.
 */
static bool vdisk_parse_offset(struct vdisk_cmd_params *p, struct scst_cmd *cmd)
{
	uint64_t lba_start;
	int64_t data_len;
	uint8_t *cdb = cmd->cdb;
	int opcode = cdb[0];
	loff_t loff;
	struct scst_device *dev = cmd->dev;
	struct scst_vdisk_dev *virt_dev = dev->dh_priv;
	bool res;
	int fua = 0;

	TRACE_ENTRY();

	if (unlikely(!(cmd->op_flags & SCST_INFO_VALID))) {
		TRACE(TRACE_MINOR, "Unknown opcode %s", scst_get_opcode_name(cmd));
		scst_set_cmd_error(cmd, SCST_LOAD_SENSE(scst_sense_invalid_opcode));
		res = false;
		goto out;
	}

	p->cmd = cmd;

	cmd->status = 0;
	cmd->msg_status = 0;
	cmd->host_status = DID_OK;
	cmd->driver_status = 0;

	switch (cmd->queue_type) {
	case SCST_CMD_QUEUE_ORDERED:
		TRACE(TRACE_ORDER, "ORDERED cmd %p (op %s)", cmd,
			scst_get_opcode_name(cmd));
		break;
	case SCST_CMD_QUEUE_HEAD_OF_QUEUE:
		TRACE(TRACE_ORDER, "HQ cmd %p (op %s)", cmd,
			scst_get_opcode_name(cmd));
		break;
	default:
		break;
	}

	lba_start = scst_cmd_get_lba(cmd);
	data_len = scst_cmd_get_data_len(cmd);

	loff = (loff_t)lba_start << dev->block_shift;
	TRACE_DBG("cmd %p, lba_start %lld, loff %lld, data_len %lld", cmd,
		  (unsigned long long int)lba_start,
		  (unsigned long long int)loff,
		  (unsigned long long int)data_len);

	EXTRACHECKS_BUG_ON((loff < 0) || unlikely(data_len < 0));

	if (unlikely((loff + data_len) > virt_dev->file_size) &&
	    (!(cmd->op_flags & SCST_LBA_NOT_VALID))) {
		if (virt_dev->cdrom_empty) {
			TRACE_DBG("%s", "CDROM empty");
			scst_set_cmd_error(cmd, SCST_LOAD_SENSE(scst_sense_no_medium));
		} else {
			PRINT_INFO("Access beyond the end of device %s "
				"(%lld of %lld, data len %lld)", virt_dev->name,
				(unsigned long long int)loff,
				(unsigned long long int)virt_dev->file_size,
				(unsigned long long int)data_len);
			scst_set_cmd_error(cmd, SCST_LOAD_SENSE(
					scst_sense_block_out_range_error));
		}
		res = false;
		goto out;
	}

	switch (opcode) {
	case VARIABLE_LENGTH_CMD:
		if (cmd->cdb[9] == SUBCODE_WRITE_32) {
			fua = (cdb[10] & 0x8);
			if (fua)
				TRACE(TRACE_ORDER, "FUA: loff=%lld, data_len=%lld",
					loff, data_len);
		}
		break;
	case WRITE_10:
	case WRITE_12:
	case WRITE_16:
		fua = (cdb[1] & 0x8);
		if (fua) {
			TRACE(TRACE_ORDER, "FUA: loff=%lld, "
				"data_len=%lld", (unsigned long long int)loff,
				(unsigned long long int)data_len);
		}
		break;
	}

	p->loff = loff;
	p->fua = fua;
	p->use_zero_copy = vdisk_use_zero_copy(cmd);

	res = true;

out:
	TRACE_EXIT_RES(res);
	return res;
}

static int fileio_alloc_and_parse(struct scst_cmd *cmd)
{
	struct vdisk_cmd_params *p;
	int res = SCST_CMD_STATE_DEFAULT;

	TRACE_ENTRY();

	p = kmem_cache_zalloc(vdisk_cmd_param_cachep, cmd->cmd_gfp_mask);
	if (!p) {
		scst_set_busy(cmd);
		goto out_err;
	}

	if (unlikely(!vdisk_parse_offset(p, cmd)))
		goto out_err_free_cmd_params;

	cmd->dh_priv = p;

out:
	TRACE_EXIT_RES(res);
	return res;

out_err_free_cmd_params:
	kmem_cache_free(vdisk_cmd_param_cachep, p);

out_err:
	res = scst_get_cmd_abnormal_done_state(cmd);
	goto out;
}

static int vdisk_parse(struct scst_cmd *cmd)
{
	int res, rc;

	rc = scst_sbc_generic_parse(cmd);
	if (rc != 0) {
		res = scst_get_cmd_abnormal_done_state(cmd);
		goto out;
	}

	res = fileio_alloc_and_parse(cmd);
out:
	return res;
}

static int vcdrom_parse(struct scst_cmd *cmd)
{
	int res, rc;

	rc = scst_cdrom_generic_parse(cmd);
	if (rc != 0) {
		res = scst_get_cmd_abnormal_done_state(cmd);
		goto out;
	}

	res = fileio_alloc_and_parse(cmd);
out:
	return res;
}

/* blockio and nullio */
static int non_fileio_parse(struct scst_cmd *cmd)
{
	int res = SCST_CMD_STATE_DEFAULT, rc;

	rc = scst_sbc_generic_parse(cmd);
	if (rc != 0) {
		res = scst_get_cmd_abnormal_done_state(cmd);
		goto out;
	}
out:
	return res;
}

#if LINUX_VERSION_CODE >= KERNEL_VERSION(2, 6, 30)
/**
 * finish_read - Release the pages referenced by prepare_read().
 */
static void finish_read(struct scatterlist *sg, int sg_cnt)
{
	struct page *page;
	int i;

	TRACE_ENTRY();

	for (i = 0; i < sg_cnt; ++i) {
		page = sg_page(&sg[i]);
		EXTRACHECKS_BUG_ON(!page);
		page_cache_release(page);
	}

	TRACE_EXIT();
	return;
}

/**
 * prepare_read_page - Bring a single page into the page cache.
 *
 * @filp: file pointer
 * @len: number of bytes to read from the file
 * @offset: offset of first byte to read (from start of file)
 * @last: offset of first byte that will not be read - used for readahead
 * @pageptr: page pointer output variable.
 *
 * Returns a negative number if an error occurred, zero upon EOF or a positive
 * number - the number of bytes that can be read from the file via the returned
 * page. If a positive number is returned, it is the responsibility of the
 * caller to release the returned page.
 *
 * Based on do_generic_file_read().
 */
static int prepare_read_page(struct file *filp, int len,
			     loff_t offset, loff_t last, struct page **pageptr)
{
	struct address_space *mapping = filp->f_mapping;
	struct inode *inode = mapping->host;
	struct file_ra_state *ra = &filp->f_ra;
	struct page *page;
	unsigned long index, last_index;
	long end_index, nr;
	loff_t isize;
#if LINUX_VERSION_CODE < KERNEL_VERSION(3, 15, 0)
	read_descriptor_t desc = { .count = len };
#endif
	int error;

	TRACE_ENTRY();

	WARN((offset & ~PAGE_CACHE_MASK) + len > PAGE_CACHE_SIZE,
	     "offset = %lld + %lld, len = %d\n", offset & PAGE_CACHE_MASK,
	     offset & ~PAGE_CACHE_MASK, len);
	sBUG_ON(!mapping->a_ops);

	index = offset >> PAGE_CACHE_SHIFT;
	last_index = (last + PAGE_CACHE_SIZE - 1) >> PAGE_CACHE_SHIFT;

find_page:
	page = find_get_page(mapping, index);
	if (!page) {
		page_cache_sync_readahead(mapping, ra, filp, index,
					  last_index - index);
		page = find_get_page(mapping, index);
		if (unlikely(!page)) {
			/*
			 * Not cached so create a new page.
			 */
			page = page_cache_alloc_cold(mapping);
			if (!page) {
				error = -ENOMEM;
				goto err;
			}
			error = add_to_page_cache_lru(page, mapping, index,
						      GFP_KERNEL);
			if (error) {
				page_cache_release(page);
				if (error == -EEXIST)
					goto find_page;
				else
					goto err;
			} else {
				goto readpage;
			}
		}
	}
	if (PageReadahead(page))
		page_cache_async_readahead(mapping, ra, filp, page,
					   index, last_index - index);
	if (!PageUptodate(page)) {
		if (inode->i_blkbits == PAGE_CACHE_SHIFT ||
		    !mapping->a_ops->is_partially_uptodate)
			goto page_not_up_to_date;
		if (!trylock_page(page))
			goto page_not_up_to_date;
		/* Did it get truncated before we got the lock? */
		if (!page->mapping)
			goto page_not_up_to_date_locked;
#if LINUX_VERSION_CODE >= KERNEL_VERSION(3, 15, 0)
		if (!mapping->a_ops->is_partially_uptodate(page,
						offset & ~PAGE_CACHE_MASK, len))
#else
		if (!mapping->a_ops->is_partially_uptodate(page, &desc,
						offset & ~PAGE_CACHE_MASK))
#endif
			goto page_not_up_to_date_locked;
		unlock_page(page);
	}
page_ok:
	/*
	 * i_size must be checked after we know the page is Uptodate.
	 *
	 * Checking i_size after the check allows us to calculate the correct
	 * value for "nr", which means the zero-filled part of the page is not
	 * accessed (unless another truncate extends the file - this is
	 * desired though).
	 */

	isize = i_size_read(inode);
	end_index = (isize - 1) >> PAGE_CACHE_SHIFT;
	if (unlikely(isize == 0 || index > end_index)) {
		page_cache_release(page);
		goto eof;
	}

	/* nr is the maximum number of bytes to copy from this page */
	if (index < end_index) {
		nr = PAGE_CACHE_SIZE - (offset & ~PAGE_CACHE_MASK);
	} else {
		nr = ((isize - 1) & ~PAGE_CACHE_MASK) + 1 -
			(offset & ~PAGE_CACHE_MASK);
		if (nr <= 0) {
			page_cache_release(page);
			goto eof;
		}
	}

	/*
	 * If users can be writing to this page using arbitrary virtual
	 * addresses, take care about potential aliasing before reading the
	 * page on the kernel side.
	 */
	if (mapping_writably_mapped(mapping))
		flush_dcache_page(page);

	mark_page_accessed(page);

	/* Ok, we have the page and it's up to date. */
	*pageptr = page;
	TRACE_EXIT_RES(nr);
	return nr;
eof:
	TRACE_EXIT();
	return 0;
err:
	TRACE_EXIT_RES(error);
	return error;

page_not_up_to_date:
	/* Try to get exclusive access to the page. */
	error = lock_page_killable(page);
	if (unlikely(error != 0)) {
		page_cache_release(page);
		goto err;
	}

page_not_up_to_date_locked:
	/* Did it get truncated before we got the lock? */
	if (!page->mapping) {
		unlock_page(page);
		page_cache_release(page);
		goto find_page;
	}

	/* Did somebody else fill it already? */
	if (PageUptodate(page)) {
		unlock_page(page);
		goto page_ok;
	}

readpage:
	/*
	 * A previous I/O error may have been due to temporary
	 * failures, eg. multipath errors.
	 * PG_error will be set again if readpage fails.
	 */
	ClearPageError(page);
	/* Start the actual read. The read will unlock the page. */
	error = mapping->a_ops->readpage(filp, page);
	if (unlikely(error)) {
		if (error == AOP_TRUNCATED_PAGE) {
			page_cache_release(page);
			goto find_page;
		}
		WARN(error >= 0, "error = %d\n", error);
		page_cache_release(page);
		goto err;
	}

	if (!PageUptodate(page)) {
		error = lock_page_killable(page);
		if (unlikely(error != 0)) {
			page_cache_release(page);
			goto err;
		}
		if (!PageUptodate(page)) {
			if (page->mapping == NULL) {
				/*
				 * invalidate_mapping_pages got it
				 */
				unlock_page(page);
				page_cache_release(page);
				goto find_page;
			}
			unlock_page(page);
			page_cache_release(page);
			error = -EIO;
			goto err;
		}
		unlock_page(page);
	}

	goto page_ok;
}

/**
 * prepare_read - Lock page cache pages corresponding to an sg vector
 * @filp: file the sg vector applies to
 * @sg: sg vector
 * @sg_cnt: sg vector size
 * @offset: file offset the first byte of the first sg element corresponds to
 */
static int prepare_read(struct file *filp, struct scatterlist *sg, int sg_cnt,
			pgoff_t offset)
{
	struct page *page = NULL;
	int i, res;
	loff_t off, last = ((offset + sg_cnt - 1) << PAGE_SHIFT) +
		sg[sg_cnt - 1].offset + sg[sg_cnt - 1].length;

	TRACE_ENTRY();

	for (i = 0; i < sg_cnt; ++i) {
		off = (offset + i) << PAGE_SHIFT | sg[i].offset;
		res = prepare_read_page(filp, sg[i].length, off, last, &page);
		if (res <= 0)
			goto err;
		if (res < sg[i].length) {
			page_cache_release(page);
			goto err;
		}
		sg_assign_page(&sg[i], page);
	}

	file_accessed(filp);

out:
	TRACE_EXIT_RES(i);
	return i;

err:
	finish_read(sg, i);
	i = -EIO;
	goto out;
}

/**
 * alloc_sg - Allocate an SG vector.
 * @size: number of bytes that will be stored in the pages of the sg vector
 * @off: first page data offset
 * @gfp_mask: allocation flags for dynamic sg vector allocation
 * @small_sg: pointer to a candidate sg vector
 * @small_sg_size: size of @small_sg
 * @p_sg_cnt: pointer to an int where the sg vector size will be written
 */
static struct scatterlist *alloc_sg(size_t size, unsigned off, gfp_t gfp_mask,
				    struct scatterlist *small_sg,
				    int small_sg_size, int *p_sg_cnt)
{
	struct scatterlist *sg;
	int i, sg_cnt, remaining_sz, sg_sz, sg_off;

	TRACE_ENTRY();

	sg_cnt = PAGE_ALIGN(size + off) >> PAGE_SHIFT;
	sg = sg_cnt <= small_sg_size ? small_sg :
		kmalloc_array(sg_cnt, sizeof(*sg), gfp_mask);
	if (!sg)
		goto out;

	sg_init_table(sg, sg_cnt);
	remaining_sz = size;
	sg_off = off;
	for (i = 0; i < sg_cnt; ++i) {
		sg_sz = min_t(int, PAGE_SIZE - sg_off, remaining_sz);
		sg_set_page(&sg[i], NULL, sg_sz, sg_off);
		remaining_sz -= sg_sz;
		sg_off = 0;
	}
	*p_sg_cnt = sg_cnt;

out:
	TRACE_EXIT();
	return sg;
}

static int fileio_alloc_data_buf(struct scst_cmd *cmd)
{
	struct vdisk_cmd_params *p;
	struct scst_vdisk_dev *virt_dev;
	int sg_cnt, nr;
	const gfp_t gfp_mask = GFP_KERNEL;
	struct scatterlist *sg;

	TRACE_ENTRY();

	p = cmd->dh_priv;
	EXTRACHECKS_BUG_ON(!p);
	virt_dev = cmd->dev->dh_priv;
	/*
	 * If the target driver (e.g. scst_local) allocates the sg vector
	 * itself or the command is a write or bidi command, don't use zero
	 * copy.
	 */
	if (cmd->tgt_i_data_buf_alloced ||
	    (cmd->data_direction & SCST_DATA_READ) == 0 ||
	    (virt_dev->fd && !virt_dev->fd->f_mapping->a_ops->readpage)) {
		p->use_zero_copy = false;
	}
	if (!p->use_zero_copy)
		goto out;

	EXTRACHECKS_BUG_ON(!(cmd->data_direction & SCST_DATA_READ));

	scst_cmd_set_dh_data_buff_alloced(cmd);

	cmd->sg = alloc_sg(cmd->bufflen, p->loff & ~PAGE_MASK, gfp_mask,
			   p->small_sg, ARRAY_SIZE(p->small_sg), &cmd->sg_cnt);
	if (!cmd->sg) {
		PRINT_ERROR("sg allocation failed (bufflen = %d, off = %lld)\n",
			    cmd->bufflen, p->loff & ~PAGE_MASK);
		goto enomem;
	}
	sg_cnt = scst_cmd_get_sg_cnt(cmd);
	sg = cmd->sg;
	nr = prepare_read(virt_dev->fd, sg, sg_cnt, p->loff >> PAGE_SHIFT);
	if (nr < 0) {
		PRINT_ERROR("prepare_read() failed: %d", nr);
		goto out_free_sg;
	}
out:
	TRACE_EXIT();
	return SCST_CMD_STATE_DEFAULT;

out_free_sg:
	kfree(cmd->sg);
	cmd->sg = NULL;
	cmd->sg_cnt = 0;

enomem:
	scst_set_busy(cmd);
	TRACE_EXIT_RES(-ENOMEM);
	return scst_get_cmd_abnormal_done_state(cmd);
}
#else
static int fileio_alloc_data_buf(struct scst_cmd *cmd)
{
	struct vdisk_cmd_params *p;

	TRACE_ENTRY();

	p = cmd->dh_priv;
	EXTRACHECKS_BUG_ON(!p);
	p->use_zero_copy = false;

	TRACE_EXIT();
	return SCST_CMD_STATE_DEFAULT;
}

static void finish_read(struct scatterlist *sg, int sg_cnt)
{
}
#endif

static int vdev_do_job(struct scst_cmd *cmd, const vdisk_op_fn *ops)
{
	int res;
	uint8_t *cdb = cmd->cdb;
	int opcode = cdb[0];
	struct vdisk_cmd_params *p = cmd->dh_priv;
	struct scst_vdisk_dev *virt_dev;
	vdisk_op_fn op = ops[opcode];
	enum compl_status_e s;

	TRACE_ENTRY();

	EXTRACHECKS_BUG_ON(!p);

	virt_dev = cmd->dev->dh_priv;

	EXTRACHECKS_BUG_ON(p->cmd != cmd);
	EXTRACHECKS_BUG_ON(ops != blockio_ops && ops != fileio_ops && ops != nullio_ops);

	/*
	 * No need to make it volatile, because at worst we will have a couple
	 * of extra commands refused after formatting actually finished, which
	 * is acceptable.
	 */
	if (unlikely(virt_dev->format_active)) {
		switch (cmd->cdb[0]) {
		case INQUIRY:
		case REPORT_LUNS:
		case REQUEST_SENSE:
			break;
		default:
			scst_set_cmd_error(cmd, SCST_LOAD_SENSE(scst_sense_format_in_progress));
			goto out_compl;
		}
	}

	s = op(p);
	if (s == CMD_SUCCEEDED)
		;
	else if (s == RUNNING_ASYNC)
		goto out_thr;
	else if (s == CMD_FAILED)
		scst_set_cmd_error(cmd, SCST_LOAD_SENSE(scst_sense_hardw_error));
	else if (s == INVALID_OPCODE)
		goto out_invalid_opcode;
	else
		WARN_ON(true);

out_compl:
	cmd->completed = 1;
	cmd->scst_cmd_done(cmd, SCST_CMD_STATE_DEFAULT, SCST_CONTEXT_SAME);

out_thr:
	res = SCST_EXEC_COMPLETED;

	TRACE_EXIT_RES(res);
	return res;

out_invalid_opcode:
	TRACE_DBG("Invalid opcode %s", scst_get_opcode_name(cmd));
	scst_set_cmd_error(cmd, SCST_LOAD_SENSE(scst_sense_invalid_opcode));
	goto out_compl;
}

static int fileio_exec(struct scst_cmd *cmd)
{
	struct scst_vdisk_dev *virt_dev = cmd->dev->dh_priv;
	const vdisk_op_fn *ops = virt_dev->vdev_devt->devt_priv;

	EXTRACHECKS_BUG_ON(!ops);
	return vdev_do_job(cmd, ops);
}

static void fileio_on_free_cmd(struct scst_cmd *cmd)
{
	struct vdisk_cmd_params *p = cmd->dh_priv;
	struct scst_vdisk_dev *virt_dev;

	TRACE_ENTRY();

	if (!p)
		goto out;

	virt_dev = cmd->dev->dh_priv;

	if (p->use_zero_copy) {
		if ((cmd->data_direction & SCST_DATA_READ) &&
		    virt_dev->zero_copy)
			finish_read(cmd->sg, cmd->sg_cnt);
		if (cmd->sg != p->small_sg)
			kfree(cmd->sg);
		cmd->sg_cnt = 0;
		cmd->sg = NULL;
		cmd->bufflen = 0;
		cmd->data_len = 0;
	}

	if (p->iv != p->small_iv)
		kfree(p->iv);

	kmem_cache_free(vdisk_cmd_param_cachep, p);

out:
	TRACE_EXIT();
	return;
}

/*
 * Functionally identical to scst_tg_accept_standby(), but separated, because,
 * generally, they are checking for different things. Better to keep different
 * things separately.
 */
static bool vdisk_no_fd_allowed_commands(const struct scst_cmd *cmd)
{
	bool res;

	TRACE_ENTRY();

	switch (cmd->cdb[0]) {
	case TEST_UNIT_READY:
	case GET_EVENT_STATUS_NOTIFICATION:
	case INQUIRY:
	case MODE_SENSE:
	case MODE_SENSE_10:
	case READ_CAPACITY:
	case REPORT_LUNS:
	case REQUEST_SENSE:
	case RELEASE:
	case RELEASE_10:
	case RESERVE:
	case RESERVE_10:
	case READ_BUFFER:
	case WRITE_BUFFER:
	case MODE_SELECT:
	case MODE_SELECT_10:
	case LOG_SELECT:
	case LOG_SENSE:
	case RECEIVE_DIAGNOSTIC:
	case SEND_DIAGNOSTIC:
	case PERSISTENT_RESERVE_IN:
	case PERSISTENT_RESERVE_OUT:
		res = true;
		goto out;
	case SERVICE_ACTION_IN_16:
		switch (cmd->cdb[1] & 0x1f) {
		case SAI_READ_CAPACITY_16:
			res = true;
			goto out;
		}
		break;
	case MAINTENANCE_IN:
		switch (cmd->cdb[1] & 0x1f) {
		case MI_REPORT_TARGET_PGS:
			res = true;
			goto out;
		}
		break;
	case MAINTENANCE_OUT:
		switch (cmd->cdb[1] & 0x1f) {
		case MO_SET_TARGET_PGS:
			res = true;
			goto out;
		}
		break;
	}

	res = false;

out:
	TRACE_EXIT_RES(res);
	return res;
}

static int blockio_exec(struct scst_cmd *cmd)
{
	struct scst_vdisk_dev *virt_dev = cmd->dev->dh_priv;
	const vdisk_op_fn *ops = virt_dev->vdev_devt->devt_priv;
	struct vdisk_cmd_params p;
	int res;

	EXTRACHECKS_BUG_ON(!ops);

	memset(&p, 0, sizeof(p));
	if (unlikely(!vdisk_parse_offset(&p, cmd)))
		goto err;

	if (unlikely(virt_dev->fd == NULL)) {
		if (!vdisk_no_fd_allowed_commands(cmd)) {
			/* We should not get here */
			PRINT_WARNING("Closed FD on exec. Secondary DRBD or not "
				"blocked dev before ALUA state change? "
				"(cmd %p, op %s, dev %s)", cmd, cmd->op_name,
				cmd->dev->virt_name);
			scst_set_cmd_error(cmd, SCST_LOAD_SENSE(scst_sense_no_medium));
			goto err;
		}
	}

	cmd->dh_priv = &p;
	res = vdev_do_job(cmd, ops);
	cmd->dh_priv = NULL;

out:
	return res;

err:
	res = SCST_EXEC_COMPLETED;
	cmd->completed = 1;
	cmd->scst_cmd_done(cmd, SCST_CMD_STATE_DEFAULT, SCST_CONTEXT_SAME);
	goto out;
}

static int nullio_exec(struct scst_cmd *cmd)
{
	struct scst_vdisk_dev *virt_dev = cmd->dev->dh_priv;
	const vdisk_op_fn *ops = virt_dev->vdev_devt->devt_priv;
	struct vdisk_cmd_params p;
	int res;

	EXTRACHECKS_BUG_ON(!ops);

	memset(&p, 0, sizeof(p));
	if (unlikely(!vdisk_parse_offset(&p, cmd)))
		goto err;

	cmd->dh_priv = &p;
	res = vdev_do_job(cmd, ops);
	cmd->dh_priv = NULL;

out:
	return res;

err:
	res = SCST_EXEC_COMPLETED;
	cmd->completed = 1;
	cmd->scst_cmd_done(cmd, SCST_CMD_STATE_DEFAULT, SCST_CONTEXT_SAME);
	goto out;
}

static int vcdrom_exec(struct scst_cmd *cmd)
{
	int res = SCST_EXEC_COMPLETED;
	int opcode = cmd->cdb[0];
	struct scst_vdisk_dev *virt_dev = cmd->dev->dh_priv;

	TRACE_ENTRY();

	cmd->status = 0;
	cmd->msg_status = 0;
	cmd->host_status = DID_OK;
	cmd->driver_status = 0;

	if (virt_dev->cdrom_empty && (opcode != INQUIRY)) {
		TRACE_DBG("%s", "CDROM empty");
		scst_set_cmd_error(cmd, SCST_LOAD_SENSE(scst_sense_no_medium));
		goto out_done;
	}

	if (virt_dev->media_changed && ((cmd->op_flags & SCST_SKIP_UA) == 0)) {
		spin_lock(&virt_dev->flags_lock);
		if (virt_dev->media_changed) {
			virt_dev->media_changed = 0;
			TRACE_DBG("%s", "Reporting media changed");
			scst_set_cmd_error(cmd,
				SCST_LOAD_SENSE(scst_sense_medium_changed_UA));
			spin_unlock(&virt_dev->flags_lock);
			goto out_done;
		}
		spin_unlock(&virt_dev->flags_lock);
	}

	res = vdev_do_job(cmd, virt_dev->blockio ? blockio_ops : fileio_ops);

out:
	TRACE_EXIT_RES(res);
	return res;

out_done:
	cmd->scst_cmd_done(cmd, SCST_CMD_STATE_DEFAULT, SCST_CONTEXT_SAME);
	goto out;
}

static uint64_t vdisk_gen_dev_id_num(const char *virt_dev_name)
{
	uint32_t dev_id_num;

	dev_id_num = crc32c(0, virt_dev_name, strlen(virt_dev_name)+1);

#ifdef CONFIG_SCST_PROC
	return ((uint64_t)scst_vdisk_ID << 32) | dev_id_num;
#else
	return ((uint64_t)scst_get_setup_id() << 32) | dev_id_num;
#endif
}

static int vdisk_unmap_file_range(struct scst_cmd *cmd,
	struct scst_vdisk_dev *virt_dev, loff_t off, loff_t len,
	struct file *fd)
{
	int res;

	TRACE_ENTRY();

#if LINUX_VERSION_CODE >= KERNEL_VERSION(2, 6, 38)
	TRACE_DBG("Fallocating range %lld, len %lld",
		(unsigned long long)off, (unsigned long long)len);

	res = fd->f_op->fallocate(fd,
		FALLOC_FL_PUNCH_HOLE | FALLOC_FL_KEEP_SIZE, off, len);
	if (unlikely(res != 0)) {
		PRINT_ERROR("fallocate() for %lld, len %lld "
			"failed: %d", (unsigned long long)off,
			(unsigned long long)len, res);
		scst_set_cmd_error(cmd,
			SCST_LOAD_SENSE(scst_sense_write_error));
		res = -EIO;
	}
#else
	res = 0;
#endif

	TRACE_EXIT_RES(res);
	return res;
}

static int vdisk_unmap_range(struct scst_cmd *cmd,
	struct scst_vdisk_dev *virt_dev, uint64_t start_lba, uint32_t blocks)
{
#if LINUX_VERSION_CODE > KERNEL_VERSION(2, 6, 27)
	int res, err;
#else
	int res;
#endif
	struct file *fd = virt_dev->fd;

	TRACE_ENTRY();

	if (blocks == 0)
		goto success;

	if ((start_lba > virt_dev->nblocks) ||
	    ((start_lba + blocks) > virt_dev->nblocks)) {
		PRINT_ERROR("Device %s: attempt to write beyond max "
			"size", virt_dev->name);
		scst_set_cmd_error(cmd,
			SCST_LOAD_SENSE(scst_sense_block_out_range_error));
		res = -EINVAL;
		goto out;
	}

	TRACE_DBG("Unmapping lba %lld (blocks %lld)",
		(unsigned long long)start_lba, (unsigned long long)blocks);

	if (virt_dev->blockio) {
#if LINUX_VERSION_CODE > KERNEL_VERSION(2, 6, 27)
		sector_t start_sector = start_lba << (cmd->dev->block_shift - 9);
		sector_t nr_sects = blocks << (cmd->dev->block_shift - 9);
		struct inode *inode = file_inode(fd);
		gfp_t gfp = cmd->cmd_gfp_mask;

#if LINUX_VERSION_CODE <= KERNEL_VERSION(2, 6, 31)
		err = blkdev_issue_discard(inode->i_bdev, start_sector, nr_sects, gfp);
#elif LINUX_VERSION_CODE < KERNEL_VERSION(2, 6, 35)       \
      && !(LINUX_VERSION_CODE == KERNEL_VERSION(2, 6, 34) \
           && defined(CONFIG_SUSE_KERNEL))
		err = blkdev_issue_discard(inode->i_bdev, start_sector, nr_sects,
				gfp, DISCARD_FL_WAIT);
#elif LINUX_VERSION_CODE < KERNEL_VERSION(2, 6, 37)
		err = blkdev_issue_discard(inode->i_bdev, start_sector, nr_sects,
				gfp, BLKDEV_IFL_WAIT);
#else
		err = blkdev_issue_discard(inode->i_bdev, start_sector, nr_sects, gfp, 0);
#endif
		if (unlikely(err != 0)) {
			PRINT_ERROR("blkdev_issue_discard() for "
				"LBA %lld, blocks %d failed: %d",
				(unsigned long long)start_lba, blocks, err);
			scst_set_cmd_error(cmd,
				SCST_LOAD_SENSE(scst_sense_write_error));
			res = -EIO;
			goto out;
		}
#else
		scst_set_cmd_error(cmd, SCST_LOAD_SENSE(scst_sense_invalid_opcode));
		res = -EIO;
		goto out;
#endif
	} else {
		loff_t off = start_lba << cmd->dev->block_shift;
		loff_t len = (u64)blocks << cmd->dev->block_shift;

		res = vdisk_unmap_file_range(cmd, virt_dev, off, len, fd);
		if (unlikely(res != 0))
			goto out;
	}

	if (virt_dev->dif_fd != NULL) {
		res = vdisk_format_dif(cmd, start_lba, blocks);
		if (unlikely(res != 0))
			goto out;
	}

success:
	res = 0;

out:
	TRACE_EXIT_RES(res);
	return res;
}

static void vdisk_exec_write_same_unmap(struct vdisk_cmd_params *p)
{
	int rc;
	struct scst_cmd *cmd = p->cmd;
	struct scst_device *dev = cmd->dev;
	struct scst_vdisk_dev *virt_dev = dev->dh_priv;

	TRACE_ENTRY();

	if (unlikely(!virt_dev->thin_provisioned)) {
		TRACE_DBG("%s", "Device not thin provisioned");
		scst_set_cmd_error(cmd,
			SCST_LOAD_SENSE(scst_sense_invalid_opcode));
		goto out;
	}

	if (unlikely((uint64_t)cmd->data_len > cmd->dev->max_write_same_len)) {
		PRINT_WARNING("Invalid WRITE SAME data len %lld (max allowed "
			"%lld)", (long long)cmd->data_len,
			(long long)cmd->dev->max_write_same_len);
		scst_set_invalid_field_in_cdb(cmd, cmd->len_off, 0);
		goto out;
	}

	rc = vdisk_unmap_range(cmd, virt_dev, cmd->lba,
		cmd->data_len >> dev->block_shift);
	if (rc != 0)
		goto out;

out:
	TRACE_EXIT();
	return;
}

/*
 * Copy a zero-terminated string into a fixed-size byte array and fill the
 * trailing bytes with @fill_byte.
 */
static void scst_copy_and_fill_b(char *dst, const char *src, int len,
				 uint8_t fill_byte)
{
	int cpy_len = min_t(int, strlen(src), len);

	memcpy(dst, src, cpy_len);
	memset(dst + cpy_len, fill_byte, len - cpy_len);
}

/*
 * Copy a zero-terminated string into a fixed-size char array and fill the
 * trailing characters with spaces.
 */
static void scst_copy_and_fill(char *dst, const char *src, int len)
{
	scst_copy_and_fill_b(dst, src, len, ' ');
}

static enum compl_status_e vdisk_exec_write_same(struct vdisk_cmd_params *p)
{
	struct scst_cmd *cmd = p->cmd;
	enum compl_status_e res = CMD_SUCCEEDED;
	uint8_t ctrl_offs = (cmd->cdb_len < 32) ? 1 : 10;

	TRACE_ENTRY();

	if (unlikely(cmd->cdb[ctrl_offs] & 0x10)) {
		TRACE_DBG("%s", "ANCHOR not supported");
		scst_set_invalid_field_in_cdb(cmd, ctrl_offs,
			SCST_INVAL_FIELD_BIT_OFFS_VALID | 4);
		goto out;
	}

	if (unlikely(cmd->data_len <= 0)) {
		PRINT_ERROR("WRITE SAME: refused data_len = %#llx",
			    cmd->data_len);
		scst_set_invalid_field_in_cdb(cmd, cmd->len_off, 0);
		goto out;
	}

	if (cmd->cdb[ctrl_offs] & 0x8)
		vdisk_exec_write_same_unmap(p);
	else {
		scst_write_same(cmd, NULL);
		res = RUNNING_ASYNC;
	}

out:
	TRACE_EXIT_RES(res);
	return res;
}

static enum compl_status_e vdisk_exec_unmap(struct vdisk_cmd_params *p)
{
	struct scst_cmd *cmd = p->cmd;
	struct scst_vdisk_dev *virt_dev = cmd->dev->dh_priv;
	struct scst_data_descriptor *pd = cmd->cmd_data_descriptors;
	int i, cnt = cmd->cmd_data_descriptors_cnt;
	uint32_t blocks_to_unmap;

	TRACE_ENTRY();

	if (unlikely(!virt_dev->thin_provisioned)) {
		TRACE_DBG("%s", "Device not thin provisioned");
		scst_set_cmd_error(cmd,
			SCST_LOAD_SENSE(scst_sense_invalid_opcode));
		goto out;
	}

	if (unlikely(cmd->cdb[1] & 1)) {
		TRACE_DBG("%s", "ANCHOR not supported");
		scst_set_invalid_field_in_cdb(cmd, 1,
			SCST_INVAL_FIELD_BIT_OFFS_VALID | 0);
		goto out;
	}

	if (pd == NULL)
		goto out;

	/* Sanity check to avoid too long latencies */
	blocks_to_unmap = 0;
	for (i = 0; i < cnt; i++) {
		blocks_to_unmap += pd[i].sdd_blocks;
		if (blocks_to_unmap > virt_dev->unmap_max_lba_cnt) {
			PRINT_WARNING("Too many UNMAP LBAs %u (max allowed %u, "
				"dev %s)", blocks_to_unmap,
				virt_dev->unmap_max_lba_cnt,
				virt_dev->dev->virt_name);
			scst_set_invalid_field_in_parm_list(cmd, 0, 0);
			goto out;
		}
	}

	for (i = 0; i < cnt; i++) {
		int rc;

		if (unlikely(test_bit(SCST_CMD_ABORTED, &cmd->cmd_flags))) {
			TRACE_MGMT_DBG("ABORTED set, aborting cmd %p", cmd);
			goto out;
		}

		rc = vdisk_unmap_range(cmd, virt_dev, pd[i].sdd_lba,
			pd[i].sdd_blocks);
		if (rc != 0)
			goto out;
	}

out:
	TRACE_EXIT();
	return CMD_SUCCEEDED;
}

/* Supported VPD Pages VPD page (00h). */
static int vdisk_sup_vpd(uint8_t *buf, struct scst_cmd *cmd,
			 struct scst_vdisk_dev *virt_dev)
{
	char *page_list = &buf[4], *p = page_list;

	*p++ = 0x0; /* this page */
	*p++ = 0x80; /* unit serial number */
	*p++ = 0x83; /* device identification */
	*p++ = 0x86; /* extended inquiry */
	if (cmd->dev->type == TYPE_DISK) {
		*p++ = 0xB0; /* block limits */
		*p++ = 0xB1; /* block device characteristics */
		if (virt_dev->thin_provisioned)
			*p++ = 0xB2; /* thin provisioning */
	}
	buf[3] = p - page_list; /* page length */

	return buf[3] + 4;
}

/* Unit Serial Number VPD page (80h) */
static int vdisk_usn_vpd(uint8_t *buf, struct scst_cmd *cmd,
			 struct scst_vdisk_dev *virt_dev)
{
	buf[1] = 0x80;
	if (cmd->tgtt->get_serial) {
		buf[3] = cmd->tgtt->get_serial(cmd->tgt_dev, &buf[4],
					       INQ_BUF_SZ - 4);
	} else {
		int usn_len;

		read_lock(&vdisk_serial_rwlock);
		usn_len = strlen(virt_dev->usn);
		buf[3] = usn_len;
		strncpy(&buf[4], virt_dev->usn, usn_len);
		read_unlock(&vdisk_serial_rwlock);
	}
	return buf[3] + 4;
}

/* Device Identification VPD page (83h) */
static int vdisk_dev_id_vpd(uint8_t *buf, struct scst_cmd *cmd,
			    struct scst_vdisk_dev *virt_dev)
{
	int i, eui64_len = 0, naa_len = 0, resp_len, num = 4;
	uint16_t tg_id;
	u8 *eui64_id = NULL, *naa_id = NULL;

	buf[1] = 0x83;

	read_lock(&vdisk_serial_rwlock);
	i = strlen(virt_dev->scsi_device_name);
	if (i > 0) {
		/* SCSI target device name */
		buf[num + 0] = 0x3;	/* ASCII */
		buf[num + 1] = 0x20 | 0x8; /* Target device SCSI name */
		i += 4 - i % 4; /* align to required 4 bytes */
		scst_copy_and_fill_b(&buf[num + 4], virt_dev->scsi_device_name,
				     i, '\0');

		buf[num + 3] = i;
		num += buf[num + 3];

		num += 4;
	}
	read_unlock(&vdisk_serial_rwlock);

	/* T10 vendor identifier field format (faked) */
	buf[num + 0] = 0x2;	/* ASCII */
	buf[num + 1] = 0x1;	/* Vendor ID */
	read_lock(&vdisk_serial_rwlock);
	scst_copy_and_fill(&buf[num + 4], virt_dev->t10_vend_id, 8);
	i = strlen(virt_dev->vend_specific_id);
	memcpy(&buf[num + 12], virt_dev->vend_specific_id, i);
	read_unlock(&vdisk_serial_rwlock);

	buf[num + 3] = 8 + i;
	num += buf[num + 3];

	num += 4;

	/*
	 * Relative target port identifier
	 */
	buf[num + 0] = 0x01; /* binary */
	/* Relative target port id */
	buf[num + 1] = 0x10 | 0x04;

	put_unaligned_be16(cmd->tgt->rel_tgt_id, &buf[num + 4 + 2]);

	buf[num + 3] = 4;
	num += buf[num + 3];

	num += 4;

	tg_id = scst_lookup_tg_id(cmd->dev, cmd->tgt);
	if (tg_id) {
		/*
		 * Target port group designator
		 */
		buf[num + 0] = 0x01; /* binary */
		/* Target port group id */
		buf[num + 1] = 0x10 | 0x05;

		put_unaligned_be16(tg_id, &buf[num + 4 + 2]);

		buf[num + 3] = 4;
		num += 4 + buf[num + 3];
	}

	read_lock(&vdisk_serial_rwlock);

	if (virt_dev->eui64_id_len == 0 && virt_dev->naa_id_len == 0) {
		/*
		 * Compatibility mode: export the first eight bytes of the
		 * t10_dev_id as an EUI-64 ID. This is not entirely standards
		 * compliant since t10_dev_id contains an ASCII string and the
		 * first three bytes of an eight-byte EUI-64 ID are a OUI.
		 */
		eui64_len = 8;
		eui64_id  = virt_dev->t10_dev_id;
	} else {
		if (virt_dev->eui64_id_len) {
			eui64_len = virt_dev->eui64_id_len;
			eui64_id  = virt_dev->eui64_id;
		}
		if (virt_dev->naa_id_len) {
			naa_len = virt_dev->naa_id_len;
			naa_id  = virt_dev->naa_id;
		}
	}
	if (eui64_len) {
		buf[num + 0] = 0x01; /* binary */
		buf[num + 1] = 0x02; /* EUI-64 */
		buf[num + 2] = 0x00; /* reserved */
		buf[num + 3] = eui64_len;
		memcpy(&buf[num + 4], eui64_id, eui64_len);
		num += 4 + eui64_len;
	}
	if (naa_len) {
		buf[num + 0] = 0x01; /* binary */
		buf[num + 1] = 0x03; /* NAA */
		buf[num + 2] = 0x00; /* reserved */
		buf[num + 3] = naa_len;
		memcpy(&buf[num + 4], naa_id, naa_len);
		num += 4 + naa_len;
	}

	read_unlock(&vdisk_serial_rwlock);

	resp_len = num - 4;

	put_unaligned_be16(resp_len, &buf[2]);
	resp_len += 4;

	return resp_len;
}

/* Extended INQUIRY Data (86h) */
static int vdisk_ext_inq(uint8_t *buf, struct scst_cmd *cmd,
			 struct scst_vdisk_dev *virt_dev)
{
	struct scst_device *dev = cmd->dev;

	buf[1] = 0x86;
	buf[3] = 0x3C;
	if (dev->dev_dif_mode != SCST_DIF_MODE_NONE) {
		switch (dev->dev_dif_type) {
		case 1:
			buf[4] = 0; /* SPT=0, type 1 only supported */
			break;
		case 2:
			buf[4] = 0x10; /* SPT=010, type 2 only supported */
			break;
		case 3:
			buf[4] = 0x20; /* SPT=100, type 3 only supported */
			break;
		default:
			sBUG_ON(1);
			break;
		}
		buf[4] |= 4; /* GRD_CHK */
		if (dev->dif_app_chk)
			buf[4] |= 2; /* APP_CHK */
		if (dev->dif_ref_chk)
			buf[4] |= 1; /* REF_CHK */
	}
	buf[5] = 7; /* HEADSUP=1, ORDSUP=1, SIMPSUP=1 */
	buf[6] = (virt_dev->wt_flag || virt_dev->nv_cache) ? 0 : 1; /* V_SUP */
	buf[7] = 1; /* LUICLR=1 */
	return buf[3] + 4;
}

/* Block Limits VPD page (B0h) */
static int vdisk_block_limits(uint8_t *buf, struct scst_cmd *cmd,
			      struct scst_vdisk_dev *virt_dev)
{
	struct scst_device *dev = cmd->dev;
	int max_transfer;

	buf[1] = 0xB0;
	buf[3] = 0x3C;
	buf[4] = 1; /* WSNZ set */
	buf[5] = 0xFF; /* No MAXIMUM COMPARE AND WRITE LENGTH limit */
	/* Optimal transfer granuality is PAGE_SIZE */
	put_unaligned_be16(max_t(int, PAGE_SIZE / dev->block_size, 1), &buf[6]);

	/* Max transfer len is min of sg limit and 8M */
	max_transfer = min_t(int, cmd->tgt_dev->max_sg_cnt << PAGE_SHIFT,
			     8*1024*1024) / dev->block_size;
	put_unaligned_be32(max_transfer, &buf[8]);

	/*
	 * Let's have optimal transfer len 512KB. Better to not
	 * set it at all, because we don't have such limit,
	 * but some initiators may not understand that (?).
	 * From other side, too big transfers  are not optimal,
	 * because SGV cache supports only <4M buffers.
	 */
	put_unaligned_be32(min_t(int, max_transfer, 512*1024 / dev->block_size),
			   &buf[12]);

	if (virt_dev->thin_provisioned) {
		/* MAXIMUM UNMAP BLOCK DESCRIPTOR COUNT is UNLIMITED */
		put_unaligned_be32(0xFFFFFFFF, &buf[24]);
		/*
		 * MAXIMUM UNMAP LBA COUNT, OPTIMAL UNMAP
		 * GRANULARITY and ALIGNMENT
		 */
		put_unaligned_be32(virt_dev->unmap_max_lba_cnt, &buf[20]);
		put_unaligned_be32(virt_dev->unmap_opt_gran, &buf[28]);
		if (virt_dev->unmap_align != 0) {
			put_unaligned_be32(virt_dev->unmap_align, &buf[32]);
			buf[32] |= 0x80;
		}
	}

	/* MAXIMUM WRITE SAME LENGTH (measured in blocks) */
	put_unaligned_be64(dev->max_write_same_len >> dev->block_shift,
			   &buf[36]);

	return buf[3] + 4;
}

/* Block Device Characteristics VPD Page (B1h) */
static int vdisk_bdev_char(uint8_t *buf, struct scst_cmd *cmd,
			   struct scst_vdisk_dev *virt_dev)
{
	buf[1] = 0xB1;
	buf[3] = 0x3C;
	if (virt_dev->rotational) {
		/* 15K RPM */
		put_unaligned_be16(0x3A98, &buf[4]);
	} else
		put_unaligned_be16(1, &buf[4]);
	return buf[3] + 4;
}

/* Logical Block Provisioning a.k.a. Thin Provisioning VPD page (B2h) */
static int vdisk_tp_vpd(uint8_t *buf, struct scst_cmd *cmd,
			struct scst_vdisk_dev *virt_dev)
{
	buf[1] = 0xB2;
	buf[3] = 4;
	buf[5] = 0xE0;
	if (virt_dev->discard_zeroes_data)
		buf[5] |= 0x4; /* LBPRZ */
	buf[6] = 2; /* thin provisioned */
	return buf[3] + 4;
}

/* Standard INQUIRY response */
static int vdisk_inq(uint8_t *buf, struct scst_cmd *cmd,
		     struct scst_vdisk_dev *virt_dev)
{
	int num;

	if (virt_dev->removable)
		buf[1] = 0x80;      /* removable */
	buf[2] = 6; /* Device complies to SPC-4 */
	buf[3] = 0x02;	/* Data in format specified in SPC */
	if (cmd->tgtt->fake_aca)
		buf[3] |= 0x20;
	buf[4] = 31;/* n - 4 = 35 - 4 = 31 for full 36 byte data */
	if (cmd->dev->dev_dif_mode != SCST_DIF_MODE_NONE)
		buf[5] |= 1; /* PROTECT */
	if (scst_alua_configured(cmd->dev)) {
		buf[5] |= SCST_INQ_TPGS_MODE_IMPLICIT;
		if (virt_dev->expl_alua)
			buf[5] |= SCST_INQ_TPGS_MODE_EXPLICIT;
	}
	buf[5] |= 8; /* 3PC */
	buf[6] = 0x10; /* MultiP 1 */
	buf[7] = 2; /* CMDQUE 1, BQue 0 => commands queuing supported */

	read_lock(&vdisk_serial_rwlock);

	/*
	 * 8 byte ASCII Vendor Identification of the target
	 * - left aligned.
	 */
	scst_copy_and_fill(&buf[8], virt_dev->t10_vend_id, 8);

	/*
	 * 16 byte ASCII Product Identification of the target - left
	 * aligned.
	 */
	scst_copy_and_fill(&buf[16], virt_dev->prod_id, 16);

	/*
	 * 4 byte ASCII Product Revision Level of the target - left
	 * aligned.
	 */
	scst_copy_and_fill(&buf[32], virt_dev->prod_rev_lvl, 4);

	/* Vendor specific information. */
	if (virt_dev->inq_vend_specific_len <= 20)
		memcpy(&buf[36], virt_dev->inq_vend_specific,
		       virt_dev->inq_vend_specific_len);

	/** Version descriptors **/

	buf[4] += 58 - 36;
	num = 0;

	/* SAM-4 T10/1683-D revision 14 */
	buf[58 + num] = 0x0;
	buf[58 + num + 1] = 0x8B;
	num += 2;

	/* Physical transport */
	if (cmd->tgtt->get_phys_transport_version != NULL) {
		uint16_t v = cmd->tgtt->get_phys_transport_version(cmd->tgt);

		if (v != 0) {
			put_unaligned_be16(v, &buf[58 + num]);
			num += 2;
		}
	}

	/* SCSI transport */
	if (cmd->tgtt->get_scsi_transport_version != NULL) {
		put_unaligned_be16(
			cmd->tgtt->get_scsi_transport_version(cmd->tgt),
			&buf[58 + num]);
		num += 2;
	}

	/* SPC-4 T10/1731-D revision 23 */
	buf[58 + num] = 0x4;
	buf[58 + num + 1] = 0x63;
	num += 2;

	/* Device command set */
	if (virt_dev->command_set_version != 0) {
		put_unaligned_be16(virt_dev->command_set_version,
				   &buf[58 + num]);
		num += 2;
	}

	/* Vendor specific information. */
	if (virt_dev->inq_vend_specific_len > 20) {
		memcpy(&buf[96], virt_dev->inq_vend_specific,
		       virt_dev->inq_vend_specific_len);
		num = 96 - 58 + virt_dev->inq_vend_specific_len;
	}

	read_unlock(&vdisk_serial_rwlock);

	buf[4] += num;
	return buf[4] + 5;
}

static enum compl_status_e vdisk_exec_inquiry(struct vdisk_cmd_params *p)
{
	struct scst_cmd *cmd = p->cmd;
	int32_t length, resp_len;
	uint8_t *address;
	uint8_t *buf;
	struct scst_device *dev = cmd->dev;
	struct scst_vdisk_dev *virt_dev = dev->dh_priv;

	TRACE_ENTRY();

	buf = kzalloc(INQ_BUF_SZ, cmd->cmd_gfp_mask);
	if (buf == NULL) {
		scst_set_busy(cmd);
		goto out;
	}

	length = scst_get_buf_full_sense(cmd, &address);
	TRACE_DBG("length %d", length);
	if (unlikely(length <= 0))
		goto out_free;

	if (cmd->cdb[1] & CMDDT) {
		TRACE_DBG("%s", "INQUIRY: CMDDT is unsupported");
		scst_set_invalid_field_in_cdb(cmd, 1,
			SCST_INVAL_FIELD_BIT_OFFS_VALID | 1);
		goto out_put;
	}

	buf[0] = virt_dev->dummy ? SCSI_INQ_PQ_NOT_CON << 5 | 0x1f :
		 SCSI_INQ_PQ_CON << 5 | dev->type;
	/* Vital Product */
	if (cmd->cdb[1] & EVPD) {
		if (cmd->cdb[2] == 0) {
			resp_len = vdisk_sup_vpd(buf, cmd, virt_dev);
		} else if (cmd->cdb[2] == 0x80) {
			resp_len = vdisk_usn_vpd(buf, cmd, virt_dev);
		} else if (cmd->cdb[2] == 0x83) {
			resp_len = vdisk_dev_id_vpd(buf, cmd, virt_dev);
		} else if (cmd->cdb[2] == 0x86) {
			resp_len = vdisk_ext_inq(buf, cmd, virt_dev);
		} else if (cmd->cdb[2] == 0xB0 && dev->type == TYPE_DISK) {
			resp_len = vdisk_block_limits(buf, cmd, virt_dev);
		} else if (cmd->cdb[2] == 0xB1 && dev->type == TYPE_DISK) {
			resp_len = vdisk_bdev_char(buf, cmd, virt_dev);
		} else if (cmd->cdb[2] == 0xB2 && dev->type == TYPE_DISK &&
			   virt_dev->thin_provisioned) {
			resp_len = vdisk_tp_vpd(buf, cmd, virt_dev);
		} else {
			TRACE_DBG("INQUIRY: Unsupported EVPD page %x", cmd->cdb[2]);
			scst_set_invalid_field_in_cdb(cmd, 2, 0);
			goto out_put;
		}
	} else {
		if (cmd->cdb[2] != 0) {
			TRACE_DBG("INQUIRY: Unsupported page %x", cmd->cdb[2]);
			scst_set_invalid_field_in_cdb(cmd, 2, 0);
			goto out_put;
		}
		resp_len = vdisk_inq(buf, cmd, virt_dev);
	}

	sBUG_ON(resp_len > INQ_BUF_SZ);

	if (length > resp_len)
		length = resp_len;
	memcpy(address, buf, length);

out_put:
	scst_put_buf_full(cmd, address);
	if (length < cmd->resp_data_len)
		scst_set_resp_data_len(cmd, length);

out_free:
	kfree(buf);

out:
	TRACE_EXIT();
	return CMD_SUCCEEDED;
}

static enum compl_status_e vdisk_exec_request_sense(struct vdisk_cmd_params *p)
{
	struct scst_cmd *cmd = p->cmd;
	struct scst_device *dev = cmd->dev;
	struct scst_vdisk_dev *virt_dev = dev->dh_priv;
	int32_t length, sl;
	uint8_t *address;
	uint8_t b[SCST_STANDARD_SENSE_LEN];

	TRACE_ENTRY();

	/*
	 * No need to make it volatile, because at worst we will have a couple
	 * of extra commands refused after formatting actually finished, which
	 * is acceptable.
	 */
	if (virt_dev->format_active) {
		uint64_t d, div;
		uint16_t v;

		div = virt_dev->format_progress_to_do >> 16;
		d = virt_dev->format_progress_done;
		do_div(d, div);
		v = d;

		TRACE_DBG("Format progress %d", v);

		sl = scst_set_sense(b, sizeof(b), dev->d_sense,
			SCST_LOAD_SENSE(scst_sense_format_in_progress));

		BUILD_BUG_ON(SCST_STANDARD_SENSE_LEN < 18);
		if (dev->d_sense) {
			uint8_t *p = &b[7];
			int o = 8;
			*p += 8;
			b[o] = 2;
			b[o+1] = 6;
			b[o+4] = 0x80;
			put_unaligned_be16(v, &b[o+5]);
		} else {
			b[15] = 0x80;
			put_unaligned_be16(v, &b[16]);
		}
		TRACE_BUFF_FLAG(TRACE_DEBUG, "Format sense", b, sizeof(b));
	} else
		sl = scst_set_sense(b, sizeof(b), cmd->dev->d_sense,
			SCST_LOAD_SENSE(scst_sense_no_sense));

	length = scst_get_buf_full_sense(cmd, &address);
	TRACE_DBG("length %d", length);
	if (length <= 0)
		goto out;

	length = min(sl, length);
	memcpy(address, b, length);
	scst_set_resp_data_len(cmd, length);

	scst_put_buf_full(cmd, address);

out:
	TRACE_EXIT();
	return CMD_SUCCEEDED;
}

static int vdisk_err_recov_pg(unsigned char *p, int pcontrol,
			       struct scst_vdisk_dev *virt_dev)
{	/* Read-Write Error Recovery page for mode_sense */
	const unsigned char err_recov_pg[] = {0x1, 0xa, 0xc0, 1, 0, 0, 0, 0,
					      1, 0, 0xff, 0xff};

	memcpy(p, err_recov_pg, sizeof(err_recov_pg));
	if (pcontrol == 1)
		memset(p + 2, 0, sizeof(err_recov_pg) - 2);
	return sizeof(err_recov_pg);
}

static int vdisk_disconnect_pg(unsigned char *p, int pcontrol,
				struct scst_vdisk_dev *virt_dev)
{	/* Disconnect-Reconnect page for mode_sense */
	const unsigned char disconnect_pg[] = {0x2, 0xe, 128, 128, 0, 10, 0, 0,
					       0, 0, 0, 0, 0, 0, 0, 0};

	memcpy(p, disconnect_pg, sizeof(disconnect_pg));
	if (pcontrol == 1)
		memset(p + 2, 0, sizeof(disconnect_pg) - 2);
	return sizeof(disconnect_pg);
}

static int vdisk_rigid_geo_pg(unsigned char *p, int pcontrol,
	struct scst_vdisk_dev *virt_dev)
{
	unsigned char geo_m_pg[] = {0x04, 0x16, 0, 0, 0, DEF_HEADS, 0, 0,
				    0, 0, 0, 0, 0, 0, 0, 0, 0, 0, 0, 0,
				    0x3a, 0x98/* 15K RPM */, 0, 0};
	int32_t ncyl, n, rem;
	uint64_t dividend;

	memcpy(p, geo_m_pg, sizeof(geo_m_pg));
	/*
	 * Divide virt_dev->nblocks by (DEF_HEADS * DEF_SECTORS) and store
	 * the quotient in ncyl and the remainder in rem.
	 */
	dividend = virt_dev->nblocks;
	rem = do_div(dividend, DEF_HEADS * DEF_SECTORS);
	ncyl = dividend;
	if (rem != 0)
		ncyl++;
	memcpy(&n, p + 2, sizeof(u32));
	n = n | ((__force u32)cpu_to_be32(ncyl) >> 8);
	memcpy(p + 2, &n, sizeof(u32));
	if (pcontrol == 1)
		memset(p + 2, 0, sizeof(geo_m_pg) - 2);
	return sizeof(geo_m_pg);
}

static int vdisk_format_pg(unsigned char *p, int pcontrol,
			    struct scst_vdisk_dev *virt_dev)
{       /* Format device page for mode_sense */
	const unsigned char format_pg[] = {0x3, 0x16, 0, 0, 0, 0, 0, 0,
					   0, 0, 0, 0, 0, 0, 0, 0,
					   0, 0, 0, 0, 0x40, 0, 0, 0};

	memcpy(p, format_pg, sizeof(format_pg));
	put_unaligned_be16(DEF_SECTORS, &p[10]);
	put_unaligned_be16(virt_dev->dev->block_size, &p[12]);
	if (pcontrol == 1)
		memset(p + 2, 0, sizeof(format_pg) - 2);
	return sizeof(format_pg);
}

static int vdisk_caching_pg(unsigned char *p, int pcontrol,
			     struct scst_vdisk_dev *virt_dev)
{
	/* Caching page for mode_sense */
	static const unsigned char caching_pg[] = {
		0x8, 0x12, 0x0, 0, 0, 0, 0, 0,
		0, 0, 0, 0, 0x80, 0x14, 0, 0,
		0, 0, 0, 0
	};

	memcpy(p, caching_pg, sizeof(caching_pg));

	if (!virt_dev->nv_cache && vdev_saved_mode_pages_enabled)
		p[0] |= 0x80;

	switch (pcontrol) {
	case 0: /* current */
		p[2] |= (virt_dev->wt_flag || virt_dev->nv_cache) ? 0 : WCE;
		break;
	case 1: /* changeable */
		memset(p + 2, 0, sizeof(caching_pg) - 2);
		if (!virt_dev->nv_cache)
			p[2] |= WCE;
		break;
	case 2: /* default */
		p[2] |= (DEF_WRITE_THROUGH || virt_dev->nv_cache) ? 0 : WCE;
		break;
	case 3: /* saved */
		p[2] |= (virt_dev->wt_flag_saved || virt_dev->nv_cache) ? 0 : WCE;
		break;
	default:
		sBUG();
		break;
	}

	return sizeof(caching_pg);
}

static int vdisk_ctrl_m_pg(unsigned char *p, int pcontrol,
			    struct scst_vdisk_dev *virt_dev)
{	/* Control mode page for mode_sense */
	unsigned char ctrl_m_pg[] = {0xa, 0xa, 0, 0, 0, 0, 0, 0,
					   0, 0, 0x2, 0x4b};

	if (vdev_saved_mode_pages_enabled)
		ctrl_m_pg[0] |= 0x80;

	memcpy(p, ctrl_m_pg, sizeof(ctrl_m_pg));
	switch (pcontrol) {
	case 0: /* current */
		p[2] |= virt_dev->dev->tst << 5;
		p[2] |= virt_dev->dev->d_sense << 2;
		p[2] |= virt_dev->dev->dpicz << 3;
		p[2] |= virt_dev->dev->tmf_only << 4;
		p[3] |= virt_dev->dev->queue_alg << 4;
		p[3] |= virt_dev->dev->qerr << 1;
		p[4] |= virt_dev->dev->swp << 3;
		p[5] |= virt_dev->dev->tas << 6;
		p[5] |= virt_dev->dev->ato << 7;
		break;
	case 1: /* changeable */
		memset(p + 2, 0, sizeof(ctrl_m_pg) - 2);
#if 0	/*
	 * See comment in struct scst_device definition.
	 *
	 * If enable it, fix the default and saved cases below!
	 */
		p[2] |= 7 << 5;		/* TST */
#endif
		if (!virt_dev->dev->cluster_mode) {
			p[2] |= 1 << 2;		/* D_SENSE */
			p[2] |= 1 << 3;		/* DPICZ */
			p[2] |= 1 << 4;		/* TMF_ONLY */
			p[3] |= 0xF << 4;	/* QUEUE ALGORITHM MODIFIER */
			p[3] |= 3 << 1;		/* QErr */
			p[4] |= 1 << 3;		/* SWP */
			p[5] |= 1 << 6;		/* TAS */
			p[5] |= 0 << 7;		/* ATO */
		}
		break;
	case 2: /* default */
		p[2] |= virt_dev->tst << 5;
		p[2] |= virt_dev->dev->d_sense_default << 2;
		p[2] |= virt_dev->dev->dpicz_default << 3;
		p[2] |= virt_dev->dev->tmf_only_default << 4;
		p[3] |= virt_dev->dev->queue_alg_default << 4;
		p[3] |= virt_dev->dev->qerr_default << 1;
		p[4] |= virt_dev->dev->swp_default << 3;
		p[5] |= virt_dev->dev->tas_default << 6;
		p[5] |= virt_dev->dev->ato << 7;
		break;
	case 3: /* saved */
		p[2] |= virt_dev->dev->tst << 5;
		p[2] |= virt_dev->dev->d_sense_saved << 2;
		p[2] |= virt_dev->dev->dpicz_saved << 3;
		p[2] |= virt_dev->dev->tmf_only_default << 4;
		p[3] |= virt_dev->dev->queue_alg_saved << 4;
		p[3] |= virt_dev->dev->qerr_saved << 1;
		p[4] |= virt_dev->dev->swp_saved << 3;
		p[5] |= virt_dev->dev->tas_saved << 6;
		p[5] |= virt_dev->dev->ato << 7;
		break;
	default:
		sBUG();
	}
	return sizeof(ctrl_m_pg);
}

static int vdisk_iec_m_pg(unsigned char *p, int pcontrol,
			   struct scst_vdisk_dev *virt_dev)
{	/* Informational Exceptions control mode page for mode_sense */
	const unsigned char iec_m_pg[] = {0x1c, 0xa, 0x08, 0, 0, 0, 0, 0,
					  0, 0, 0x0, 0x0};
	memcpy(p, iec_m_pg, sizeof(iec_m_pg));
	if (pcontrol == 1)
		memset(p + 2, 0, sizeof(iec_m_pg) - 2);
	return sizeof(iec_m_pg);
}

static enum compl_status_e vdisk_exec_mode_sense(struct vdisk_cmd_params *p)
{
	struct scst_cmd *cmd = p->cmd;
	int32_t length;
	uint8_t *address;
	uint8_t *buf;
	struct scst_vdisk_dev *virt_dev;
	uint32_t blocksize;
	uint64_t nblocks;
	unsigned char dbd, type;
	int pcontrol, pcode, subpcode;
	unsigned char dev_spec;
	int msense_6, offset = 0, len;
	unsigned char *bp;

	TRACE_ENTRY();

	buf = kzalloc(MSENSE_BUF_SZ, cmd->cmd_gfp_mask);
	if (buf == NULL) {
		scst_set_busy(cmd);
		goto out;
	}

	virt_dev = cmd->dev->dh_priv;
	blocksize = cmd->dev->block_size;
	nblocks = virt_dev->nblocks;

	type = cmd->dev->type;
	dbd = cmd->cdb[1] & DBD;
	pcontrol = (cmd->cdb[2] & 0xc0) >> 6;
	pcode = cmd->cdb[2] & 0x3f;
	subpcode = cmd->cdb[3];
	msense_6 = (cmd->cdb[0] == MODE_SENSE);
	dev_spec = cmd->tgt_dev->tgt_dev_rd_only ? WP : 0;

	if (type != TYPE_ROM)
		dev_spec |= DPOFUA;

	length = scst_get_buf_full_sense(cmd, &address);
	if (unlikely(length <= 0))
		goto out_free;

	if (!vdev_saved_mode_pages_enabled && (pcontrol == 0x3)) {
		TRACE_DBG("%s", "MODE SENSE: Saving values not supported");
		scst_set_cmd_error(cmd,
		    SCST_LOAD_SENSE(scst_sense_saving_params_unsup));
		goto out_put;
	}

	if (msense_6) {
		buf[1] = type;
		buf[2] = dev_spec;
		offset = 4;
	} else {
		buf[2] = type;
		buf[3] = dev_spec;
		offset = 8;
	}

	if (subpcode != 0) {
		/* TODO: Control Extension page */
		TRACE_DBG("%s", "MODE SENSE: Only subpage 0 is supported");
		scst_set_invalid_field_in_cdb(cmd, 3, 0);
		goto out_put;
	}

	if (!dbd) {
		/* Create block descriptor */
		buf[offset - 1] = 0x08;		/* block descriptor length */
		put_unaligned_be32(nblocks >> 32 ? 0xffffffffU : nblocks,
				   &buf[offset]);
		buf[offset + 4] = 0;			/* density code */
		put_unaligned_be24(blocksize, &buf[offset + 5]); /* blklen */

		offset += 8;			/* increment offset */
	}

	bp = buf + offset;

	switch (pcode) {
	case 0x1:	/* Read-Write error recovery page, direct access */
		len = vdisk_err_recov_pg(bp, pcontrol, virt_dev);
		break;
	case 0x2:	/* Disconnect-Reconnect page, all devices */
		if (type == TYPE_ROM)
			goto out_not_sup;
		len = vdisk_disconnect_pg(bp, pcontrol, virt_dev);
		break;
	case 0x3:       /* Format device page, direct access */
		if (type == TYPE_ROM)
			goto out_not_sup;
		len = vdisk_format_pg(bp, pcontrol, virt_dev);
		break;
	case 0x4:	/* Rigid disk geometry */
		if (type == TYPE_ROM)
			goto out_not_sup;
		len = vdisk_rigid_geo_pg(bp, pcontrol, virt_dev);
		break;
	case 0x8:	/* Caching page, direct access */
		if (type == TYPE_ROM)
			goto out_not_sup;
		len = vdisk_caching_pg(bp, pcontrol, virt_dev);
		break;
	case 0xa:	/* Control Mode page, all devices */
		len = vdisk_ctrl_m_pg(bp, pcontrol, virt_dev);
		break;
	case 0x1c:	/* Informational Exceptions Mode page, all devices */
		len = vdisk_iec_m_pg(bp, pcontrol, virt_dev);
		break;
	case 0x3f:	/* Read all Mode pages */
		if (type == TYPE_ROM) {
			len = vdisk_err_recov_pg(bp, pcontrol, virt_dev);
			len += vdisk_ctrl_m_pg(bp + len, pcontrol, virt_dev);
			len += vdisk_iec_m_pg(bp + len, pcontrol, virt_dev);
		} else {
			len = vdisk_err_recov_pg(bp, pcontrol, virt_dev);
			len += vdisk_disconnect_pg(bp + len, pcontrol, virt_dev);
			len += vdisk_format_pg(bp + len, pcontrol, virt_dev);
			len += vdisk_caching_pg(bp + len, pcontrol, virt_dev);
			len += vdisk_ctrl_m_pg(bp + len, pcontrol, virt_dev);
			len += vdisk_iec_m_pg(bp + len, pcontrol, virt_dev);
			len += vdisk_rigid_geo_pg(bp + len, pcontrol, virt_dev);
		}
		break;
	default:
		goto out_not_sup;
	}

	offset += len;

	if (msense_6)
		buf[0] = offset - 1;
	else
		put_unaligned_be16(offset - 2, &buf[0]);

	if (offset > length)
		offset = length;
	memcpy(address, buf, offset);

out_put:
	scst_put_buf_full(cmd, address);
	if (offset < cmd->resp_data_len)
		scst_set_resp_data_len(cmd, offset);

out_free:
	kfree(buf);

out:
	TRACE_EXIT();
	return CMD_SUCCEEDED;

out_not_sup:
	TRACE(TRACE_MINOR, "MODE SENSE: Unsupported page %x", pcode);
	scst_set_invalid_field_in_cdb(cmd, 2, SCST_INVAL_FIELD_BIT_OFFS_VALID | 0);
	goto out_put;
}

static int vdisk_set_wt(struct scst_vdisk_dev *virt_dev, int wt, bool read_only)
{
	int res = 0;
	struct file *fd, *dif_fd = NULL;
	bool old_wt = virt_dev->wt_flag;

	TRACE_ENTRY();

	if ((virt_dev->wt_flag == wt) || virt_dev->nullio || virt_dev->nv_cache)
		goto out;

	spin_lock(&virt_dev->flags_lock);
	virt_dev->wt_flag = wt;
	spin_unlock(&virt_dev->flags_lock);

	if (virt_dev->fd == NULL)
		goto out;

	/*
	 * MODE SELECT is strictly serialized command, so it's safe here
	 * to reopen fd.
	 */

	fd = vdev_open_fd(virt_dev, virt_dev->filename, read_only);
	if (IS_ERR(fd)) {
		res = PTR_ERR(fd);
		goto out_err;
	}

	if (virt_dev->dif_filename != NULL) {
		dif_fd = vdev_open_fd(virt_dev, virt_dev->dif_filename, read_only);
		if (IS_ERR(dif_fd)) {
			res = PTR_ERR(dif_fd);
			goto out_err_close_fd;
		}
	}

	filp_close(virt_dev->fd, NULL);
	if (virt_dev->dif_fd)
		filp_close(virt_dev->dif_fd, NULL);

	virt_dev->fd = fd;
	virt_dev->dif_fd = dif_fd;

out:
	TRACE_EXIT_RES(res);
	return res;

out_err_close_fd:
	filp_close(fd, NULL);

out_err:
	spin_lock(&virt_dev->flags_lock);
	virt_dev->wt_flag = old_wt;
	spin_unlock(&virt_dev->flags_lock);
	goto out;
}

static void vdisk_ctrl_m_pg_select(unsigned char *p,
	struct scst_vdisk_dev *virt_dev, struct scst_cmd *cmd, bool save,
	int param_offset)
{
	struct scst_device *dev = virt_dev->dev;
	int old_swp = dev->swp, old_tas = dev->tas, old_dsense = dev->d_sense;
	int old_queue_alg = dev->queue_alg, old_dpicz = dev->dpicz;
	int rc, old_tmf_only = dev->tmf_only, old_qerr = dev->qerr;
	int queue_alg, swp, tas, tmf_only, qerr, d_sense, dpicz;

	TRACE_ENTRY();

	if (save && !vdev_saved_mode_pages_enabled) {
		TRACE(TRACE_MINOR|TRACE_SCSI, "MODE SELECT: saved control page "
			"not supported");
		scst_set_invalid_field_in_cdb(cmd, 2,
				SCST_INVAL_FIELD_BIT_OFFS_VALID | 1);
		goto out;
	}

	/*
	 * MODE SELECT is a strictly serialized cmd, so it is safe to
	 * perform direct assignment here.
	 */

#if 0 /* Not implemented yet, see comment in struct scst_device */
	dev->tst = (p[2] >> 5) & 7;
	/* ToDo: check validity of the new value */
#else
	if (dev->tst != ((p[2] >> 5) & 7)) {
		TRACE(TRACE_MINOR|TRACE_SCSI, "%s", "MODE SELECT: Changing of "
			"TST not supported");
		scst_set_invalid_field_in_parm_list(cmd, param_offset + 2,
			SCST_INVAL_FIELD_BIT_OFFS_VALID | 5);
		goto out;
	}
#endif

	queue_alg = p[3] >> 4;
	if ((queue_alg != SCST_QUEUE_ALG_0_RESTRICTED_REORDER) &&
	    (queue_alg != SCST_QUEUE_ALG_1_UNRESTRICTED_REORDER)) {
		PRINT_WARNING("Attempt to set invalid Control mode page QUEUE "
			"ALGORITHM MODIFIER value %d (initiator %s, dev %s)",
			queue_alg, cmd->sess->initiator_name, dev->virt_name);
		scst_set_invalid_field_in_parm_list(cmd, param_offset + 3,
			SCST_INVAL_FIELD_BIT_OFFS_VALID | 4);
		goto out;
	}

	swp = (p[4] & 0x8) >> 3;
	if (swp > 1) {
		PRINT_WARNING("Attempt to set invalid Control mode page SWP "
			"value %d (initiator %s, dev %s)", swp,
			cmd->sess->initiator_name, dev->virt_name);
		scst_set_invalid_field_in_parm_list(cmd, param_offset + 4,
			SCST_INVAL_FIELD_BIT_OFFS_VALID | 3);
		goto out;
	}

	tas = (p[5] & 0x40) >> 6;
	if (tas > 1) {
		PRINT_WARNING("Attempt to set invalid Control mode page TAS "
			"value %d (initiator %s, dev %s)", tas,
			cmd->sess->initiator_name, dev->virt_name);
		scst_set_invalid_field_in_parm_list(cmd, param_offset + 5,
			SCST_INVAL_FIELD_BIT_OFFS_VALID | 6);
		goto out;
	}

	tmf_only = (p[2] & 0x10) >> 4;
	if (tmf_only > 1) {
		PRINT_WARNING("Attempt to set invalid Control mode page "
			"TMF_ONLY value %d (initiator %s, dev %s)", tmf_only,
			cmd->sess->initiator_name, dev->virt_name);
		scst_set_invalid_field_in_parm_list(cmd, param_offset + 2,
			SCST_INVAL_FIELD_BIT_OFFS_VALID | 4);
		goto out;
	}

	dpicz = (p[2] & 0x8) >> 3;
	if (dpicz > 1) {
		PRINT_WARNING("Attempt to set invalid Control mode page "
			"dpicz value %d (initiator %s, dev %s)", dpicz,
			cmd->sess->initiator_name, dev->virt_name);
		scst_set_invalid_field_in_parm_list(cmd, param_offset + 2,
			SCST_INVAL_FIELD_BIT_OFFS_VALID | 3);
		goto out;
	}

	qerr = (p[3] & 0x6) >> 1;
	if ((qerr == SCST_QERR_2_RESERVED) ||
	    (qerr > SCST_QERR_3_ABORT_THIS_NEXUS_ONLY)) {
		PRINT_WARNING("Attempt to set invalid Control mode page QErr "
			"value %d (initiator %s, dev %s)", qerr,
			cmd->sess->initiator_name, dev->virt_name);
		scst_set_invalid_field_in_parm_list(cmd, param_offset + 3,
			SCST_INVAL_FIELD_BIT_OFFS_VALID | 1);
		goto out;
	}

	d_sense = (p[2] & 0x4) >> 2;
	if (d_sense > 1) {
		PRINT_WARNING("Attempt to set invalid Control mode page D_SENSE "
			"value %d (initiator %s, dev %s)", d_sense,
			cmd->sess->initiator_name, dev->virt_name);
		scst_set_invalid_field_in_parm_list(cmd, param_offset + 2,
			SCST_INVAL_FIELD_BIT_OFFS_VALID | 2);
		goto out;
	}

	dev->queue_alg = queue_alg;
	dev->swp = swp;
	dev->tas = tas;
	dev->tmf_only = tmf_only;
	dev->dpicz = dpicz;
	dev->qerr = qerr;
	dev->d_sense = d_sense;

	if ((dev->swp == old_swp) && (dev->tas == old_tas) &&
	    (dev->d_sense == old_dsense) && (dev->queue_alg == old_queue_alg) &&
	    (dev->qerr == old_qerr) && (dev->tmf_only == old_tmf_only) &&
	    (dev->dpicz == old_dpicz))
		goto out;

	if (!save)
		goto out_ok;

	rc = vdev_save_mode_pages(virt_dev);
	if (rc != 0) {
		dev->swp = old_swp;
		dev->tas = old_tas;
		dev->d_sense = old_dsense;
		dev->queue_alg = old_queue_alg;
		dev->tmf_only = old_tmf_only;
		dev->qerr = old_qerr;
		dev->dpicz = old_dpicz;
		/* Hopefully, the error is temporary */
		scst_set_busy(cmd);
		goto out;
	}

	dev->swp_saved = dev->swp;
	dev->tas_saved = dev->tas;
	dev->d_sense_saved = dev->d_sense;
	dev->queue_alg_saved = dev->queue_alg;
	dev->tmf_only_saved = dev->tmf_only;
	dev->qerr_saved = dev->qerr;
	dev->dpicz_saved = dev->dpicz;

out_ok:
	PRINT_INFO("Device %s: new control mode page parameters: SWP %x "
		"(was %x), TAS %x (was %x), TMF_ONLY %d (was %x), QErr %x "
		"(was %x), D_SENSE %d (was %d), QUEUE ALG %d (was %d), "
		"DPICZ %d (was %d)", virt_dev->name, dev->swp, old_swp,
		dev->tas, old_tas, dev->tmf_only, old_tmf_only, dev->qerr,
		old_qerr, dev->d_sense, old_dsense, dev->queue_alg,
		old_queue_alg, dev->dpicz, old_dpicz);

out:
	TRACE_EXIT();
	return;
}

static void vdisk_caching_m_pg_select(unsigned char *p,
	struct scst_vdisk_dev *virt_dev, struct scst_cmd *cmd, bool save,
	bool read_only)
{
	int old_wt = virt_dev->wt_flag, new_wt, rc;

	TRACE_ENTRY();

	if (save && (!vdev_saved_mode_pages_enabled || virt_dev->nv_cache)) {
		TRACE(TRACE_MINOR|TRACE_SCSI, "MODE SELECT: saved cache page "
			"not supported");
		scst_set_invalid_field_in_cdb(cmd, 1,
			SCST_INVAL_FIELD_BIT_OFFS_VALID | 0);
		goto out;
	}

	new_wt = (p[2] & WCE) ? 0 : 1;

	if (new_wt == old_wt)
		goto out;

	if (vdisk_set_wt(virt_dev, new_wt, read_only) != 0) {
		scst_set_busy(cmd);
		goto out;
	}

	if (!save)
		goto out_ok;

	rc = vdev_save_mode_pages(virt_dev);
	if (rc != 0) {
		vdisk_set_wt(virt_dev, old_wt, read_only);
		/* Hopefully, the error is temporary */
		scst_set_busy(cmd);
		goto out;
	}

	virt_dev->wt_flag_saved = virt_dev->wt_flag;

out_ok:
	PRINT_INFO("Device %s: new wt_flag: %x (was %x)", virt_dev->name,
		virt_dev->wt_flag, old_wt);

out:
	TRACE_EXIT();
	return;
}

static enum compl_status_e vdisk_exec_mode_select(struct vdisk_cmd_params *p)
{
	struct scst_cmd *cmd = p->cmd;
	int32_t length;
	uint8_t *address;
	struct scst_vdisk_dev *virt_dev;
	int mselect_6, offset, bdl, type;

	TRACE_ENTRY();

	virt_dev = cmd->dev->dh_priv;
	if (cmd->dev->cluster_mode) {
		PRINT_ERROR("MODE SELECT: not supported in cluster mode\n");
		scst_set_cmd_error(cmd,
			SCST_LOAD_SENSE(scst_sense_invalid_field_in_cdb));
		goto out;
	}

<<<<<<< HEAD
	mselect_6 = (MODE_SELECT == cmd->cdb[0]);
=======
	mselect_6 = (cmd->cdb[0] == MODE_SELECT);
>>>>>>> 5b921822
	type = cmd->dev->type;

	length = scst_get_buf_full_sense(cmd, &address);
	if (unlikely(length <= 0))
		goto out;

	if (!(cmd->cdb[1] & PF)) {
		TRACE(TRACE_MINOR|TRACE_SCSI, "MODE SELECT: Unsupported "
			"PF bit zero (cdb[1]=%x)", cmd->cdb[1]);
		scst_set_invalid_field_in_cdb(cmd, 1, 0);
		goto out_put;
	}

	if (mselect_6) {
		bdl = address[3];
		offset = 4;
	} else {
		bdl = get_unaligned_be16(&address[6]);
		offset = 8;
	}

	if (bdl == 8)
		offset += 8;
	else if (bdl != 0) {
		PRINT_ERROR("%s", "MODE SELECT: Wrong parameters list length");
		scst_set_invalid_field_in_parm_list(cmd, offset-1, 0);
		goto out_put;
	}

	while (length > offset + 2) {
		if (address[offset] & PS) {
			PRINT_ERROR("%s", "MODE SELECT: Illegal PS bit");
			scst_set_invalid_field_in_parm_list(cmd, offset,
				SCST_INVAL_FIELD_BIT_OFFS_VALID | 7);
			goto out_put;
		}
		if (((address[offset] & 0x3f) == 0x8) && (type != TYPE_ROM)) {
			/* Caching page */
			if (address[offset + 1] != 18) {
				PRINT_ERROR("%s", "MODE SELECT: Invalid "
					"caching page request");
				scst_set_invalid_field_in_parm_list(cmd, offset+1, 0);
				goto out_put;
			}
			vdisk_caching_m_pg_select(&address[offset], virt_dev,
				cmd, cmd->cdb[1] & SP, cmd->tgt_dev->tgt_dev_rd_only);
			break;
		} else if ((address[offset] & 0x3f) == 0xA) {
			/* Control page */
			if (address[offset + 1] != 0xA) {
				PRINT_ERROR("%s", "MODE SELECT: Invalid "
					"control page request");
				scst_set_invalid_field_in_parm_list(cmd, offset+1, 0);
				goto out_put;
			}
			vdisk_ctrl_m_pg_select(&address[offset], virt_dev, cmd,
				cmd->cdb[1] & SP, offset);
		} else {
			TRACE(TRACE_MINOR, "MODE SELECT: Invalid request %x",
				address[offset] & 0x3f);
			scst_set_invalid_field_in_parm_list(cmd, offset,
				SCST_INVAL_FIELD_BIT_OFFS_VALID | 0);
			goto out_put;
		}
		offset += address[offset + 1];
	}

out_put:
	scst_put_buf_full(cmd, address);

out:
	TRACE_EXIT();
	return CMD_SUCCEEDED;
}

static enum compl_status_e vdisk_exec_log(struct vdisk_cmd_params *p)
{
	struct scst_cmd *cmd = p->cmd;

	TRACE_ENTRY();

	/* No log pages are supported */
	scst_set_invalid_field_in_cdb(cmd, 2, SCST_INVAL_FIELD_BIT_OFFS_VALID | 0);

	TRACE_EXIT();
	return CMD_SUCCEEDED;
}

static enum compl_status_e vdisk_exec_read_capacity(struct vdisk_cmd_params *p)
{
	struct scst_cmd *cmd = p->cmd;
	int32_t length;
	uint8_t *address;
	struct scst_vdisk_dev *virt_dev;
	uint32_t blocksize;
	uint64_t nblocks;
	uint8_t buffer[8];

	TRACE_ENTRY();

	virt_dev = cmd->dev->dh_priv;
	blocksize = cmd->dev->block_size;
	nblocks = virt_dev->nblocks;

	if ((cmd->cdb[8] & 1) == 0) {
		uint32_t lba = get_unaligned_be32(&cmd->cdb[2]);

		if (lba != 0) {
			TRACE_DBG("PMI zero and LBA not zero (cmd %p)", cmd);
			scst_set_invalid_field_in_cdb(cmd, 2, 0);
			goto out;
		}
	}

	memset(buffer, 0, sizeof(buffer));

	/* Last block on the virt_dev is (nblocks-1) */
#if 0 /* we don't need this workaround anymore */
	/*
	 * If we are thinly provisioned, we must ensure that the initiator
	 * issues a READ_CAPACITY(16) so we can return the LBPME bit. By
	 * returning 0xFFFFFFFF we do that.
	 */
	put_unaligned_be32(nblocks >> 32 || virt_dev->thin_provisioned ?
			   0xffffffffU : nblocks - 1, &buffer[0]);
#else
	put_unaligned_be32((nblocks >> 32) ? 0xffffffffU : nblocks - 1, &buffer[0]);
#endif

	put_unaligned_be32(blocksize, &buffer[4]);

	length = scst_get_buf_full_sense(cmd, &address);
	if (unlikely(length <= 0))
		goto out;

	length = min_t(int, length, sizeof(buffer));

	memcpy(address, buffer, length);

	scst_put_buf_full(cmd, address);

	if (length < cmd->resp_data_len)
		scst_set_resp_data_len(cmd, length);

out:
	TRACE_EXIT();
	return CMD_SUCCEEDED;
}

#if LINUX_VERSION_CODE < KERNEL_VERSION(2, 6, 31)
/*
 * See also patch "block: Export I/O topology for block devices and partitions"
 * (commit ID c72758f33784).
 */
static inline unsigned int queue_physical_block_size(struct request_queue *q)
{
	return 4096;
}
#endif

static enum compl_status_e vdisk_exec_read_capacity16(struct vdisk_cmd_params *p)
{
	struct scst_cmd *cmd = p->cmd;
	int32_t length;
	uint8_t *address;
	struct scst_vdisk_dev *virt_dev;
	struct block_device *bdev;
	struct request_queue *q;
	uint32_t blocksize, physical_blocksize;
	uint64_t nblocks;
	uint8_t buffer[32];

	TRACE_ENTRY();

	virt_dev = cmd->dev->dh_priv;
	bdev = virt_dev->bdev;
	q = bdev ? bdev_get_queue(bdev) : NULL;
	blocksize = cmd->dev->block_size;
	nblocks = virt_dev->nblocks - 1;

	if ((cmd->cdb[14] & 1) == 0) {
		uint32_t lba = get_unaligned_be32(&cmd->cdb[2]);

		if (lba != 0) {
			TRACE_DBG("PMI zero and LBA not zero (cmd %p)", cmd);
			scst_set_invalid_field_in_cdb(cmd, 2, 0);
			goto out;
		}
	}

	memset(buffer, 0, sizeof(buffer));

	put_unaligned_be64(nblocks, &buffer[0]);
	put_unaligned_be32(blocksize, &buffer[8]);

	if (cmd->dev->dev_dif_mode != SCST_DIF_MODE_NONE) {
		switch (cmd->dev->dev_dif_type) {
		case 1:
			buffer[12] = 1;
			break;
		case 2:
			buffer[12] = 3;
			break;
		case 3:
			buffer[12] = 5;
			break;
		default:
			sBUG_ON(1);
			break;
		}
	}

	/* LOGICAL BLOCKS PER PHYSICAL BLOCK EXPONENT */
	physical_blocksize = q ? queue_physical_block_size(q) : 4096;
	buffer[13] = max(ilog2(physical_blocksize) - ilog2(blocksize), 0);

	if (virt_dev->thin_provisioned) {
		buffer[14] |= 0x80;     /* LBPME */
		if (virt_dev->discard_zeroes_data)
			buffer[14] |= 0x40;     /* LBPRZ */
	}

	length = scst_get_buf_full_sense(cmd, &address);
	if (unlikely(length <= 0))
		goto out;

	length = min_t(int, length, sizeof(buffer));

	memcpy(address, buffer, length);

	scst_put_buf_full(cmd, address);

	if (length < cmd->resp_data_len)
		scst_set_resp_data_len(cmd, length);

out:
	TRACE_EXIT();
	return CMD_SUCCEEDED;
}

static enum compl_status_e vdisk_exec_get_lba_status(struct vdisk_cmd_params *p)
{
	/* Changing it don't forget to add it to vdisk_opcode_descriptors! */
	scst_set_invalid_field_in_cdb(p->cmd, 1,
			0 | SCST_INVAL_FIELD_BIT_OFFS_VALID);
	return CMD_SUCCEEDED;
}

/* SPC-4 REPORT TARGET PORT GROUPS command */
static enum compl_status_e vdisk_exec_report_tpgs(struct vdisk_cmd_params *p)
{
	struct scst_cmd *cmd = p->cmd;
	struct scst_device *dev;
	uint8_t *address;
	void *buf;
	int32_t buf_len;
	uint32_t data_length, length;
	uint8_t data_format;
	int res;

	TRACE_ENTRY();

	buf_len = scst_get_buf_full_sense(cmd, &address);
	if (buf_len <= 0)
		goto out;

	dev = cmd->dev;
	data_format = cmd->cdb[1] >> 5;

	res = scst_tg_get_group_info(&buf, &data_length, dev, data_format);
	if (res == -ENOMEM) {
		scst_set_busy(cmd);
		goto out_put;
	} else if (res < 0) {
		scst_set_cmd_error(cmd,
			SCST_LOAD_SENSE(scst_sense_invalid_field_in_cdb));
		goto out_put;
	}

	length = min_t(uint32_t, data_length, buf_len);
	memcpy(address, buf, length);
	kfree(buf);
	if (length < cmd->resp_data_len)
		scst_set_resp_data_len(cmd, length);

out_put:
	scst_put_buf_full(cmd, address);

out:
	TRACE_EXIT();
	return CMD_SUCCEEDED;
}

/* SPC-4 SET TARGET PORT GROUPS command */
static enum compl_status_e vdisk_exec_set_tpgs(struct vdisk_cmd_params *p)
{
	struct scst_cmd *cmd = p->cmd;
	struct scst_device *dev = cmd->dev;
	struct scst_vdisk_dev *virt_dev = dev->dh_priv;
	int res = CMD_SUCCEEDED, rc;

	TRACE_ENTRY();

	if (!virt_dev->expl_alua) {
		PRINT_ERROR("SET TARGET PORT GROUPS: not explicit ALUA mode "
			"(dev %s)", dev->virt_name);
		/* Invalid opcode, i.e. SA field */
		scst_set_invalid_field_in_cdb(cmd, 1,
			0 | SCST_INVAL_FIELD_BIT_OFFS_VALID);
		goto out;
	}

	rc = scst_tg_set_group_info(cmd);
	if (rc == 0)
		res = RUNNING_ASYNC;
	else
		scst_stpg_del_unblock_next(cmd);

out:
	TRACE_EXIT_RES(res);
	return res;
}

static enum compl_status_e vdisk_exec_read_toc(struct vdisk_cmd_params *p)
{
	struct scst_cmd *cmd = p->cmd;
	int32_t length, off = 0;
	uint8_t *address;
	struct scst_vdisk_dev *virt_dev;
	uint32_t nblocks;
	uint8_t buffer[4+8+8] = { 0x00, 0x0a, 0x01, 0x01, 0x00, 0x14,
				  0x01, 0x00, 0x00, 0x00, 0x00, 0x00 };

	TRACE_ENTRY();

	if (cmd->dev->type != TYPE_ROM) {
		PRINT_ERROR("%s", "READ TOC for non-CDROM device");
		scst_set_cmd_error(cmd,
			SCST_LOAD_SENSE(scst_sense_invalid_opcode));
		goto out;
	}

	if (cmd->cdb[2] & 0x0e/*Format*/) {
		PRINT_ERROR("%s", "READ TOC: invalid requested data format");
		scst_set_invalid_field_in_cdb(cmd, 2,
			SCST_INVAL_FIELD_BIT_OFFS_VALID | 5);
		goto out;
	}

	if ((cmd->cdb[6] != 0 && (cmd->cdb[2] & 0x01)) ||
	    (cmd->cdb[6] > 1 && cmd->cdb[6] != 0xAA)) {
		PRINT_ERROR("READ TOC: invalid requested track number %x",
			cmd->cdb[6]);
		scst_set_invalid_field_in_cdb(cmd, 6, 0);
		goto out;
	}

	length = scst_get_buf_full_sense(cmd, &address);
	if (unlikely(length <= 0))
		goto out;

	virt_dev = cmd->dev->dh_priv;
	/* ToDo when you have > 8TB ROM device. */
	nblocks = (uint32_t)virt_dev->nblocks;

	/* Header */
	memset(buffer, 0, sizeof(buffer));
	buffer[2] = 0x01;    /* First Track/Session */
	buffer[3] = 0x01;    /* Last Track/Session */
	off = 4;
	if (cmd->cdb[6] <= 1) {
		/* Fistr TOC Track Descriptor */
		/*
		 * ADDR    0x10 - Q Sub-channel encodes current position data
		 * CONTROL 0x04 - Data track, recoreded uninterrupted
		 */
		buffer[off+1] = 0x14;
		/* Track Number */
		buffer[off+2] = 0x01;
		off += 8;
	}
	if (!(cmd->cdb[2] & 0x01)) {
		/* Lead-out area TOC Track Descriptor */
		buffer[off+1] = 0x14;
		/* Track Number */
		buffer[off+2] = 0xAA;
		/* Track Start Address */
		put_unaligned_be32(nblocks, &buffer[off + 4]);
		off += 8;
	}

	buffer[1] = off - 2;    /* Data  Length */

	if (off > length)
		off = length;
	memcpy(address, buffer, off);

	scst_put_buf_full(cmd, address);

	if (off < cmd->resp_data_len)
		scst_set_resp_data_len(cmd, off);

out:
	TRACE_EXIT();
	return CMD_SUCCEEDED;
}

static enum compl_status_e vdisk_exec_prevent_allow_medium_removal(struct vdisk_cmd_params *p)
{
	struct scst_cmd *cmd = p->cmd;
	struct scst_vdisk_dev *virt_dev = cmd->dev->dh_priv;

	TRACE_DBG("PERSIST/PREVENT 0x%02x", cmd->cdb[4]);

	spin_lock(&virt_dev->flags_lock);
	virt_dev->prevent_allow_medium_removal = cmd->cdb[4] & 0x01 ? 1 : 0;
	spin_unlock(&virt_dev->flags_lock);

	return CMD_SUCCEEDED;
}

static int __vdisk_fsync_fileio(loff_t loff,
	loff_t len, struct scst_device *dev, struct scst_cmd *cmd,
	struct file *file)
{
	int res;

	TRACE_ENTRY();

	/**
	 ** !!! CAUTION !!!: cmd can be NULL here! Don't use it for
	 ** anything without checking for NULL at first !!!
	 **/

	/* BLOCKIO can be here for DIF tags fsync */

#if LINUX_VERSION_CODE < KERNEL_VERSION(2, 6, 32)
	res = sync_page_range(file_inode(file), file->f_mapping, loff, len);
#else
#if 0	/* For sparse files we might need to sync metadata as well */
	res = generic_write_sync(file, loff, len);
#else
	res = filemap_write_and_wait_range(file->f_mapping, loff, len);
#endif
#endif
	if (unlikely(res != 0)) {
		PRINT_ERROR("sync range failed (%d)", res);
		if (cmd != NULL) {
			if (res == -ENOMEM)
				scst_set_busy(cmd);
			else
				scst_set_cmd_error(cmd,
					SCST_LOAD_SENSE(scst_sense_write_error));
		}
	}

	TRACE_EXIT_RES(res);
	return res;
}

static int vdisk_fsync_blockio(loff_t loff,
	loff_t len, struct scst_device *dev, gfp_t gfp_flags,
	struct scst_cmd *cmd, bool async)
{
	int res;
	struct scst_vdisk_dev *virt_dev = dev->dh_priv;

	TRACE_ENTRY();

	/**
	 ** !!! CAUTION !!!: cmd can be NULL here! Don't use it for
	 ** anything without checking for NULL at first !!!
	 **/

	EXTRACHECKS_BUG_ON(!virt_dev->blockio);

	/* Must be first, because vdisk_blockio_flush() can call scst_cmd_done()! */
	if (virt_dev->dif_fd != NULL) {
		loff = (loff >> dev->block_shift) << SCST_DIF_TAG_SHIFT;
		len = (len >> dev->block_shift) << SCST_DIF_TAG_SHIFT;
		res = __vdisk_fsync_fileio(loff, len, dev, cmd,
			virt_dev->dif_fd);
		if (unlikely(res != 0))
			goto out;
	}

	res = vdisk_blockio_flush(virt_dev->bdev, gfp_flags, true,
		cmd, async);

out:
	TRACE_EXIT_RES(res);
	return res;
}

static int vdisk_fsync_fileio(loff_t loff,
	loff_t len, struct scst_device *dev, struct scst_cmd *cmd, bool async)
{
	int res;
	struct scst_vdisk_dev *virt_dev = dev->dh_priv;

	TRACE_ENTRY();

	/**
	 ** !!! CAUTION !!!: cmd can be NULL here! Don't use it for
	 ** anything without checking for NULL at first !!!
	 **/

	res = __vdisk_fsync_fileio(loff, len, dev, cmd, virt_dev->fd);
	if (unlikely(res != 0))
		goto done;

	if (virt_dev->dif_fd != NULL) {
		loff = (loff >> dev->block_shift) << SCST_DIF_TAG_SHIFT;
		len = (len >> dev->block_shift) << SCST_DIF_TAG_SHIFT;
		res = __vdisk_fsync_fileio(loff, len, dev, cmd,
			virt_dev->dif_fd);
	}

done:
	if (async) {
		if (cmd != NULL) {
			cmd->completed = 1;
			cmd->scst_cmd_done(cmd, SCST_CMD_STATE_DEFAULT,
				scst_estimate_context());
		}
	}

	TRACE_EXIT_RES(res);
	return res;
}

static int vdisk_fsync(loff_t loff,
	loff_t len, struct scst_device *dev, gfp_t gfp_flags,
	struct scst_cmd *cmd, bool async)
{
	int res = 0;
	struct scst_vdisk_dev *virt_dev = dev->dh_priv;

	TRACE_ENTRY();

	/**
	 ** !!! CAUTION !!!: cmd can be NULL here! Don't use it for
	 ** anything without checking for NULL at first !!!
	 **/

	/* It should be generated by compiler as a single comparison */
	if (virt_dev->nv_cache || virt_dev->wt_flag ||
	    virt_dev->o_direct_flag || virt_dev->nullio) {
		if (async) {
			cmd->completed = 1;
			cmd->scst_cmd_done(cmd, SCST_CMD_STATE_DEFAULT,
				scst_estimate_context());
		}
		goto out;
	}

	if (virt_dev->nullio)
		;
	else if (virt_dev->blockio)
		res = vdisk_fsync_blockio(loff, len, dev, gfp_flags, cmd, async);
	else
		res = vdisk_fsync_fileio(loff, len, dev, cmd, async);

out:
	TRACE_EXIT_RES(res);
	return res;
}

static struct iovec *vdisk_alloc_iv(struct scst_cmd *cmd,
				    struct vdisk_cmd_params *p)
{
	int iv_count;

	iv_count = min_t(int, scst_get_buf_count(cmd), UIO_MAXIOV);
	if (iv_count > p->iv_count) {
		if (p->iv != p->small_iv)
			kfree(p->iv);
		p->iv_count = 0;
		/* It can't be called in atomic context */
		p->iv = (iv_count <= ARRAY_SIZE(p->small_iv)) ? p->small_iv :
			kmalloc_array(iv_count, sizeof(*p->iv),
				      cmd->cmd_gfp_mask);
		if (p->iv == NULL) {
			PRINT_ERROR("Unable to allocate iv (%d)", iv_count);
			goto out;
		}
		p->iv_count = iv_count;
	}

out:
	return p->iv;
}

static enum compl_status_e nullio_exec_read(struct vdisk_cmd_params *p)
{
	struct scst_cmd *cmd = p->cmd;
	struct scst_device *dev = cmd->dev;
	struct scst_vdisk_dev *virt_dev = dev->dh_priv;

	TRACE_ENTRY();

	if (virt_dev->read_zero) {
		struct scatterlist *sge;
		struct page *page;
		int i;
		void *p;

		for_each_sg(cmd->sg, sge, cmd->sg_cnt, i) {
			page = sg_page(sge);
			p = kmap(page);
			if (sge->offset == 0 && sge->length == PAGE_SIZE)
				clear_page(p);
			else
				memset(p + sge->offset, 0, sge->length);
			kunmap(page);
		}
	}

	scst_dif_process_read(p->cmd);

	TRACE_EXIT();
	return CMD_SUCCEEDED;
}

static int vdev_read_dif_tags(struct vdisk_cmd_params *p)
{
	int res = 0;
	struct scst_cmd *cmd = p->cmd;
	loff_t loff;
	mm_segment_t old_fs;
	loff_t err = 0;
	ssize_t length, full_len;
	uint8_t *address;
	struct scst_vdisk_dev *virt_dev = cmd->dev->dh_priv;
	struct file *fd = virt_dev->dif_fd;
	struct iovec *iv;
	int iv_count, max_iv_count, i;
	bool finished = false;
	int tags_num, l;
	struct scatterlist *tags_sg;
	bool free_iv = false;

	TRACE_ENTRY();

	/*
	 * !! Data for this cmd can be read simultaneously !!
	 */

	EXTRACHECKS_BUG_ON(virt_dev->nullio);

#if 0 /* no zero-copy (yet) */
	if (p->use_zero_copy)
		goto out;
#endif

	EXTRACHECKS_BUG_ON(!(cmd->dev->dev_dif_mode & SCST_DIF_MODE_DEV_STORE) ||
	    (scst_get_dif_action(scst_get_dev_dif_actions(cmd->cmd_dif_actions)) == SCST_DIF_ACTION_NONE));

	tags_num = (cmd->bufflen >> cmd->dev->block_shift);
	if (unlikely(tags_num == 0))
		goto out;

	iv = p->iv;
	if (iv == NULL) {
		iv = vdisk_alloc_iv(cmd, p);
		if (iv == NULL) {
			unsigned long flags;

			/* To protect sense setting against blockio data reads */
			spin_lock_irqsave(&vdev_err_lock, flags);
			scst_set_busy(cmd);
			spin_unlock_irqrestore(&vdev_err_lock, flags);
			res = -ENOMEM;
			goto out;
		}
		free_iv = true;
	}
	max_iv_count = p->iv_count;

	old_fs = get_fs();
	set_fs(get_ds());

	tags_sg = NULL;
	loff = (p->loff >> cmd->dev->block_shift) << SCST_DIF_TAG_SHIFT;
	while (1) {
		iv_count = 0;
		full_len = 0;
		i = -1;
		address = scst_get_dif_buf(cmd, &tags_sg, &l);
		length = l;
		EXTRACHECKS_BUG_ON(length <= 0);
		while (1) {
			full_len += length;
			i++;
			iv_count++;
			iv[i].iov_base = (uint8_t __force __user *)address;
			iv[i].iov_len = length;
			tags_num -= length >> SCST_DIF_TAG_SHIFT;
			EXTRACHECKS_BUG_ON(tags_num < 0);
			if ((iv_count == max_iv_count) || (tags_num == 0))
				break;
			address = scst_get_dif_buf(cmd, &tags_sg, &l);
			length = l;
			EXTRACHECKS_BUG_ON(length <= 0);
		}
		if (tags_num == 0)
			finished = true;

		TRACE_DBG("Reading DIF iv_count %d, full_len %zd, loff %lld",
			iv_count, full_len, (long long)loff);

		/* READ */
		err = vfs_readv(fd, (struct iovec __force __user *)iv, iv_count,
				&loff);
		if ((err < 0) || (err < full_len)) {
			unsigned long flags;

			PRINT_ERROR("DIF readv() returned %lld from %zd "
				"(offs %lld, dev %s)", (long long)err,
				full_len, (long long)loff, cmd->dev->virt_name);
			/* To protect sense setting with blockio */
			spin_lock_irqsave(&vdev_err_lock, flags);
			if (err == -EAGAIN)
				scst_set_busy(cmd);
			else {
				scst_set_cmd_error(cmd,
				    SCST_LOAD_SENSE(scst_sense_read_error));
			}
			spin_unlock_irqrestore(&vdev_err_lock, flags);
			res = err;
			goto out_set_fs;
		}

		for (i = 0; i < iv_count; i++)
			scst_put_dif_buf(cmd, (void __force *)(iv[i].iov_base));

		if (finished)
			break;
	};

	set_fs(old_fs);

out_free_iv:
	if (free_iv && (iv != p->small_iv))
		kfree(p->iv);

out:
	TRACE_EXIT_RES(res);
	return res;

out_set_fs:
	set_fs(old_fs);
	for (i = 0; i < iv_count; i++)
		scst_put_dif_buf(cmd, (void __force *)(iv[i].iov_base));
	goto out_free_iv;
}

static int vdev_write_dif_tags(struct vdisk_cmd_params *p)
{
	int res = 0;
	struct scst_cmd *cmd = p->cmd;
	loff_t loff;
	mm_segment_t old_fs;
	loff_t err = 0;
	ssize_t length, full_len;
	uint8_t *address;
	struct scst_vdisk_dev *virt_dev = cmd->dev->dh_priv;
	struct file *fd = virt_dev->dif_fd;
	struct iovec *iv, *eiv;
	int iv_count, eiv_count, max_iv_count, i;
	bool finished = false;
	int tags_num, l;
	struct scatterlist *tags_sg;
	bool free_iv = false;

	TRACE_ENTRY();

	/*
	 * !! Data for this cmd can be written simultaneously !!
	 */

	EXTRACHECKS_BUG_ON(virt_dev->nullio);

#if 0 /* no zero-copy (yet) */
	if (p->use_zero_copy)
		goto out;
#endif

	EXTRACHECKS_BUG_ON(!(cmd->dev->dev_dif_mode & SCST_DIF_MODE_DEV_STORE) ||
	    (scst_get_dif_action(scst_get_dev_dif_actions(cmd->cmd_dif_actions)) == SCST_DIF_ACTION_NONE));

	tags_num = (cmd->bufflen >> cmd->dev->block_shift);
	if (unlikely(tags_num == 0))
		goto out;

	iv = p->iv;
	if (iv == NULL) {
		iv = vdisk_alloc_iv(cmd, p);
		if (iv == NULL) {
			unsigned long flags;

			/* To protect sense setting against blockio data writes */
			spin_lock_irqsave(&vdev_err_lock, flags);
			scst_set_busy(cmd);
			spin_unlock_irqrestore(&vdev_err_lock, flags);
			res = -ENOMEM;
			goto out;
		}
		free_iv = true;
	}
	max_iv_count = p->iv_count;

	old_fs = get_fs();
	set_fs(get_ds());

	tags_sg = NULL;
	loff = (p->loff >> cmd->dev->block_shift) << SCST_DIF_TAG_SHIFT;
	while (1) {
		iv_count = 0;
		full_len = 0;
		i = -1;
		address = scst_get_dif_buf(cmd, &tags_sg, &l);
		length = l;
		EXTRACHECKS_BUG_ON(length <= 0);
		while (1) {
			full_len += length;
			i++;
			iv_count++;
			iv[i].iov_base = (uint8_t __force __user *)address;
			iv[i].iov_len = length;
			tags_num -= length >> SCST_DIF_TAG_SHIFT;
			EXTRACHECKS_BUG_ON(tags_num < 0);
			if ((iv_count == max_iv_count) || (tags_num == 0))
				break;
			address = scst_get_dif_buf(cmd, &tags_sg, &l);
			length = l;
			EXTRACHECKS_BUG_ON(length <= 0);
		}
		if (tags_num == 0)
			finished = true;

		eiv = iv;
		eiv_count = iv_count;
restart:
		TRACE_DBG("Writing DIF: eiv_count %d, full_len %zd", eiv_count, full_len);

		/* WRITE */
		err = vfs_writev(fd, (struct iovec __force __user *)eiv, eiv_count,
				 &loff);
		if (err < 0) {
			unsigned long flags;

			PRINT_ERROR("DIF write() returned %lld from %zd",
				    err, full_len);
			/* To protect sense setting with blockio */
			spin_lock_irqsave(&vdev_err_lock, flags);
			if (err == -EAGAIN)
				scst_set_busy(cmd);
			else {
				scst_set_cmd_error(cmd,
				    SCST_LOAD_SENSE(scst_sense_write_error));
			}
			spin_unlock_irqrestore(&vdev_err_lock, flags);
			res = err;
			goto out_set_fs;
		} else if (err < full_len) {
			/*
			 * Probably that's wrong, but sometimes write() returns
			 * value less, than requested. Let's restart.
			 */
			int e = eiv_count;
<<<<<<< HEAD
			TRACE_MGMT_DBG("DIF write() returned %lld from %zd "
				       "(iv_count=%d)", err, full_len,
				       eiv_count);
=======

			TRACE_MGMT_DBG("DIF write() returned %d from %zd "
				"(iv_count=%d)", (int)err, full_len,
				eiv_count);
>>>>>>> 5b921822
			if (err == 0) {
				PRINT_INFO("Suspicious: DIF write() returned 0 from "
					"%zd (iv_count=%d)", full_len, eiv_count);
			}
			full_len -= err;
			for (i = 0; i < e; i++) {
				if ((long long)eiv->iov_len < err) {
					err -= eiv->iov_len;
					eiv++;
					eiv_count--;
				} else {
					eiv->iov_base =
					    (uint8_t __force __user *)eiv->iov_base + err;
					eiv->iov_len -= err;
					break;
				}
			}
			goto restart;
		}

		for (i = 0; i < iv_count; i++)
			scst_put_dif_buf(cmd, (void __force *)(iv[i].iov_base));

		if (finished)
			break;
	};

	set_fs(old_fs);

out_free_iv:
	if (free_iv && (iv != p->small_iv))
		kfree(iv);

out:
	TRACE_EXIT_RES(res);
	return res;

out_set_fs:
	set_fs(old_fs);
	for (i = 0; i < iv_count; i++)
		scst_put_dif_buf(cmd, (void __force *)(iv[i].iov_base));
	goto out_free_iv;
}

static enum compl_status_e blockio_exec_read(struct vdisk_cmd_params *p)
{
	blockio_exec_rw(p, false, false);
	return RUNNING_ASYNC;
}

static enum compl_status_e fileio_exec_read(struct vdisk_cmd_params *p)
{
	struct scst_cmd *cmd = p->cmd;
	loff_t loff = p->loff;
	mm_segment_t old_fs;
	loff_t err = 0;
	ssize_t length, full_len;
	uint8_t __user *address;
	struct scst_device *dev = cmd->dev;
	struct scst_vdisk_dev *virt_dev = dev->dh_priv;
	struct file *fd = virt_dev->fd;
	struct iovec *iv;
	int iv_count, i, max_iv_count;
	bool finished = false;

	TRACE_ENTRY();

	EXTRACHECKS_BUG_ON(virt_dev->nullio);

	if (p->use_zero_copy)
		goto out_dif;

	iv = vdisk_alloc_iv(cmd, p);
	if (iv == NULL)
		goto out_nomem;

	max_iv_count = p->iv_count;

	length = scst_get_buf_first(cmd, (uint8_t __force **)&address);
	if (unlikely(length < 0)) {
		PRINT_ERROR("scst_get_buf_first() failed: %zd", length);
		scst_set_cmd_error(cmd,
		    SCST_LOAD_SENSE(scst_sense_internal_failure));
		goto out;
	}

	old_fs = get_fs();
	set_fs(get_ds());

	while (1) {
		iv_count = 0;
		full_len = 0;
		i = -1;
		while (length > 0) {
			full_len += length;
			i++;
			iv_count++;
			iv[i].iov_base = address;
			iv[i].iov_len = length;
			if (iv_count == max_iv_count)
				break;
			length = scst_get_buf_next(cmd,
				(uint8_t __force **)&address);
		}
		if (length == 0) {
			finished = true;
			if (unlikely(iv_count == 0))
				break;
		} else if (unlikely(length < 0)) {
			PRINT_ERROR("scst_get_buf_next() failed: %zd", length);
			scst_set_cmd_error(cmd,
			    SCST_LOAD_SENSE(scst_sense_internal_failure));
			goto out_set_fs;
		}

		TRACE_DBG("Reading iv_count %d, full_len %zd", iv_count, full_len);

		/* READ */
		err = vfs_readv(fd, (struct iovec __force __user *)iv, iv_count,
				&loff);
		if ((err < 0) || (err < full_len)) {
			PRINT_ERROR("readv() returned %lld from %zd",
				    (unsigned long long int)err,
				    full_len);
			if (err == -EAGAIN)
				scst_set_busy(cmd);
			else {
				scst_set_cmd_error(cmd,
				    SCST_LOAD_SENSE(scst_sense_read_error));
			}
			goto out_set_fs;
		}

		for (i = 0; i < iv_count; i++)
			scst_put_buf(cmd, (void __force *)(iv[i].iov_base));

		if (finished)
			break;

		length = scst_get_buf_next(cmd, (uint8_t __force **)&address);
	};

	set_fs(old_fs);

	if ((dev->dev_dif_mode & SCST_DIF_MODE_DEV_STORE) &&
	    (scst_get_dif_action(scst_get_dev_dif_actions(cmd->cmd_dif_actions)) != SCST_DIF_ACTION_NONE)) {
		err = vdev_read_dif_tags(p);
		if (err != 0)
			goto out;
	}

out_dif:
	scst_dif_process_read(cmd);

out:
	TRACE_EXIT();
	return CMD_SUCCEEDED;

out_set_fs:
	set_fs(old_fs);
	for (i = 0; i < iv_count; i++)
		scst_put_buf(cmd, (void __force *)(iv[i].iov_base));
	goto out;

out_nomem:
	scst_set_busy(cmd);
	err = 0;
	goto out;
}

static enum compl_status_e nullio_exec_write(struct vdisk_cmd_params *p)
{
	scst_dif_process_write(p->cmd);
	return CMD_SUCCEEDED;
}

static enum compl_status_e blockio_exec_write(struct vdisk_cmd_params *p)
{
	struct scst_cmd *cmd = p->cmd;
	struct scst_device *dev = cmd->dev;
	struct scst_vdisk_dev *virt_dev = dev->dh_priv;
	int res, rc;

	TRACE_ENTRY();

	rc = scst_dif_process_write(cmd);
	if (unlikely(rc != 0)) {
		res = CMD_SUCCEEDED;
		goto out;
	}

	blockio_exec_rw(p, true, p->fua || virt_dev->wt_flag);
	res = RUNNING_ASYNC;

out:
	TRACE_EXIT_RES(res);
	return res;
}

static enum compl_status_e blockio_exec_var_len_cmd(struct vdisk_cmd_params *p)
{
	struct scst_cmd *cmd = p->cmd;
	int res;

	TRACE_ENTRY();

	res = blockio_var_len_ops[cmd->cdb[9]](p);

	TRACE_EXIT_RES(res);
	return res;
}

static enum compl_status_e nullio_exec_var_len_cmd(struct vdisk_cmd_params *p)
{
	struct scst_cmd *cmd = p->cmd;
	int res;

	TRACE_ENTRY();

	res = nullio_var_len_ops[cmd->cdb[9]](p);

	TRACE_EXIT_RES(res);
	return res;
}

static enum compl_status_e fileio_exec_var_len_cmd(struct vdisk_cmd_params *p)
{
	struct scst_cmd *cmd = p->cmd;
	int res;

	TRACE_ENTRY();

	res = fileio_var_len_ops[cmd->cdb[9]](p);

	TRACE_EXIT_RES(res);
	return res;
}

static enum compl_status_e fileio_exec_write(struct vdisk_cmd_params *p)
{
	struct scst_cmd *cmd = p->cmd;
	struct scst_device *dev = cmd->dev;
	loff_t loff = p->loff;
	mm_segment_t old_fs;
	loff_t err = 0;
	ssize_t length, full_len;
	uint8_t *address;
	struct scst_vdisk_dev *virt_dev = cmd->dev->dh_priv;
	struct file *fd = virt_dev->fd;
	struct iovec *iv, *eiv;
	int rc, i, iv_count, eiv_count, max_iv_count;
	bool finished = false;

	TRACE_ENTRY();

	EXTRACHECKS_BUG_ON(virt_dev->nullio);

	rc = scst_dif_process_write(cmd);
	if (unlikely(rc != 0))
		goto out;

	if (p->use_zero_copy)
		goto out_sync;

	iv = vdisk_alloc_iv(cmd, p);
	if (iv == NULL)
		goto out_nomem;

	max_iv_count = p->iv_count;

	length = scst_get_buf_first(cmd, &address);
	if (unlikely(length < 0)) {
		PRINT_ERROR("scst_get_buf_first() failed: %zd", length);
		scst_set_cmd_error(cmd,
		    SCST_LOAD_SENSE(scst_sense_internal_failure));
		goto out;
	}

	old_fs = get_fs();
	set_fs(get_ds());

	while (1) {
		iv_count = 0;
		full_len = 0;
		i = -1;
		while (length > 0) {
			full_len += length;
			i++;
			iv_count++;
			iv[i].iov_base = (uint8_t __force __user *)address;
			iv[i].iov_len = length;
			if (iv_count == max_iv_count)
				break;
			length = scst_get_buf_next(cmd, &address);
		}
		if (length == 0) {
			finished = true;
			if (unlikely(iv_count == 0))
				break;
		} else if (unlikely(length < 0)) {
			PRINT_ERROR("scst_get_buf_next() failed: %zd", length);
			scst_set_cmd_error(cmd,
			    SCST_LOAD_SENSE(scst_sense_internal_failure));
			goto out_set_fs;
		}

		eiv = iv;
		eiv_count = iv_count;
restart:
		TRACE_DBG("Writing: eiv_count %d, full_len %zd", eiv_count, full_len);

		/* WRITE */
		err = vfs_writev(fd, (struct iovec __force __user *)eiv, eiv_count,
				 &loff);
		if (err < 0) {
			PRINT_ERROR("write() returned %lld from %zd",
				    (unsigned long long int)err,
				    full_len);
			if (err == -EAGAIN)
				scst_set_busy(cmd);
			else {
				scst_set_cmd_error(cmd,
				    SCST_LOAD_SENSE(scst_sense_write_error));
			}
			goto out_set_fs;
		} else if (err < full_len) {
			/*
			 * Probably that's wrong, but sometimes write() returns
			 * value less, than requested. Let's restart.
			 */
			int e = eiv_count;
<<<<<<< HEAD
			TRACE_MGMT_DBG("write() returned %lld from %zd "
				       "(iv_count=%d)", err, full_len,
				       eiv_count);
=======

			TRACE_MGMT_DBG("write() returned %d from %zd "
				"(iv_count=%d)", (int)err, full_len,
				eiv_count);
>>>>>>> 5b921822
			if (err == 0) {
				PRINT_INFO("Suspicious: write() returned 0 from "
					"%zd (iv_count=%d)", full_len, eiv_count);
			}
			full_len -= err;
			for (i = 0; i < e; i++) {
				if ((long long)eiv->iov_len < err) {
					err -= eiv->iov_len;
					eiv++;
					eiv_count--;
				} else {
					eiv->iov_base += err;
					eiv->iov_len -= err;
					break;
				}
			}
			goto restart;
		}

		for (i = 0; i < iv_count; i++)
			scst_put_buf(cmd, (void __force *)(iv[i].iov_base));

		if (finished)
			break;

		length = scst_get_buf_next(cmd, &address);
	}

	set_fs(old_fs);

	if ((dev->dev_dif_mode & SCST_DIF_MODE_DEV_STORE) &&
	    (scst_get_dif_action(scst_get_dev_dif_actions(cmd->cmd_dif_actions)) != SCST_DIF_ACTION_NONE)) {
		err = vdev_write_dif_tags(p);
		if (err != 0)
			goto out;
	}

out_sync:
	/* O_DSYNC flag is used for WT devices */
	if (p->fua)
		vdisk_fsync(loff, scst_cmd_get_data_len(cmd), cmd->dev,
			    cmd->cmd_gfp_mask, cmd, false);
out:
	TRACE_EXIT();
	return CMD_SUCCEEDED;

out_set_fs:
	set_fs(old_fs);
	for (i = 0; i < iv_count; i++)
		scst_put_buf(cmd, (void __force *)(iv[i].iov_base));
	goto out_sync;

out_nomem:
	scst_set_busy(cmd);
	err = 0;
	goto out;
}

struct scst_blockio_work {
	atomic_t bios_inflight;
	struct scst_cmd *cmd;
#if (LINUX_VERSION_CODE >= KERNEL_VERSION(2, 6, 30)) && (LINUX_VERSION_CODE <= KERNEL_VERSION(3, 6, 0))
	/* just to avoid extra dereferences */
	struct bio_set *bioset;
#endif
};

static inline void blockio_check_finish(struct scst_blockio_work *blockio_work)
{
	/* Decrement the bios in processing, and if zero signal completion */
	if (atomic_dec_and_test(&blockio_work->bios_inflight)) {
		struct scst_cmd *cmd = blockio_work->cmd;

		if ((cmd->data_direction & SCST_DATA_READ) &&
		    likely(cmd->status == SAM_STAT_GOOD)) {
			/*
			 * We, most likely, on interrupt, so defer DIF
			 * checking to later stage in thread context
			 */
			cmd->deferred_dif_read_check = 1;
		}

		blockio_work->cmd->completed = 1;
		blockio_work->cmd->scst_cmd_done(cmd,
			SCST_CMD_STATE_DEFAULT, scst_estimate_context());

		kmem_cache_free(blockio_work_cachep, blockio_work);
	}
	return;
}

#if (LINUX_VERSION_CODE >= KERNEL_VERSION(2, 6, 30)) && (LINUX_VERSION_CODE <= KERNEL_VERSION(3, 6, 0))
static void blockio_bio_destructor(struct bio *bio)
{
	struct scst_blockio_work *blockio_work = bio->bi_private;
	bio_free(bio, blockio_work->bioset);
	blockio_check_finish(blockio_work);
}
#endif

#if LINUX_VERSION_CODE < KERNEL_VERSION(2, 6, 24)
static int blockio_endio(struct bio *bio, unsigned int bytes_done, int error)
{
#elif LINUX_VERSION_CODE < KERNEL_VERSION(4, 3, 0)
static void blockio_endio(struct bio *bio, int error)
{
#else
static void blockio_endio(struct bio *bio)
{
	int error = bio->bi_error;
#endif
	struct scst_blockio_work *blockio_work = bio->bi_private;

#if LINUX_VERSION_CODE < KERNEL_VERSION(2, 6, 24)
	if (bio->bi_size)
		return 1;
#endif

#if LINUX_VERSION_CODE < KERNEL_VERSION(4, 3, 0)
	if (unlikely(!bio_flagged(bio, BIO_UPTODATE))) {
		if (error == 0) {
			PRINT_ERROR("Not up to date bio with error 0 for "
				"cmd %p, returning -EIO", blockio_work->cmd);
			error = -EIO;
		}
	}
#endif

	if (unlikely(error != 0)) {
		unsigned long flags;

		PRINT_ERROR("BLOCKIO for cmd %p finished with error %d",
			blockio_work->cmd, error);

		/*
		 * To protect from several bios finishing simultaneously +
		 * unsuccessful DIF tags reading/writing
		 */
		spin_lock_irqsave(&vdev_err_lock, flags);

#if LINUX_VERSION_CODE < KERNEL_VERSION(2, 6, 36)
		if (bio->bi_rw & (1 << BIO_RW))
#else
		if (bio->bi_rw & REQ_WRITE)
#endif
			scst_set_cmd_error(blockio_work->cmd,
				SCST_LOAD_SENSE(scst_sense_write_error));
		else
			scst_set_cmd_error(blockio_work->cmd,
				SCST_LOAD_SENSE(scst_sense_read_error));

		spin_unlock_irqrestore(&vdev_err_lock, flags);
	}

#if (LINUX_VERSION_CODE < KERNEL_VERSION(2, 6, 30)) || (LINUX_VERSION_CODE > KERNEL_VERSION(3, 6, 0))
	blockio_check_finish(blockio_work);
#endif

	bio_put(bio);
#if LINUX_VERSION_CODE < KERNEL_VERSION(2, 6, 24)
	return 0;
#else
	return;
#endif
}

static void vdisk_bio_set_failfast(struct bio *bio)
{
#if LINUX_VERSION_CODE <= KERNEL_VERSION(2, 6, 27)
	bio->bi_rw |= (1 << BIO_RW_FAILFAST);
#elif LINUX_VERSION_CODE <= KERNEL_VERSION(2, 6, 35)
	bio->bi_rw |= (1 << BIO_RW_FAILFAST_DEV) |
		      (1 << BIO_RW_FAILFAST_TRANSPORT) |
		      (1 << BIO_RW_FAILFAST_DRIVER);
#else
	bio->bi_rw |= REQ_FAILFAST_DEV |
		      REQ_FAILFAST_TRANSPORT |
		      REQ_FAILFAST_DRIVER;
#endif
}

static void vdisk_bio_set_hoq(struct bio *bio)
{
#if LINUX_VERSION_CODE >= KERNEL_VERSION(2, 6, 36) ||			\
	(defined(RHEL_MAJOR) &&						\
	 (RHEL_MAJOR -0 > 6 || RHEL_MAJOR -0 == 6 && RHEL_MINOR -0 > 0))
	bio->bi_rw |= REQ_SYNC;
#elif LINUX_VERSION_CODE >= KERNEL_VERSION(2, 6, 29)
	bio->bi_rw |= 1 << BIO_RW_SYNCIO;
#else
	bio->bi_rw |= 1 << BIO_RW_SYNC;
#endif
#if LINUX_VERSION_CODE >= KERNEL_VERSION(2, 6, 36) ||			\
	(defined(RHEL_MAJOR) &&						\
	 (RHEL_MAJOR -0 > 6 || RHEL_MAJOR -0 == 6 && RHEL_MINOR -0 > 0))
	bio->bi_rw |= REQ_META;
#if LINUX_VERSION_CODE >= KERNEL_VERSION(3, 1, 0)
	/*
	 * Priority boosting was separated from REQ_META in commit 65299a3b
	 * (kernel 3.1.0).
	 */
	bio->bi_rw |= REQ_PRIO;
#endif
#elif !defined(RHEL_MAJOR) || RHEL_MAJOR -0 >= 6
	/*
	 * BIO_* and REQ_* flags were unified in commit 7b6d91da (kernel
	 * 2.6.36).
	 */
	bio->bi_rw |= BIO_RW_META;
#endif
}

#if defined(CONFIG_BLK_DEV_INTEGRITY)
static void vdisk_blk_add_dif(struct bio *bio, gfp_t gfp_mask,
	const struct scst_device *dev, struct scatterlist **pdsg,
	int *pdsg_offs, int *pdsg_len, bool last)
{
	int block_shift = dev->block_shift;
	struct scatterlist *orig_dsg = *pdsg;
	struct scatterlist *sg;
	int sg_offs = *pdsg_offs, sg_len = *pdsg_len;
	int pages, left, len, tags_len, rc;
	struct bio_integrity_payload *bip;

	TRACE_ENTRY();

	tags_len = ((bio_sectors(bio) << 9) >> block_shift) << SCST_DIF_TAG_SHIFT;

	TRACE_DBG("bio %p, tags_len %d, pdsg %p, pdsg_offs %d, pdsg_len %d, "
		"last %d", bio, tags_len, *pdsg, *pdsg_offs, *pdsg_len, last);

	pages = 0;
	left = tags_len;
	sg = orig_dsg;
	len = sg->length;
	while (1) {
		pages++;
		left -= len;
		if (left <= 0) {
			if (!last) {
				left = -left;
				sg = __sg_next_inline(sg);
				*pdsg = sg;
				*pdsg_offs = sg->offset + left;
				*pdsg_len = sg->length - left;
				TRACE_DBG("left %d, pdsg %p, pdsg_offs %d, pdsg_len %d",
					left, *pdsg, *pdsg_offs, *pdsg_len);
			}
			break;
		}
		sg = __sg_next_inline(sg);
		len = sg->length;
	}

	bip = bio_integrity_alloc(bio, gfp_mask, pages);
	if (unlikely(bip == NULL)) {
		PRINT_WARNING("Allocation of %d pages for DIF tags "
			"failed! (dev %s)", pages, dev->virt_name);
		goto out; /* proceed without integrity */
	}

#if LINUX_VERSION_CODE >= KERNEL_VERSION(3, 14, 0)
	bip->bip_iter.bi_size = tags_len;
	bip->bip_iter.bi_sector = bio->bi_iter.bi_sector;
#else
	bip->bip_size = tags_len;
	bip->bip_sector = bio->bi_sector;
#endif

	left = tags_len;
	sg = orig_dsg;
	while (1) {
		TRACE_DBG("page %p (buf %p), sg_len %d, sg_offs %d",
			sg_page(sg), page_address(sg_page(sg)),
			sg_len, sg_offs);

		rc = bio_integrity_add_page(bio, sg_page(sg), sg_len, sg_offs);
		if (rc != sg_len) {
			PRINT_WARNING("Can not add DIF tags page! "
				"(dev %s)", dev->virt_name);
			/* bio_integrity_free() will be called as part of bio_free() */
			goto out; /* proceed without integrity */
		}

		if (left < sg_len) {
			TRACE_DBG("left %d, sg_len %d, sg_offs %d",
				left, sg_len, sg_offs);
			break;
		}

		left -= sg_len;
		EXTRACHECKS_BUG_ON(left < 0);

		TRACE_DBG("left %d", left);

		if (left == 0)
			break;

		sg = __sg_next_inline(sg);
		sg_len = sg->length;
		sg_offs = sg->offset;
	}

out:
	TRACE_EXIT();
	return;
}
#else /* defined(CONFIG_BLK_DEV_INTEGRITY) */
static void vdisk_blk_add_dif(struct bio *bio, gfp_t gfp_mask,
	const struct scst_device *dev, struct scatterlist **pdsg,
	int *pdsg_offs, int *pdsg_len, bool last)
{
	BUG();
}
#endif /* defined(CONFIG_BLK_DEV_INTEGRITY) */

static void blockio_exec_rw(struct vdisk_cmd_params *p, bool write, bool fua)
{
	struct scst_cmd *cmd = p->cmd;
	u64 lba_start = scst_cmd_get_lba(cmd);
	struct scst_device *dev = cmd->dev;
	struct scst_vdisk_dev *virt_dev = dev->dh_priv;
	int block_shift = dev->block_shift;
	struct block_device *bdev = virt_dev->bdev;
#if LINUX_VERSION_CODE >= KERNEL_VERSION(2, 6, 30)
	struct bio_set *bs = virt_dev->vdisk_bioset;
#endif
	struct request_queue *q = bdev_get_queue(bdev);
	int length, max_nr_vecs = 0, offset;
	struct page *page;
	struct bio *bio = NULL, *hbio = NULL, *tbio = NULL;
	int need_new_bio;
	struct scst_blockio_work *blockio_work;
	int bios = 0;
	gfp_t gfp_mask = cmd->cmd_gfp_mask;
#if LINUX_VERSION_CODE >= KERNEL_VERSION(2, 6, 39)
	struct blk_plug plug;
#endif
	struct scatterlist *dsg;
	int dsg_offs, dsg_len;
	bool dif = virt_dev->blk_integrity &&
		   (scst_get_dif_action(scst_get_dev_dif_actions(cmd->cmd_dif_actions)) != SCST_DIF_ACTION_NONE);

	TRACE_ENTRY();

	WARN_ON(virt_dev->nullio);

	if (dif) {
		dsg = cmd->dif_sg;
		dsg_offs = dsg->offset;
		dsg_len = dsg->length;
	}

	/* Allocate and initialize blockio_work struct */
	blockio_work = kmem_cache_alloc(blockio_work_cachep, gfp_mask);
	if (blockio_work == NULL) {
		scst_set_busy(cmd);
		goto finish_cmd;
	}

#if 0
	{
		static int err_inj_cntr;

		if (++err_inj_cntr % 256 == 0) {
			PRINT_INFO("blockio_exec_rw() error injection");
			scst_set_busy(cmd);
			goto free_bio;
		}
	}
#endif

	blockio_work->cmd = cmd;
#if (LINUX_VERSION_CODE >= KERNEL_VERSION(2, 6, 30)) && (LINUX_VERSION_CODE <= KERNEL_VERSION(3, 6, 0))
	blockio_work->bioset = bs;
#endif

	if (q)
#if LINUX_VERSION_CODE >= KERNEL_VERSION(4, 3, 0)
		max_nr_vecs = BIO_MAX_PAGES;
#else
		max_nr_vecs = min(bio_get_nr_vecs(bdev), BIO_MAX_PAGES);
#endif
	else
		max_nr_vecs = 1;

	need_new_bio = 1;

	length = scst_get_sg_page_first(cmd, &page, &offset);
	/*
	 * bv_len and bv_offset must be a multiple of 512 (SECTOR_SIZE), so
	 * check this here.
	 */
	if (WARN_ONCE((length & 511) != 0 || (offset & 511) != 0,
		      "Refused bio with invalid length %d and/or offset %d.\n",
		      length, offset)) {
		scst_set_cmd_error(cmd,
				   SCST_LOAD_SENSE(scst_sense_hardw_error));
		goto free_bio;
	}

	while (length > 0) {
		int len, bytes, off, thislen;
		struct page *pg;
		u64 lba_start0;

		pg = page;
		len = length;
		off = offset;
		thislen = 0;
		lba_start0 = lba_start;

		while (len > 0) {
			int rc;

			if (need_new_bio) {
#if LINUX_VERSION_CODE >= KERNEL_VERSION(2, 6, 30)
				bio = bio_alloc_bioset(gfp_mask, max_nr_vecs, bs);
#else
				bio = bio_alloc(gfp_mask, max_nr_vecs);
#endif

				if (!bio) {
					PRINT_ERROR("Failed to create bio "
						"for data segment %d (cmd %p)",
						cmd->get_sg_buf_entry_num, cmd);
					scst_set_busy(cmd);
					goto free_bio;
				}

				bios++;
				need_new_bio = 0;
				bio->bi_end_io = blockio_endio;
#if LINUX_VERSION_CODE >= KERNEL_VERSION(3, 14, 0)
				bio->bi_iter.bi_sector = lba_start0 << (block_shift - 9);
#else
				bio->bi_sector = lba_start0 << (block_shift - 9);
#endif
				bio->bi_bdev = bdev;
				bio->bi_private = blockio_work;
#if (LINUX_VERSION_CODE >= KERNEL_VERSION(2, 6, 30)) && (LINUX_VERSION_CODE <= KERNEL_VERSION(3, 6, 0))
				bio->bi_destructor = blockio_bio_destructor;
#endif
				/*
				 * Better to fail fast w/o any local recovery
				 * and retries.
				 */
				vdisk_bio_set_failfast(bio);
				if (write)
#if LINUX_VERSION_CODE < KERNEL_VERSION(2, 6, 36)
					bio->bi_rw |= (1 << BIO_RW);
#else
					bio->bi_rw |= REQ_WRITE;
#endif

#if 0 /* It could be win, but could be not, so a performance study is needed */
				bio->bi_rw |= REQ_SYNC;
#endif
				if (fua)
					bio->bi_rw |= REQ_FUA;

				if (cmd->queue_type == SCST_CMD_QUEUE_HEAD_OF_QUEUE)
					vdisk_bio_set_hoq(bio);

				if (!hbio)
					hbio = tbio = bio;
				else
					tbio = tbio->bi_next = bio;
			}

			bytes = min_t(unsigned int, len, PAGE_SIZE - off);

			rc = bio_add_page(bio, pg, bytes, off);
			if (rc < bytes) {
				WARN_ON(rc != 0);
				if (dif)
					vdisk_blk_add_dif(bio, gfp_mask, dev, &dsg,
						&dsg_offs, &dsg_len, false);
				need_new_bio = 1;
				lba_start0 += thislen >> block_shift;
				thislen = 0;
				continue;
			}

			pg++;
			thislen += bytes;
			len -= bytes;
			off = 0;
		}

		lba_start += length >> block_shift;

		scst_put_sg_page(cmd, page, offset);
		length = scst_get_sg_page_next(cmd, &page, &offset);
	}

	if (dif)
		vdisk_blk_add_dif(bio, gfp_mask, dev, &dsg, &dsg_offs,
			&dsg_len, true);

	/* +1 to prevent erroneous too early command completion */
	atomic_set(&blockio_work->bios_inflight, bios+1);

#if LINUX_VERSION_CODE >= KERNEL_VERSION(2, 6, 39)
	blk_start_plug(&plug);
#endif

	while (hbio) {
		bio = hbio;
		hbio = hbio->bi_next;
		bio->bi_next = NULL;
		submit_bio(bio->bi_rw, bio);
	}

#if LINUX_VERSION_CODE >= KERNEL_VERSION(2, 6, 39)
	blk_finish_plug(&plug);
#else
	if (q && q->unplug_fn)
		q->unplug_fn(q);
#endif

	if ((dev->dev_dif_mode & SCST_DIF_MODE_DEV_STORE) &&
	    (virt_dev->dif_fd != NULL) &&
	    (scst_get_dif_action(scst_get_dev_dif_actions(cmd->cmd_dif_actions)) != SCST_DIF_ACTION_NONE)) {
		if (write)
			vdev_write_dif_tags(p);
		else
			vdev_read_dif_tags(p);
	}

	blockio_check_finish(blockio_work);

out:
	TRACE_EXIT();
	return;

free_bio:
	while (hbio) {
		bio = hbio;
		hbio = hbio->bi_next;
		bio_put(bio);
	}
	kmem_cache_free(blockio_work_cachep, blockio_work);

finish_cmd:
	cmd->completed = 1;
	cmd->scst_cmd_done(cmd, SCST_CMD_STATE_DEFAULT, SCST_CONTEXT_SAME);
	goto out;
}

#if LINUX_VERSION_CODE >= KERNEL_VERSION(2, 6, 37)
#if LINUX_VERSION_CODE < KERNEL_VERSION(4, 3, 0)
static void vdev_flush_end_io(struct bio *bio, int error)
{
#else
static void vdev_flush_end_io(struct bio *bio)
{
	int error = bio->bi_error;
#endif
	struct scst_cmd *cmd = bio->bi_private;

	TRACE_ENTRY();

	if (unlikely(error != 0)) {
		PRINT_ERROR("FLUSH bio failed: %d (cmd %p)",
			error, cmd);
		if (cmd != NULL)
			scst_set_cmd_error(cmd, SCST_LOAD_SENSE(scst_sense_write_error));
	}

	if (cmd == NULL)
		goto out_put;

	cmd->completed = 1;
	cmd->scst_cmd_done(cmd, SCST_CMD_STATE_DEFAULT, scst_estimate_context());

out_put:
	bio_put(bio);

	TRACE_EXIT();
	return;
}
#endif

static int vdisk_blockio_flush(struct block_device *bdev, gfp_t gfp_mask,
	bool report_error, struct scst_cmd *cmd, bool async)
{
	int res = 0;

	TRACE_ENTRY();

#if LINUX_VERSION_CODE >= KERNEL_VERSION(2, 6, 37)
	if (async) {
		struct bio *bio = bio_alloc(gfp_mask, 0);

		if (bio == NULL) {
			res = -ENOMEM;
			goto out_rep;
		}
		bio->bi_end_io = vdev_flush_end_io;
		bio->bi_private = cmd;
		bio->bi_bdev = bdev;
		submit_bio(WRITE_FLUSH, bio);
		goto out;
	} else {
#else
	{
#endif
#if LINUX_VERSION_CODE < KERNEL_VERSION(2, 6, 35)           \
    && !(defined(CONFIG_SUSE_KERNEL)                        \
	 && LINUX_VERSION_CODE == KERNEL_VERSION(2, 6, 34))
		res = blkdev_issue_flush(bdev, NULL);
#elif LINUX_VERSION_CODE < KERNEL_VERSION(2, 6, 37)
		res = blkdev_issue_flush(bdev, gfp_mask, NULL, BLKDEV_IFL_WAIT);
#else
		res = blkdev_issue_flush(bdev, gfp_mask, NULL);
#endif
	}

#if LINUX_VERSION_CODE >= KERNEL_VERSION(2, 6, 37)
out_rep:
#endif
	if ((res != 0) && report_error)
		PRINT_ERROR("%s() failed: %d",
			async ? "bio_alloc" : "blkdev_issue_flush", res);

	if (async && (cmd != NULL)) {
		cmd->completed = 1;
		cmd->scst_cmd_done(cmd, SCST_CMD_STATE_DEFAULT,
			scst_estimate_context());
	}

#if LINUX_VERSION_CODE >= KERNEL_VERSION(2, 6, 37)
out:
#endif
	TRACE_EXIT_RES(res);
	return res;
}

struct bio_priv_sync {
	struct completion c;
	int error;
#if (LINUX_VERSION_CODE >= KERNEL_VERSION(2, 6, 30)) && (LINUX_VERSION_CODE <= KERNEL_VERSION(3, 6, 0))
	struct bio_set *bs;
	struct completion c1;
#endif
};

#if (LINUX_VERSION_CODE >= KERNEL_VERSION(2, 6, 30)) && (LINUX_VERSION_CODE <= KERNEL_VERSION(3, 6, 0))
static void blockio_bio_destructor_sync(struct bio *bio)
{
	struct bio_priv_sync *s = bio->bi_private;
	bio_free(bio, s->bs);
	complete(&s->c1);
}
#endif

#if LINUX_VERSION_CODE < KERNEL_VERSION(2, 6, 24)
static int blockio_end_sync_io(struct bio *bio, unsigned int bytes_done,
			       int error)
{
#elif LINUX_VERSION_CODE < KERNEL_VERSION(4, 3, 0)
static void blockio_end_sync_io(struct bio *bio, int error)
{
#else
static void blockio_end_sync_io(struct bio *bio)
{
	int error = bio->bi_error;
#endif
	struct bio_priv_sync *s = bio->bi_private;

#if LINUX_VERSION_CODE < KERNEL_VERSION(2, 6, 24)
	if (bio->bi_size)
		return 1;
#endif

#if LINUX_VERSION_CODE < KERNEL_VERSION(4, 3, 0)
	if (!bio_flagged(bio, BIO_UPTODATE) && error == 0) {
		PRINT_ERROR("Not up to date bio with error 0; returning -EIO");
		error = -EIO;
	}
#endif

	s->error = error;
	complete(&s->c);

#if LINUX_VERSION_CODE < KERNEL_VERSION(2, 6, 24)
	return 0;
#else
	return;
#endif
}

/**
 * blockio_rw_sync() - read or write up to @len bytes from a block I/O device
 *
 * Returns:
 * - A negative value if an error occurred.
 * - Zero if len == 0.
 * - A positive value <= len if I/O succeeded.
 *
 * Note:
 * Increments *@loff with the number of bytes transferred upon success.
 */
static ssize_t blockio_rw_sync(struct scst_vdisk_dev *virt_dev, void *buf,
			       size_t len, loff_t *loff, unsigned rw)
{
	struct bio_priv_sync s = {
		COMPLETION_INITIALIZER_ONSTACK(s.c), 0,
#if (LINUX_VERSION_CODE >= KERNEL_VERSION(2, 6, 30)) && (LINUX_VERSION_CODE <= KERNEL_VERSION(3, 6, 0))
		virt_dev->vdisk_bioset,
		COMPLETION_INITIALIZER_ONSTACK(s.c1)
#endif
	};
	struct block_device *bdev = virt_dev->bdev;
	const bool is_vmalloc = is_vmalloc_addr(buf);
	struct bio *bio;
	void *p;
	struct page *q;
	int max_nr_vecs, rc;
	unsigned bytes, off;
	ssize_t ret = -ENOMEM;
#if (LINUX_VERSION_CODE >= KERNEL_VERSION(2, 6, 30)) && (LINUX_VERSION_CODE <= KERNEL_VERSION(3, 6, 0))
	bool submitted = false;
#endif

#if LINUX_VERSION_CODE >= KERNEL_VERSION(4, 3, 0)
	max_nr_vecs = BIO_MAX_PAGES;
#else
	max_nr_vecs = min(bio_get_nr_vecs(bdev), BIO_MAX_PAGES);
#endif

#if LINUX_VERSION_CODE >= KERNEL_VERSION(2, 6, 30)
	bio = bio_alloc_bioset(GFP_KERNEL, max_nr_vecs, virt_dev->vdisk_bioset);
#else
	bio = bio_alloc(GFP_KERNEL, max_nr_vecs);
#endif

	if (!bio)
		goto out;

	bio->bi_rw = rw;
	bio->bi_bdev = bdev;
	bio->bi_end_io = blockio_end_sync_io;
	bio->bi_private = &s;
#if (LINUX_VERSION_CODE >= KERNEL_VERSION(2, 6, 30)) && (LINUX_VERSION_CODE <= KERNEL_VERSION(3, 6, 0))
	bio->bi_destructor = blockio_bio_destructor_sync;
#endif
#if LINUX_VERSION_CODE < KERNEL_VERSION(3, 14, 0)
	bio->bi_sector = *loff >> 9;
#else
	bio->bi_iter.bi_sector = *loff >> 9;
#endif
	for (p = buf; p < buf + len; p += bytes) {
		off = offset_in_page(p);
		bytes = min_t(size_t, PAGE_SIZE - off, buf + len - p);
		q = is_vmalloc ? vmalloc_to_page(p) : virt_to_page(p);
		rc = bio_add_page(bio, q, bytes, off);
		if (rc < bytes) {
			if (rc <= 0 && p == buf) {
				goto free;
			} else {
				if (rc > 0)
					p += rc;
				break;
			}
		}
	}
	submit_bio(rw, bio);
#if (LINUX_VERSION_CODE >= KERNEL_VERSION(2, 6, 30)) && (LINUX_VERSION_CODE <= KERNEL_VERSION(3, 6, 0))
	submitted = true;
#endif
	wait_for_completion(&s.c);
	ret = (unsigned long)s.error;
	if (likely(ret == 0)) {
		ret = p - buf;
		*loff += ret;
	}

free:
	bio_put(bio);
#if (LINUX_VERSION_CODE >= KERNEL_VERSION(2, 6, 30)) && (LINUX_VERSION_CODE <= KERNEL_VERSION(3, 6, 0))
	if (submitted)
		wait_for_completion(&s.c1);
#endif

out:
	return ret;
}

/* Note: Updates *@loff if reading succeeded. */
static ssize_t fileio_read_sync(struct file *fd, void *buf, size_t len,
				loff_t *loff)
{
	mm_segment_t old_fs;
	ssize_t ret;

	old_fs = get_fs();
	set_fs(get_ds());
	ret = vfs_read(fd, (char __force __user *)buf, len, loff);
	set_fs(old_fs);

	return ret;
}

/* Note: Updates *@loff if reading succeeded except for NULLIO devices. */
static ssize_t vdev_read_sync(struct scst_vdisk_dev *virt_dev, void *buf,
			      size_t len, loff_t *loff)
{
	ssize_t read, res;

	if (virt_dev->nullio) {
		return len;
	} else if (virt_dev->blockio) {
		for (read = 0; read < len; read += res) {
			res = blockio_rw_sync(virt_dev, buf + read, len - read,
					      loff, READ_SYNC);
			if (res < 0)
				return res;
		}
		return read;
	} else {
		return fileio_read_sync(virt_dev->fd, buf, len, loff);
	}
}

static enum compl_status_e vdev_exec_verify(struct vdisk_cmd_params *p)
{
	struct scst_cmd *cmd = p->cmd;
	loff_t loff = p->loff;
	loff_t err;
	ssize_t length, len_mem = 0;
	uint8_t *address_sav, *address = NULL;
	int compare;
	struct scst_vdisk_dev *virt_dev = cmd->dev->dh_priv;
	uint8_t *mem_verify = NULL;
	int64_t data_len = scst_cmd_get_data_len(cmd);
	enum scst_dif_actions checks = scst_get_dif_checks(cmd->cmd_dif_actions);

	TRACE_ENTRY();

	if (vdisk_fsync(loff, data_len, cmd->dev,
			cmd->cmd_gfp_mask, cmd, false) != 0)
		goto out;

	/*
	 * For file I/O, unless the cache is cleared prior the verifying,
	 * there is not much point in this code. ToDo.
	 *
	 * Nevertherless, this code is valuable if the data have not been read
	 * from the file/disk yet.
	 */

	compare = scst_cmd_get_data_direction(cmd) == SCST_DATA_WRITE;
	TRACE_DBG("VERIFY with compare %d at offset %lld and len %lld\n",
		  compare, loff, (long long)data_len);

	mem_verify = vmalloc(LEN_MEM);
	if (mem_verify == NULL) {
		PRINT_ERROR("Unable to allocate memory %d for verify",
			       LEN_MEM);
		scst_set_busy(cmd);
		goto out;
	}

	if (compare) {
		length = scst_get_buf_first(cmd, &address);
		address_sav = address;
	} else
		length = data_len;

	while (length > 0) {
		len_mem = (length > LEN_MEM) ? LEN_MEM : length;
		TRACE_DBG("Verify: length %zd - len_mem %zd", length, len_mem);

		err = vdev_read_sync(virt_dev, mem_verify, len_mem, &loff);
		if ((err < 0) || (err < len_mem)) {
			PRINT_ERROR("verify() returned %lld from %zd",
				    (unsigned long long int)err, len_mem);
			if (err == -EAGAIN)
				scst_set_busy(cmd);
			else {
				scst_set_cmd_error(cmd,
				    SCST_LOAD_SENSE(scst_sense_read_error));
			}
			if (compare)
				scst_put_buf(cmd, address_sav);
			goto out_free;
		}

		if (compare && memcmp(address, mem_verify, len_mem) != 0) {
			TRACE_DBG("Verify: error memcmp length %zd", length);
			scst_set_cmd_error(cmd,
			    SCST_LOAD_SENSE(scst_sense_miscompare_error));
			scst_put_buf(cmd, address_sav);
			goto out_free;
		}

		if (checks != 0) {
			/* ToDo: check DIF tags as well */
		}

		length -= len_mem;
		if (compare)
			address += len_mem;
		if (compare && length <= 0) {
			scst_put_buf(cmd, address_sav);
			length = scst_get_buf_next(cmd, &address);
			address_sav = address;
		}
	}

	if (length < 0) {
		PRINT_ERROR("scst_get_buf_() failed: %zd", length);
		scst_set_cmd_error(cmd,
		    SCST_LOAD_SENSE(scst_sense_internal_failure));
	}

out_free:
	if (mem_verify)
		vfree(mem_verify);

out:
	TRACE_EXIT();
	return CMD_SUCCEEDED;
}

static enum compl_status_e blockio_exec_write_verify(struct vdisk_cmd_params *p)
{
	/* Not yet implemented */
	PRINT_WARNING("vdisk_blockio: WRITE VERIFY is not yet implemented");
	return blockio_exec_write(p);
}

static enum compl_status_e fileio_exec_write_verify(struct vdisk_cmd_params *p)
{
	fileio_exec_write(p);
	/* O_DSYNC flag is used for WT devices */
	if (scsi_status_is_good(p->cmd->status))
		vdev_exec_verify(p);
	return CMD_SUCCEEDED;
}

static enum compl_status_e nullio_exec_write_verify(struct vdisk_cmd_params *p)
{
	scst_dif_process_write(p->cmd);
	return CMD_SUCCEEDED;
}

static enum compl_status_e nullio_exec_verify(struct vdisk_cmd_params *p)
{
	return CMD_SUCCEEDED;
}

static void blockio_on_alua_state_change_start(struct scst_device *dev,
	enum scst_tg_state old_state, enum scst_tg_state new_state)
{
	struct scst_vdisk_dev *virt_dev = dev->dh_priv;

	TRACE_ENTRY();

	/*
	 * As required for on_alua_state_change_* callbacks,
	 * no parallel fd activities could be here.
	 */

	TRACE_MGMT_DBG("ALUA state change from %s to %s started, closing FD (dev %s)",
		scst_alua_state_name(old_state), scst_alua_state_name(new_state),
		dev->virt_name);

	/* Just in case always close */
	vdisk_close_fd(virt_dev);

	TRACE_EXIT();
	return;
}

static void blockio_on_alua_state_change_finish(struct scst_device *dev,
	enum scst_tg_state old_state, enum scst_tg_state new_state)
{
	struct scst_vdisk_dev *virt_dev = dev->dh_priv;

	TRACE_ENTRY();

	/*
	 * As required for on_alua_state_change_* callbacks,
	 * no parallel fd activities could be here.
	 */

	if ((new_state == SCST_TG_STATE_OPTIMIZED) ||
	    (new_state == SCST_TG_STATE_NONOPTIMIZED)) {
		/* Try non-optimized as well, it might be new redirection device */
		int rc;

		TRACE_MGMT_DBG("ALUA state change from %s to %s finished (dev %s), "
			"reopenning FD", scst_alua_state_name(old_state),
			scst_alua_state_name(new_state), dev->virt_name);

		rc = vdisk_open_fd(virt_dev, dev->dev_rd_only);
		if (rc == 0) {
			if (virt_dev->reexam_pending) {
				rc = vdisk_reexamine(virt_dev);
				WARN_ON(rc != 0);
				virt_dev->reexam_pending = 0;
			}
		} else {
			PRINT_ERROR("Unable to open fd on ALUA state change "
				"to %s (dev %s)", dev->virt_name,
				scst_alua_state_name(new_state));
		}
	} else
		TRACE_DBG("ALUA state change from %s to %s finished (dev %s)",
			scst_alua_state_name(old_state), scst_alua_state_name(new_state),
			dev->virt_name);

	TRACE_EXIT();
	return;
}

static void vdisk_task_mgmt_fn_done(struct scst_mgmt_cmd *mcmd,
	struct scst_tgt_dev *tgt_dev)
{
	TRACE_ENTRY();

	if ((mcmd->fn == SCST_LUN_RESET) || (mcmd->fn == SCST_TARGET_RESET)) {
		/* Restore default values */
		struct scst_device *dev = tgt_dev->dev;
		struct scst_vdisk_dev *virt_dev = dev->dh_priv;
		int rc;

		dev->tmf_only = dev->tmf_only_saved;
		dev->d_sense = dev->d_sense_saved;
		dev->dpicz = dev->dpicz_saved;
		dev->swp = dev->swp_saved;
		dev->tas = dev->tas_saved;
		dev->queue_alg = dev->queue_alg_saved;
		dev->qerr = dev->qerr_saved;

		dev->tst = virt_dev->tst;

		rc = vdisk_set_wt(virt_dev, DEF_WRITE_THROUGH,
			tgt_dev->tgt_dev_rd_only);
		if (rc != 0) {
			PRINT_CRIT_ERROR("Unable to reset caching mode to %d",
				DEF_WRITE_THROUGH);
		}

		spin_lock(&virt_dev->flags_lock);
		virt_dev->prevent_allow_medium_removal = 0;
		spin_unlock(&virt_dev->flags_lock);
	} else if (mcmd->fn == SCST_PR_ABORT_ALL) {
		struct scst_device *dev = tgt_dev->dev;
		struct scst_vdisk_dev *virt_dev = dev->dh_priv;

		spin_lock(&virt_dev->flags_lock);
		virt_dev->prevent_allow_medium_removal = 0;
		spin_unlock(&virt_dev->flags_lock);
	}

	TRACE_EXIT();
	return;
}

#ifdef CONFIG_DEBUG_EXT_COPY_REMAP
static void vdev_ext_copy_remap(struct scst_cmd *cmd,
	struct scst_ext_copy_seg_descr *seg)
{
	struct scst_ext_copy_data_descr *d;
	static int shift;
	static DEFINE_SPINLOCK(lock);
	int s;

	TRACE_ENTRY();

	if (seg->data_descr.data_len <= 4096) {
		/* No way to split */
		goto out_done;
	}

	d = kzalloc(sizeof(*d)*2, GFP_KERNEL);
	if (d == NULL)
		goto out_busy;

	spin_lock(&lock);

	shift += 4096;

	if (shift >= seg->data_descr.data_len) {
		shift = 0;
		s = 0;
	} else
		s = shift;

	TRACE_DBG("cmd %p, seg %p, data_len %d, shift %d, s %d", cmd, seg,
		seg->data_descr.data_len, shift, s);

	spin_unlock(&lock);

	if (s == 0)
		goto out_free_done;

	d[0].data_len = s;
	d[0].src_lba = seg->data_descr.src_lba;
	d[0].dst_lba = seg->data_descr.dst_lba;

	d[1].data_len = seg->data_descr.data_len - s;
	d[1].src_lba = seg->data_descr.src_lba + (s >> seg->src_tgt_dev->dev->block_shift);
	d[1].dst_lba = seg->data_descr.dst_lba + (s >> seg->dst_tgt_dev->dev->block_shift);

	scst_ext_copy_remap_done(cmd, d, 2);

out:
	TRACE_EXIT();
	return;

out_busy:
	scst_set_busy(cmd);

out_free_done:
	kfree(d);

out_done:
#if 1
	scst_ext_copy_remap_done(cmd, &seg->data_descr, 1);
#else
	scst_ext_copy_remap_done(cmd, NULL, 0);
#endif
	goto out;
}
#endif

static void vdisk_report_registering(const struct scst_vdisk_dev *virt_dev)
{
	enum { buf_size = 256 };
	char *buf = kmalloc(buf_size, GFP_KERNEL);
	int i, j;

	if (!buf) {
		PRINT_ERROR("%s: out of memory", __func__);
		return;
	}

	i = snprintf(buf, buf_size, "Registering virtual %s device %s ",
		virt_dev->vdev_devt->name, virt_dev->name);
	j = i;

	if (virt_dev->wt_flag)
		i += snprintf(&buf[i], buf_size - i, "(WRITE_THROUGH");

	if (virt_dev->nv_cache)
		i += snprintf(&buf[i], buf_size - i, "%sNV_CACHE",
			(j == i) ? "(" : ", ");

	if (virt_dev->rd_only)
		i += snprintf(&buf[i], buf_size - i, "%sREAD_ONLY",
			(j == i) ? "(" : ", ");

	if (virt_dev->o_direct_flag)
		i += snprintf(&buf[i], buf_size - i, "%sO_DIRECT",
			(j == i) ? "(" : ", ");

	if (virt_dev->nullio)
		i += snprintf(&buf[i], buf_size - i, "%sNULLIO",
			(j == i) ? "(" : ", ");

	if (virt_dev->blockio)
		i += snprintf(&buf[i], buf_size - i, "%sBLOCKIO",
			(j == i) ? "(" : ", ");

	if (virt_dev->removable)
		i += snprintf(&buf[i], buf_size - i, "%sREMOVABLE",
			(j == i) ? "(" : ", ");

	if (virt_dev->tst != DEF_TST)
		i += snprintf(&buf[i], buf_size - i, "%sTST %d",
			(j == i) ? "(" : ", ", virt_dev->tst);

	if (virt_dev->rotational)
		i += snprintf(&buf[i], buf_size - i, "%sROTATIONAL",
			(j == i) ? "(" : ", ");

	if (virt_dev->thin_provisioned)
		i += snprintf(&buf[i], buf_size - i, "%sTHIN_PROVISIONED",
			(j == i) ? "(" : ", ");

	if (virt_dev->dif_mode != SCST_DIF_MODE_NONE) {
		i += snprintf(&buf[i], buf_size - i, "%sDIF MODE %x, "
			"DIF TYPE %d", (j == i) ? "(" : ", ",
			virt_dev->dif_mode, virt_dev->dif_type);
		if (virt_dev->dif_filename != NULL)
			i += snprintf(&buf[i], buf_size - i, ", DIF FILENAME %s",
				virt_dev->dif_filename);
		else if (virt_dev->dif_static_app_tag_combined != SCST_DIF_NO_CHECK_APP_TAG)
			i += snprintf(&buf[i], buf_size - i, ", DIF STATIC APP TAG %llx",
				(long long)be64_to_cpu(virt_dev->dif_static_app_tag_combined));
	}

	if (virt_dev->zero_copy)
		i += snprintf(&buf[i], buf_size - i, "%sZERO_COPY",
			(j == i) ? "(" : ", ");

	if (virt_dev->dummy)
		i += snprintf(&buf[i], buf_size - i, "%sDUMMY",
			(j == i) ? "(" : ", ");

	PRINT_INFO("%s%s", buf, j == i ? "" : ")");

	kfree(buf);

	return;
}

static int vdisk_resync_size(struct scst_vdisk_dev *virt_dev)
{
	loff_t file_size;
	int res = 0;

	sBUG_ON(virt_dev->nullio);
	sBUG_ON(!virt_dev->filename);

	if (virt_dev->fd == NULL) {
		res = -EMEDIUMTYPE;
		goto out;
	}

	res = vdisk_get_file_size(virt_dev->filename,
			virt_dev->blockio, &file_size);
	if (res != 0)
		goto out;

	if (file_size == virt_dev->file_size) {
		PRINT_INFO("Size of virtual disk %s remained the same",
			virt_dev->name);
		goto out;
	}

	res = scst_suspend_activity(SCST_SUSPEND_TIMEOUT_USER);
	if (res != 0)
		goto out;

	virt_dev->file_size = file_size;
	virt_dev->nblocks = virt_dev->file_size >> virt_dev->dev->block_shift;

	virt_dev->size_key = 0;

	PRINT_INFO("New size of SCSI target virtual disk %s "
		"(fs=%lldMB, bs=%d, nblocks=%lld, cyln=%lld%s)",
		virt_dev->name, virt_dev->file_size >> 20,
		virt_dev->dev->block_size,
		(unsigned long long int)virt_dev->nblocks,
		(unsigned long long int)virt_dev->nblocks/64/32,
		virt_dev->nblocks < 64*32 ? " !WARNING! cyln less "
						"than 1" : "");

	scst_capacity_data_changed(virt_dev->dev);

	scst_resume_activity();
out:
	return res;
}

#if LINUX_VERSION_CODE >= KERNEL_VERSION(2, 6, 30)
static int vdisk_create_bioset(struct scst_vdisk_dev *virt_dev)
{
	int res;

	EXTRACHECKS_BUG_ON(virt_dev->vdisk_bioset || !virt_dev->blockio);

	/* Pool size doesn't really matter */
	virt_dev->vdisk_bioset = bioset_create(2, 0);
	if (virt_dev->vdisk_bioset == NULL) {
		PRINT_ERROR("Failed to create bioset (dev %s)", virt_dev->name);
		res = -ENOMEM;
		goto out;
	}

	if (virt_dev->dif_mode & SCST_DIF_MODE_DEV) {
#if LINUX_VERSION_CODE >= KERNEL_VERSION(2, 6, 31)
		/* The same, pool size doesn't really matter */
		res = bioset_integrity_create(virt_dev->vdisk_bioset, 2);
#else
		res = -ENOTSUPP;
#endif
		if (res != 0) {
			PRINT_ERROR("Failed to create integrity bioset "
				"(dev %s)", virt_dev->name);
			goto out_free;
		}
	}

	res = 0;

out:
	return res;

out_free:
	bioset_free(virt_dev->vdisk_bioset);
	virt_dev->vdisk_bioset = NULL;
	goto out;
}

static void vdisk_free_bioset(struct scst_vdisk_dev *virt_dev)
{
	if (virt_dev->vdisk_bioset != NULL)
		bioset_free(virt_dev->vdisk_bioset);
}
#endif

/* scst_vdisk_mutex supposed to be held */
static int vdev_create(struct scst_dev_type *devt,
	const char *name, struct scst_vdisk_dev **res_virt_dev)
{
	int res;
	struct scst_vdisk_dev *virt_dev, *vv;
	uint64_t dev_id_num;

	res = -EEXIST;
	if (vdev_find(name))
		goto out;

	/* It's read-mostly, so cache alignment isn't needed */
	virt_dev = kzalloc(sizeof(*virt_dev), GFP_KERNEL);
	if (virt_dev == NULL) {
		PRINT_ERROR("Allocation of virtual device %s failed",
			devt->name);
		res = -ENOMEM;
		goto out;
	}

	spin_lock_init(&virt_dev->flags_lock);

	virt_dev->vdev_devt = devt;

	virt_dev->rd_only = DEF_RD_ONLY;
	virt_dev->dummy = DEF_DUMMY;
	virt_dev->read_zero = DEF_READ_ZERO;
	virt_dev->removable = DEF_REMOVABLE;
	virt_dev->rotational = DEF_ROTATIONAL;
	virt_dev->thin_provisioned = DEF_THIN_PROVISIONED;
	virt_dev->tst = DEF_TST;
	virt_dev->expl_alua = DEF_EXPL_ALUA;

	virt_dev->blk_shift = DEF_DISK_BLOCK_SHIFT;

	if (strlen(name) >= sizeof(virt_dev->name)) {
		PRINT_ERROR("Name %s is too long (max allowed %zd)", name,
			sizeof(virt_dev->name)-1);
		res = -EINVAL;
		goto out_free;
	}
	strcpy(virt_dev->name, name);

	dev_id_num = vdisk_gen_dev_id_num(virt_dev->name);

	snprintf(virt_dev->t10_dev_id, sizeof(virt_dev->t10_dev_id),
		"%llx-%s", dev_id_num, virt_dev->name);
	TRACE_DBG("t10_dev_id %s", virt_dev->t10_dev_id);

	sprintf(virt_dev->t10_vend_id, "%.*s",
		(int)sizeof(virt_dev->t10_vend_id) - 1, SCST_FIO_VENDOR);

	sprintf(virt_dev->vend_specific_id, "%.*s",
		(int)(sizeof(virt_dev->vend_specific_id) - 1),
		virt_dev->t10_dev_id);

	sprintf(virt_dev->prod_id, "%.*s", (int)(sizeof(virt_dev->prod_id) - 1),
		virt_dev->name);

	sprintf(virt_dev->prod_rev_lvl, "%.*s",
		(int)(sizeof(virt_dev->prod_rev_lvl) - 1), SCST_FIO_REV);

	sprintf(virt_dev->scsi_device_name, "%.*s",
		(int)(sizeof(virt_dev->scsi_device_name) - 1), "");

	virt_dev->eui64_id_len = 0;
	virt_dev->naa_id_len = 0;

	scnprintf(virt_dev->usn, sizeof(virt_dev->usn), "%llx", dev_id_num);
	TRACE_DBG("usn %s", virt_dev->usn);

	list_for_each_entry(vv, &vdev_list, vdev_list_entry) {
		if (strcmp(virt_dev->usn, vv->usn) == 0) {
			PRINT_ERROR("New usn %s conflicts with one of dev %s",
				virt_dev->usn, vv->name);
			res = -EEXIST;
			goto out_free;
		}
	}

	*res_virt_dev = virt_dev;
	res = 0;

out:
	return res;

out_free:
	kfree(virt_dev);
	goto out;
}

static void vdev_destroy(struct scst_vdisk_dev *virt_dev)
{
#if LINUX_VERSION_CODE >= KERNEL_VERSION(2, 6, 30)
	vdisk_free_bioset(virt_dev);
#endif
	kfree(virt_dev->filename);
	kfree(virt_dev->dif_filename);
	kfree(virt_dev);
	return;
}

#ifndef CONFIG_SCST_PROC

static int vdev_parse_add_dev_params(struct scst_vdisk_dev *virt_dev,
	char *params, const char *const allowed_params[])
{
	int res = 0;
	unsigned long long val;
	char *param, *p, *pp;

	TRACE_ENTRY();

	while (1) {
		param = scst_get_next_token_str(&params);
		if (param == NULL)
			break;

		p = scst_get_next_lexem(&param);
		if (*p == '\0') {
			PRINT_ERROR("Syntax error at %s (device %s)",
				param, virt_dev->name);
			res = -EINVAL;
			goto out;
		}

		if (allowed_params != NULL) {
			const char *const *a = allowed_params;
			bool allowed = false;

			while (*a != NULL) {
				if (!strcasecmp(*a, p)) {
					allowed = true;
					break;
				}
				a++;
			}

			if (!allowed) {
				PRINT_ERROR("Unknown parameter %s (device %s)", p,
					virt_dev->name);
				res = -EINVAL;
				goto out;
			}
		}

		pp = scst_get_next_lexem(&param);
		if (*pp == '\0') {
			PRINT_ERROR("Parameter %s value missed for device %s",
				p, virt_dev->name);
			res = -EINVAL;
			goto out;
		}

		if (scst_get_next_lexem(&param)[0] != '\0') {
			PRINT_ERROR("Too many parameter's %s values (device %s)",
				p, virt_dev->name);
			res = -EINVAL;
			goto out;
		}

		if (!strcasecmp("filename", p)) {
			if (virt_dev->filename) {
				PRINT_ERROR("%s specified more than once"
					    " (device %s)", p, virt_dev->name);
				res = -EINVAL;
				goto out;
			}
			if (*pp != '/') {
				PRINT_ERROR("Filename %s must be global "
					"(device %s)", pp, virt_dev->name);
				res = -EINVAL;
				goto out;
			}

			virt_dev->filename = kstrdup(pp, GFP_KERNEL);
			if (virt_dev->filename == NULL) {
				PRINT_ERROR("Unable to duplicate file name %s "
					"(device %s)", pp, virt_dev->name);
				res = -ENOMEM;
				goto out;
			}
			continue;
		}

		if (!strcasecmp("dif_filename", p)) {
			if (*pp != '/') {
				PRINT_ERROR("DIF filename %s must be global "
					"(device %s)", pp, virt_dev->name);
				res = -EINVAL;
				goto out;
			}

			virt_dev->dif_filename = kstrdup(pp, GFP_KERNEL);
			if (virt_dev->dif_filename == NULL) {
				PRINT_ERROR("Unable to duplicate DIF filename %s "
					"(device %s)", pp, virt_dev->name);
				res = -ENOMEM;
				goto out;
			}
			continue;
		}

		if (!strcasecmp("dif_mode", p)) {
			char *d = pp;

			while (1) {
				char *dd;

				for (; (*d != '\0') && isspace(*d); d++)
					;
				if (*d == '\0')
					break;

				dd = strchr(d, '|');
				if (dd != NULL)
					*dd = '\0';
				if (!strcasecmp(SCST_DIF_MODE_TGT_STR, d))
					virt_dev->dif_mode |= SCST_DIF_MODE_TGT;
				else if (!strcasecmp(SCST_DIF_MODE_SCST_STR, d))
					virt_dev->dif_mode |= SCST_DIF_MODE_SCST;
				else if (!strcasecmp(SCST_DIF_MODE_DEV_CHECK_STR, d)) {
					virt_dev->dif_mode |= SCST_DIF_MODE_DEV_CHECK;
				} else if (!strcasecmp(SCST_DIF_MODE_DEV_STORE_STR, d))
					virt_dev->dif_mode |= SCST_DIF_MODE_DEV_STORE;
				else {
					PRINT_ERROR("Error parsing DIF mode %s", pp);
					res = -EINVAL;
					goto out;
				}
				if (dd == NULL)
					break;
				else
					*dd = '|';
				d = dd+1;
			}
			TRACE_DBG("DIF DEV mode %x", virt_dev->dif_mode);
			continue;
		}

		res = kstrtoull(pp, 0, &val);
		if (res != 0) {
			PRINT_ERROR("strtoull() for %s failed: %d (device %s)",
				    pp, res, virt_dev->name);
			goto out;
		}

		if (!strcasecmp("write_through", p)) {
			virt_dev->wt_flag = val;
			TRACE_DBG("WRITE THROUGH %d", virt_dev->wt_flag);
		} else if (!strcasecmp("nv_cache", p)) {
			virt_dev->nv_cache = val;
			TRACE_DBG("NON-VOLATILE CACHE %d", virt_dev->nv_cache);
		} else if (!strcasecmp("o_direct", p)) {
#if 0
			virt_dev->o_direct_flag = val;
			TRACE_DBG("O_DIRECT %d", virt_dev->o_direct_flag);
#else
			PRINT_INFO("O_DIRECT flag doesn't currently"
				" work, ignoring it, use fileio_tgt "
				"in O_DIRECT mode instead (device %s)", virt_dev->name);
#endif
		} else if (!strcasecmp("read_only", p)) {
			virt_dev->rd_only = val;
			TRACE_DBG("READ ONLY %d", virt_dev->rd_only);
		} else if (!strcasecmp("dummy", p)) {
			if (val > 1) {
				res = -EINVAL;
				goto out;
			}
			virt_dev->dummy = val;
			TRACE_DBG("DUMMY %d", virt_dev->dummy);
		} else if (!strcasecmp("removable", p)) {
			virt_dev->removable = val;
			TRACE_DBG("REMOVABLE %d", virt_dev->removable);
		} else if (!strcasecmp("rotational", p)) {
			virt_dev->rotational = val;
			TRACE_DBG("ROTATIONAL %d", virt_dev->rotational);
		} else if (!strcasecmp("tst", p)) {
			if ((val != SCST_TST_0_SINGLE_TASK_SET) &&
			    (val != SCST_TST_1_SEP_TASK_SETS)) {
				PRINT_ERROR("Invalid TST value %lld", val);
				res = -EINVAL;
				goto out;
			}
			virt_dev->tst = val;
			TRACE_DBG("TST %d", virt_dev->tst);
		} else if (!strcasecmp("thin_provisioned", p)) {
			virt_dev->thin_provisioned = val;
			virt_dev->thin_provisioned_manually_set = 1;
			TRACE_DBG("THIN PROVISIONED %d",
				virt_dev->thin_provisioned);
		} else if (!strcasecmp("zero_copy", p)) {
			virt_dev->zero_copy = !!val;
		} else if (!strcasecmp("size", p)) {
			virt_dev->file_size = val;
		} else if (!strcasecmp("size_mb", p)) {
			virt_dev->file_size = val * 1024 * 1024;
		} else if (!strcasecmp("cluster_mode", p)) {
			virt_dev->initial_cluster_mode = val;
			TRACE_DBG("CLUSTER_MODE %d",
				  virt_dev->initial_cluster_mode);
		} else if (!strcasecmp("blocksize", p)) {
			virt_dev->blk_shift = scst_calc_block_shift(val);
			if (virt_dev->blk_shift < 9) {
				res = -EINVAL;
				goto out;
			}
			TRACE_DBG("block size %lld, block shift %d",
				val, virt_dev->blk_shift);
		} else if (!strcasecmp("dif_type", p)) {
			virt_dev->dif_type = val;
			TRACE_DBG("DIF type %d", virt_dev->dif_type);
		} else if (!strcasecmp("dif_static_app_tag", p)) {
			virt_dev->dif_static_app_tag_combined = cpu_to_be64(val);
			TRACE_DBG("DIF static app tag %llx",
				(long long)be64_to_cpu(virt_dev->dif_static_app_tag_combined));
		} else {
			PRINT_ERROR("Unknown parameter %s (device %s)", p,
				virt_dev->name);
			res = -EINVAL;
			goto out;
		}
	}

	if ((virt_dev->file_size & ((1 << virt_dev->blk_shift) - 1)) != 0) {
		PRINT_ERROR("Device size %lld is not a multiple of the block"
			    " size %d", virt_dev->file_size,
			    1 << virt_dev->blk_shift);
		res = -EINVAL;
	}
out:
	TRACE_EXIT_RES(res);
	return res;
}

/* scst_vdisk_mutex supposed to be held */
static int vdev_fileio_add_device(const char *device_name, char *params)
{
	int res = 0;
	struct scst_vdisk_dev *virt_dev;

	TRACE_ENTRY();

	res = vdev_create(&vdisk_file_devtype, device_name, &virt_dev);
	if (res != 0)
		goto out;

	virt_dev->command_set_version = 0x04C0; /* SBC-3 */

	virt_dev->wt_flag = DEF_WRITE_THROUGH;
	virt_dev->nv_cache = DEF_NV_CACHE;
	virt_dev->o_direct_flag = DEF_O_DIRECT;

	res = vdev_parse_add_dev_params(virt_dev, params, NULL);
	if (res != 0)
		goto out_destroy;

	if (virt_dev->rd_only && (virt_dev->wt_flag || virt_dev->nv_cache)) {
		PRINT_ERROR("Write options on read only device %s",
			virt_dev->name);
		res = -EINVAL;
		goto out_destroy;
	}

	if (virt_dev->filename == NULL) {
		PRINT_ERROR("File name required (device %s)", virt_dev->name);
		res = -EINVAL;
		goto out_destroy;
	}

	list_add_tail(&virt_dev->vdev_list_entry, &vdev_list);

	vdisk_report_registering(virt_dev);

	virt_dev->virt_id = scst_register_virtual_device(virt_dev->vdev_devt,
					virt_dev->name);
	if (virt_dev->virt_id < 0) {
		res = virt_dev->virt_id;
		goto out_del;
	}

	TRACE_DBG("Registered virt_dev %s with id %d", virt_dev->name,
		virt_dev->virt_id);

out:
	TRACE_EXIT_RES(res);
	return res;

out_del:
	list_del(&virt_dev->vdev_list_entry);

out_destroy:
	vdev_destroy(virt_dev);
	goto out;
}

/* scst_vdisk_mutex supposed to be held */
static int vdev_blockio_add_device(const char *device_name, char *params)
{
	int res = 0;
	const char *const allowed_params[] = { "filename", "read_only", "write_through",
					 "removable", "blocksize", "nv_cache",
					 "rotational", "cluster_mode",
					 "thin_provisioned", "tst",
					 "dif_mode", "dif_type", "dif_static_app_tag",
					 "dif_filename", NULL };
	struct scst_vdisk_dev *virt_dev;

	TRACE_ENTRY();

	res = vdev_create(&vdisk_blk_devtype, device_name, &virt_dev);
	if (res != 0)
		goto out;

	virt_dev->command_set_version = 0x04C0; /* SBC-3 */

	virt_dev->blockio = 1;
	virt_dev->wt_flag = DEF_WRITE_THROUGH;
	sprintf(virt_dev->t10_vend_id, "%.*s",
		(int)sizeof(virt_dev->t10_vend_id) - 1, SCST_BIO_VENDOR);

	res = vdev_parse_add_dev_params(virt_dev, params, allowed_params);
	if (res != 0)
		goto out_destroy;

	if (virt_dev->filename == NULL) {
		PRINT_ERROR("File name required (device %s)", virt_dev->name);
		res = -EINVAL;
		goto out_destroy;
	}

#if LINUX_VERSION_CODE >= KERNEL_VERSION(2, 6, 30)
	res = vdisk_create_bioset(virt_dev);
	if (res != 0)
		goto out_destroy;
#endif

	list_add_tail(&virt_dev->vdev_list_entry, &vdev_list);

	vdisk_report_registering(virt_dev);

	virt_dev->virt_id = scst_register_virtual_device(virt_dev->vdev_devt,
					virt_dev->name);
	if (virt_dev->virt_id < 0) {
		res = virt_dev->virt_id;
		goto out_del;
	}

	TRACE_DBG("Registered virt_dev %s with id %d", virt_dev->name,
		virt_dev->virt_id);

out:
	TRACE_EXIT_RES(res);
	return res;

out_del:
	list_del(&virt_dev->vdev_list_entry);

out_destroy:
	vdev_destroy(virt_dev);
	goto out;
}

/* scst_vdisk_mutex supposed to be held */
static int vdev_nullio_add_device(const char *device_name, char *params)
{
	int res = 0;
	static const char *const allowed_params[] = {
		"read_only", "dummy", "removable", "blocksize", "rotational",
		"dif_mode", "dif_type", "dif_static_app_tag",
		"size", "size_mb", "tst", NULL
	};
	struct scst_vdisk_dev *virt_dev;

	TRACE_ENTRY();

	res = vdev_create(&vdisk_null_devtype, device_name, &virt_dev);
	if (res != 0)
		goto out;

	virt_dev->command_set_version = 0x04C0; /* SBC-3 */

	virt_dev->nullio = 1;
	virt_dev->file_size = VDISK_NULLIO_SIZE;

	res = vdev_parse_add_dev_params(virt_dev, params, allowed_params);
	if (res != 0)
		goto out_destroy;

	list_add_tail(&virt_dev->vdev_list_entry, &vdev_list);

	vdisk_report_registering(virt_dev);

	virt_dev->virt_id = scst_register_virtual_device(virt_dev->vdev_devt,
					virt_dev->name);
	if (virt_dev->virt_id < 0) {
		res = virt_dev->virt_id;
		goto out_del;
	}

	TRACE_DBG("Registered virt_dev %s with id %d", virt_dev->name,
		virt_dev->virt_id);

out:
	TRACE_EXIT_RES(res);
	return res;

out_del:
	list_del(&virt_dev->vdev_list_entry);

out_destroy:
	vdev_destroy(virt_dev);
	goto out;
}

static ssize_t vdisk_add_fileio_device(const char *device_name, char *params)
{
	int res;

	TRACE_ENTRY();

	res = mutex_lock_interruptible(&scst_vdisk_mutex);
	if (res != 0)
		goto out;

	res = vdev_fileio_add_device(device_name, params);

	mutex_unlock(&scst_vdisk_mutex);

out:
	TRACE_EXIT_RES(res);
	return res;
}

static ssize_t vdisk_add_blockio_device(const char *device_name, char *params)
{
	int res;

	TRACE_ENTRY();

	res = mutex_lock_interruptible(&scst_vdisk_mutex);
	if (res != 0)
		goto out;

	res = vdev_blockio_add_device(device_name, params);

	mutex_unlock(&scst_vdisk_mutex);

out:
	TRACE_EXIT_RES(res);
	return res;

}

static ssize_t vdisk_add_nullio_device(const char *device_name, char *params)
{
	int res;

	TRACE_ENTRY();

	res = mutex_lock_interruptible(&scst_vdisk_mutex);
	if (res)
		goto out;

	res = vdev_nullio_add_device(device_name, params);

	mutex_unlock(&scst_vdisk_mutex);

out:
	TRACE_EXIT_RES(res);
	return res;

}

#endif /* CONFIG_SCST_PROC */

/* scst_vdisk_mutex supposed to be held */
static void vdev_del_device(struct scst_vdisk_dev *virt_dev)
{
	TRACE_ENTRY();

	scst_unregister_virtual_device(virt_dev->virt_id);

	list_del(&virt_dev->vdev_list_entry);

	PRINT_INFO("Virtual device %s unregistered", virt_dev->name);
	TRACE_DBG("virt_id %d unregistered", virt_dev->virt_id);

	vdev_destroy(virt_dev);

	return;
}

#ifndef CONFIG_SCST_PROC

static ssize_t vdisk_del_device(const char *device_name)
{
	int res = 0;
	struct scst_vdisk_dev *virt_dev;

	TRACE_ENTRY();

	res = mutex_lock_interruptible(&scst_vdisk_mutex);
	if (res != 0)
		goto out;

	virt_dev = vdev_find(device_name);
	if (virt_dev == NULL) {
		PRINT_ERROR("Device %s not found", device_name);
		res = -EINVAL;
		goto out_unlock;
	}

	vdev_del_device(virt_dev);

out_unlock:
	mutex_unlock(&scst_vdisk_mutex);

out:
	TRACE_EXIT_RES(res);
	return res;
}

/* scst_vdisk_mutex supposed to be held */
static ssize_t __vcdrom_add_device(const char *device_name, char *params)
{
	int res = 0;
	static const char *const allowed_params[] = { "tst", NULL };
	struct scst_vdisk_dev *virt_dev;

	TRACE_ENTRY();

	res = vdev_create(&vcdrom_devtype, device_name, &virt_dev);
	if (res != 0)
		goto out;

#if 0  /*
	* Our implementation is pretty minimalistic and doesn't support all
	* mandatory commands, so it's better to not claim any standard
	* confirmance.
	*/
	virt_dev->command_set_version = 0x02A0; /* MMC-3 */
#endif

	virt_dev->rd_only = 1;
	virt_dev->removable = 1;
	virt_dev->cdrom_empty = 1;

	virt_dev->blk_shift = DEF_CDROM_BLOCK_SHIFT;

	res = vdev_parse_add_dev_params(virt_dev, params, allowed_params);
	if (res != 0)
		goto out_destroy;

	list_add_tail(&virt_dev->vdev_list_entry, &vdev_list);

	vdisk_report_registering(virt_dev);

	virt_dev->virt_id = scst_register_virtual_device(virt_dev->vdev_devt,
					virt_dev->name);
	if (virt_dev->virt_id < 0) {
		res = virt_dev->virt_id;
		goto out_del;
	}

	TRACE_DBG("Registered virt_dev %s with id %d", virt_dev->name,
		virt_dev->virt_id);

out:
	TRACE_EXIT_RES(res);
	return res;

out_del:
	list_del(&virt_dev->vdev_list_entry);

out_destroy:
	vdev_destroy(virt_dev);
	goto out;
}

static ssize_t vcdrom_add_device(const char *device_name, char *params)
{
	int res;

	TRACE_ENTRY();

	res = mutex_lock_interruptible(&scst_vdisk_mutex);
	if (res != 0)
		goto out;

	res = __vcdrom_add_device(device_name, params);

	mutex_unlock(&scst_vdisk_mutex);

out:
	TRACE_EXIT_RES(res);
	return res;

}

static ssize_t vcdrom_del_device(const char *device_name)
{
	int res = 0;
	struct scst_vdisk_dev *virt_dev;

	TRACE_ENTRY();

	res = mutex_lock_interruptible(&scst_vdisk_mutex);
	if (res != 0)
		goto out;

	virt_dev = vdev_find(device_name);
	if (virt_dev == NULL) {
		PRINT_ERROR("Device %s not found", device_name);
		res = -EINVAL;
		goto out_unlock;
	}

	vdev_del_device(virt_dev);

out_unlock:
	mutex_unlock(&scst_vdisk_mutex);

out:
	TRACE_EXIT_RES(res);
	return res;
}

#endif /* CONFIG_SCST_PROC */

static int vcdrom_change(struct scst_vdisk_dev *virt_dev,
	char *buffer)
{
	loff_t err;
	char *old_fn, *p, *pp;
	bool old_empty;
	struct file *old_fd;
	const char *filename = NULL;
	int length = strlen(buffer);
	int res = 0;

	TRACE_ENTRY();

	p = buffer;

	while (isspace(*p) && *p != '\0')
		p++;
	filename = p;
	p = &buffer[length-1];
	pp = &buffer[length];
	while (isspace(*p) && (*p != '\0')) {
		pp = p;
		p--;
	}
	*pp = '\0';

	res = scst_suspend_activity(SCST_SUSPEND_TIMEOUT_USER);
	if (res != 0)
		goto out;

	/* To sync with detach*() functions */
	mutex_lock(&scst_mutex);

	old_empty = virt_dev->cdrom_empty;
	old_fd = virt_dev->fd;

	if (*filename == '\0') {
		virt_dev->cdrom_empty = 1;
		TRACE_DBG("%s", "No media");
	} else if (*filename != '/') {
		PRINT_ERROR("File path \"%s\" is not absolute", filename);
		res = -EINVAL;
		goto out_e_unlock;
	} else
		virt_dev->cdrom_empty = 0;

	old_fn = virt_dev->filename;

	if (!virt_dev->cdrom_empty) {
		char *fn = kstrdup(filename, GFP_KERNEL);

		if (fn == NULL) {
			PRINT_ERROR("%s", "Allocation of filename failed");
			res = -ENOMEM;
			goto out_e_unlock;
		}

		virt_dev->filename = fn;

		res = vdisk_get_file_size(virt_dev->filename,
				virt_dev->blockio, &err);
		if (res != 0)
			goto out_free_fn;
		if (virt_dev->fd == NULL) {
			res = vdisk_open_fd(virt_dev, true);
			if (res != 0)
				goto out_free_fn;
			sBUG_ON(!virt_dev->fd);
		}
	} else {
		err = 0;
		virt_dev->filename = NULL;
		virt_dev->fd = NULL;
	}

	if (virt_dev->prevent_allow_medium_removal) {
		PRINT_ERROR("Prevent medium removal for "
			"virtual device with name %s", virt_dev->name);
		res = -EBUSY;
		goto out_free_fn;
	}

	virt_dev->file_size = err;
	virt_dev->nblocks = virt_dev->file_size >> virt_dev->dev->block_shift;
	if (!virt_dev->cdrom_empty)
		virt_dev->media_changed = 1;

	mutex_unlock(&scst_mutex);

	if (!virt_dev->cdrom_empty) {
		PRINT_INFO("Changed SCSI target virtual cdrom %s "
			"(file=\"%s\", fs=%lldMB, bs=%d, nblocks=%lld,"
			" cyln=%lld%s)", virt_dev->name,
			vdev_get_filename(virt_dev),
			virt_dev->file_size >> 20, virt_dev->dev->block_size,
			(unsigned long long int)virt_dev->nblocks,
			(unsigned long long int)virt_dev->nblocks/64/32,
			virt_dev->nblocks < 64*32 ? " !WARNING! cyln less "
							"than 1" : "");
	} else {
		PRINT_INFO("Removed media from SCSI target virtual cdrom %s",
			virt_dev->name);
	}

	if (old_fd)
		filp_close(old_fd, NULL);
	kfree(old_fn);

out_resume:
	scst_resume_activity();

out:
	TRACE_EXIT_RES(res);
	return res;

out_free_fn:
	virt_dev->fd = old_fd;
	kfree(virt_dev->filename);
	virt_dev->filename = old_fn;

out_e_unlock:
	virt_dev->cdrom_empty = old_empty;

	mutex_unlock(&scst_mutex);
	goto out_resume;
}

#ifndef CONFIG_SCST_PROC

static ssize_t vdisk_sysfs_sync_store(struct kobject *kobj,
	struct kobj_attribute *attr, const char *buf, size_t count)
{
	struct scst_device *dev =
		container_of(kobj, struct scst_device, dev_kobj);
	struct scst_vdisk_dev *virt_dev = dev->dh_priv;
	int res;

	if (virt_dev->nullio)
		res = 0;
	else if (virt_dev->blockio)
		res = vdisk_blockio_flush(virt_dev->bdev, GFP_KERNEL, false,
					  NULL, false);
	else
		res = __vdisk_fsync_fileio(0, i_size_read(file_inode(virt_dev->fd)),
					   dev, NULL, virt_dev->fd);

	return res ? : count;
}

static int vcdrom_sysfs_process_filename_store(struct scst_sysfs_work_item *work)
{
	int res;
	struct scst_device *dev = work->dev;
	struct scst_vdisk_dev *virt_dev;

	TRACE_ENTRY();

	/* It's safe, since we taken dev_kobj and dh_priv NULLed in attach() */
	virt_dev = dev->dh_priv;

	res = vcdrom_change(virt_dev, work->buf);

	kobject_put(&dev->dev_kobj);

	TRACE_EXIT_RES(res);
	return res;
}

static ssize_t vcdrom_sysfs_filename_store(struct kobject *kobj,
	struct kobj_attribute *attr, const char *buf, size_t count)
{
	int res;
	char *i_buf;
	struct scst_sysfs_work_item *work;
	struct scst_device *dev;

	TRACE_ENTRY();

	dev = container_of(kobj, struct scst_device, dev_kobj);

	i_buf = kasprintf(GFP_KERNEL, "%.*s", (int)count, buf);
	if (i_buf == NULL) {
		PRINT_ERROR("Unable to alloc intermediate buffer with size %zd",
			count+1);
		res = -ENOMEM;
		goto out;
	}

	res = scst_alloc_sysfs_work(vcdrom_sysfs_process_filename_store,
					false, &work);
	if (res != 0)
		goto out_free;

	work->buf = i_buf;
	work->dev = dev;

	SCST_SET_DEP_MAP(work, &scst_dev_dep_map);
	kobject_get(&dev->dev_kobj);

	res = scst_sysfs_queue_wait_work(work);
	if (res == 0)
		res = count;

out:
	TRACE_EXIT_RES(res);
	return res;

out_free:
	kfree(i_buf);
	goto out;
}

static int vdev_size_process_store(struct scst_sysfs_work_item *work)
{
	struct scst_device *dev = work->dev;
	struct scst_vdisk_dev *virt_dev;
	unsigned long long new_size;
	int size_shift, res = -EINVAL;
	bool queue_ua;

	if (sscanf(work->buf, "%d %lld", &size_shift, &new_size) != 2 ||
	    new_size > (ULLONG_MAX >> size_shift))
		goto put;

	new_size <<= size_shift;

	res = scst_suspend_activity(SCST_SUSPEND_TIMEOUT_USER);
	if (res)
		goto put;

	/* To sync with detach*() functions */
	res = mutex_lock_interruptible(&scst_mutex);
	if (res)
		goto resume;

	virt_dev = dev->dh_priv;

	queue_ua = (virt_dev->fd != NULL);

	if ((new_size & ((1 << virt_dev->blk_shift) - 1)) == 0) {
		virt_dev->file_size = new_size;
		virt_dev->nblocks = virt_dev->file_size >> dev->block_shift;
		virt_dev->size_key = 1;
	} else {
		res = -EINVAL;
	}

	mutex_unlock(&scst_mutex);

	if ((res == 0) || queue_ua)
		scst_capacity_data_changed(dev);

resume:
	scst_resume_activity();

put:
	kobject_put(&dev->dev_kobj);
	return res;
}

static ssize_t vdev_size_store(struct kobject *kobj,
		struct kobj_attribute *attr, const char *buf,
		size_t count, int size_shift)
{
	struct scst_device *dev = container_of(kobj, struct scst_device,
					       dev_kobj);
	struct scst_sysfs_work_item *work;
	char *new_size;
	int res = -ENOMEM;

	new_size = kasprintf(GFP_KERNEL, "%d %.*s", size_shift, (int)count,
			     buf);
	if (!new_size)
		goto out;

	res = scst_alloc_sysfs_work(vdev_size_process_store, false, &work);
	if (res)
		goto out_free;

	work->buf = new_size;
	work->dev = dev;

	SCST_SET_DEP_MAP(work, &scst_dev_dep_map);
	kobject_get(&dev->dev_kobj);

	res = scst_sysfs_queue_wait_work(work);
	if (res == 0)
		res = count;

out:
	return res;

out_free:
	kfree(buf);
	goto out;
}

static ssize_t vdev_sysfs_size_store(struct kobject *kobj,
		struct kobj_attribute *attr, const char *buf, size_t count)
{
	return vdev_size_store(kobj, attr, buf, count, 0);
}

static ssize_t vdev_size_show(struct kobject *kobj, struct kobj_attribute *attr,
			      char *buf, int size_shift)
{
	struct scst_device *dev;
	struct scst_vdisk_dev *virt_dev;
	unsigned long long size;
	bool key;

	dev = container_of(kobj, struct scst_device, dev_kobj);
	virt_dev = dev->dh_priv;
	size = ACCESS_ONCE(virt_dev->file_size);

	if (virt_dev->nullio && size == VDISK_NULLIO_SIZE)
		key = false;
	else
		key = virt_dev->size_key;

	return sprintf(buf, "%llu\n%s", size >> size_shift,
		       key ? SCST_SYSFS_KEY_MARK "\n" : "");
}

static ssize_t vdev_sysfs_size_show(struct kobject *kobj,
	struct kobj_attribute *attr, char *buf)
{
	return vdev_size_show(kobj, attr, buf, 0);
}

static ssize_t vdev_sysfs_size_mb_store(struct kobject *kobj,
		struct kobj_attribute *attr, const char *buf, size_t count)
{
	return vdev_size_store(kobj, attr, buf, count, 20);
}

static ssize_t vdev_sysfs_size_mb_show(struct kobject *kobj,
	struct kobj_attribute *attr, char *buf)
{
	return vdev_size_show(kobj, attr, buf, 20);
}

static ssize_t vdisk_sysfs_blocksize_show(struct kobject *kobj,
	struct kobj_attribute *attr, char *buf)
{
	int pos = 0;
	struct scst_device *dev;

	TRACE_ENTRY();

	dev = container_of(kobj, struct scst_device, dev_kobj);

	pos = sprintf(buf, "%d\n%s", dev->block_size,
		(dev->block_size == (1 << DEF_DISK_BLOCK_SHIFT)) ? "" :
			SCST_SYSFS_KEY_MARK "\n");

	TRACE_EXIT_RES(pos);
	return pos;
}

static ssize_t vdisk_sysfs_rd_only_show(struct kobject *kobj,
	struct kobj_attribute *attr, char *buf)
{
	int pos = 0;
	struct scst_device *dev;
	struct scst_vdisk_dev *virt_dev;

	TRACE_ENTRY();

	dev = container_of(kobj, struct scst_device, dev_kobj);
	virt_dev = dev->dh_priv;

	pos = sprintf(buf, "%d\n%s", virt_dev->rd_only ? 1 : 0,
		(virt_dev->rd_only == DEF_RD_ONLY) ? "" :
			SCST_SYSFS_KEY_MARK "\n");

	TRACE_EXIT_RES(pos);
	return pos;
}

static ssize_t vdisk_sysfs_wt_show(struct kobject *kobj,
	struct kobj_attribute *attr, char *buf)
{
	int pos = 0;
	struct scst_device *dev;
	struct scst_vdisk_dev *virt_dev;

	TRACE_ENTRY();

	dev = container_of(kobj, struct scst_device, dev_kobj);
	virt_dev = dev->dh_priv;

	pos = sprintf(buf, "%d\n%s", virt_dev->wt_flag ? 1 : 0,
		(virt_dev->wt_flag == DEF_WRITE_THROUGH) ? "" :
			SCST_SYSFS_KEY_MARK "\n");

	TRACE_EXIT_RES(pos);
	return pos;
}

static ssize_t vdisk_sysfs_tp_show(struct kobject *kobj,
	struct kobj_attribute *attr, char *buf)
{
	int pos = 0;
	struct scst_device *dev;
	struct scst_vdisk_dev *virt_dev;

	TRACE_ENTRY();

	dev = container_of(kobj, struct scst_device, dev_kobj);
	virt_dev = dev->dh_priv;

	pos = sprintf(buf, "%d\n%s", virt_dev->thin_provisioned ? 1 : 0,
		      virt_dev->thin_provisioned_manually_set &&
		      (virt_dev->thin_provisioned !=
		       virt_dev->dev_thin_provisioned) ?
		      SCST_SYSFS_KEY_MARK "\n" : "");

	TRACE_EXIT_RES(pos);
	return pos;
}

static ssize_t vdisk_sysfs_expl_alua_show(struct kobject *kobj,
					  struct kobj_attribute *attr,
					  char *buf)
{
	struct scst_device *dev;
	struct scst_vdisk_dev *virt_dev;
	int pos;

	TRACE_ENTRY();

	dev = container_of(kobj, struct scst_device, dev_kobj);
	virt_dev = dev->dh_priv;
	pos = sprintf(buf, "%d\n%s", virt_dev->expl_alua,
		      virt_dev->expl_alua != DEF_EXPL_ALUA ?
		      SCST_SYSFS_KEY_MARK "\n" : "");

	TRACE_EXIT_RES(pos);
	return pos;
}

static ssize_t vdisk_sysfs_expl_alua_store(struct kobject *kobj,
					   struct kobj_attribute *attr,
					   const char *buf, size_t count)
{
	struct scst_device *dev;
	struct scst_vdisk_dev *virt_dev;
	char ch[16];
	unsigned long expl_alua;
	int res;

	TRACE_ENTRY();

	dev = container_of(kobj, struct scst_device, dev_kobj);
	virt_dev = dev->dh_priv;
	sprintf(ch, "%.*s", min_t(int, sizeof(ch) - 1, count), buf);
	res = kstrtoul(ch, 0, &expl_alua);
	if (res < 0)
		goto out;

	spin_lock(&virt_dev->flags_lock);
	virt_dev->expl_alua = !!expl_alua;
	spin_unlock(&virt_dev->flags_lock);

	res = count;

out:
	TRACE_EXIT_RES(res);
	return res;
}

static ssize_t vdisk_sysfs_nv_cache_show(struct kobject *kobj,
	struct kobj_attribute *attr, char *buf)
{
	int pos = 0;
	struct scst_device *dev;
	struct scst_vdisk_dev *virt_dev;

	TRACE_ENTRY();

	dev = container_of(kobj, struct scst_device, dev_kobj);
	virt_dev = dev->dh_priv;

	pos = sprintf(buf, "%d\n%s", virt_dev->nv_cache ? 1 : 0,
		(virt_dev->nv_cache == DEF_NV_CACHE) ? "" :
			SCST_SYSFS_KEY_MARK "\n");

	TRACE_EXIT_RES(pos);
	return pos;
}

static ssize_t vdisk_sysfs_o_direct_show(struct kobject *kobj,
	struct kobj_attribute *attr, char *buf)
{
	int pos = 0;
	struct scst_device *dev;
	struct scst_vdisk_dev *virt_dev;

	TRACE_ENTRY();

	dev = container_of(kobj, struct scst_device, dev_kobj);
	virt_dev = dev->dh_priv;

	pos = sprintf(buf, "%d\n%s", virt_dev->o_direct_flag ? 1 : 0,
		(virt_dev->o_direct_flag == DEF_O_DIRECT) ? "" :
			SCST_SYSFS_KEY_MARK "\n");

	TRACE_EXIT_RES(pos);
	return pos;
}

static ssize_t vdev_sysfs_dummy_show(struct kobject *kobj,
				     struct kobj_attribute *attr, char *buf)
{
	struct scst_device *dev = container_of(kobj, struct scst_device,
					       dev_kobj);
	struct scst_vdisk_dev *virt_dev = dev->dh_priv;

	return sprintf(buf, "%d\n%s", virt_dev->dummy,
		 virt_dev->dummy != DEF_DUMMY ? SCST_SYSFS_KEY_MARK "\n" : "");
}

static ssize_t vdev_sysfs_rz_show(struct kobject *kobj,
				  struct kobj_attribute *attr, char *buf)
{
	struct scst_device *dev = container_of(kobj, struct scst_device,
					       dev_kobj);
	struct scst_vdisk_dev *virt_dev = dev->dh_priv;
	bool read_zero = virt_dev->read_zero;

	return sprintf(buf, "%d\n%s", read_zero, read_zero != DEF_READ_ZERO ?
		       SCST_SYSFS_KEY_MARK "\n" : "");
}

static ssize_t vdev_sysfs_rz_store(struct kobject *kobj,
				   struct kobj_attribute *attr, const char *buf,
				   size_t count)
{
	struct scst_device *dev = container_of(kobj, struct scst_device,
					       dev_kobj);
	struct scst_vdisk_dev *virt_dev = dev->dh_priv;
	long read_zero;
	int res;
	char ch[16];

	sprintf(ch, "%.*s", min_t(int, sizeof(ch) - 1, count), buf);
	res = kstrtol(ch, 0, &read_zero);
	if (res)
		goto out;
	res = -EINVAL;
	if (read_zero != 0 && read_zero != 1)
		goto out;

	spin_lock(&virt_dev->flags_lock);
	virt_dev->read_zero = read_zero;
	spin_unlock(&virt_dev->flags_lock);

	res = count;

out:
	return res;
}

static ssize_t vdisk_sysfs_removable_show(struct kobject *kobj,
	struct kobj_attribute *attr, char *buf)
{
	int pos = 0;
	struct scst_device *dev;
	struct scst_vdisk_dev *virt_dev;

	TRACE_ENTRY();

	dev = container_of(kobj, struct scst_device, dev_kobj);
	virt_dev = dev->dh_priv;

	pos = sprintf(buf, "%d\n", virt_dev->removable ? 1 : 0);

	if ((virt_dev->dev->type != TYPE_ROM) &&
	    (virt_dev->removable != DEF_REMOVABLE))
		pos += sprintf(&buf[pos], "%s\n", SCST_SYSFS_KEY_MARK);

	TRACE_EXIT_RES(pos);
	return pos;
}

static ssize_t vdisk_sysfs_tst_show(struct kobject *kobj,
	struct kobj_attribute *attr, char *buf)
{
	int pos = 0;
	struct scst_device *dev;
	struct scst_vdisk_dev *virt_dev;

	TRACE_ENTRY();

	dev = container_of(kobj, struct scst_device, dev_kobj);
	virt_dev = dev->dh_priv;

	pos = sprintf(buf, "%d\n", virt_dev->tst);

	if (virt_dev->tst != DEF_TST)
		pos += sprintf(&buf[pos], "%s\n", SCST_SYSFS_KEY_MARK);

	TRACE_EXIT_RES(pos);
	return pos;
}

static ssize_t vdisk_sysfs_rotational_show(struct kobject *kobj,
	struct kobj_attribute *attr, char *buf)
{
	int pos = 0;
	struct scst_device *dev;
	struct scst_vdisk_dev *virt_dev;

	TRACE_ENTRY();

	dev = container_of(kobj, struct scst_device, dev_kobj);
	virt_dev = dev->dh_priv;

	pos = sprintf(buf, "%d\n", virt_dev->rotational ? 1 : 0);

	if (virt_dev->rotational != DEF_ROTATIONAL)
		pos += sprintf(&buf[pos], "%s\n", SCST_SYSFS_KEY_MARK);

	TRACE_EXIT_RES(pos);
	return pos;
}

static bool scst_dev_being_unregistered(struct scst_device *dev)
{
	bool res;

	mutex_lock(&scst_mutex);
	res = list_empty(&dev->dev_list_entry);
	mutex_unlock(&scst_mutex);

	return res;
}

static int vdev_sysfs_process_get_filename(struct scst_sysfs_work_item *work)
{
	int res = 0;
	struct scst_device *dev;
	struct scst_vdisk_dev *virt_dev;

	TRACE_ENTRY();

	dev = work->dev;

	/*
	 * Since we have a get() on dev->dev_kobj, we can not simply mutex_lock
	 * scst_vdisk_mutex, because otherwise we can fall in a deadlock with
	 * vdisk_del_device(), which is waiting for the last ref to dev_kobj
	 * under scst_vdisk_mutex.
	 */
	while (!mutex_trylock(&scst_vdisk_mutex)) {
		if (scst_dev_being_unregistered(dev)) {
			TRACE_MGMT_DBG("Skipping being unregistered dev %s",
				dev->virt_name);
			res = -ENOENT;
			goto out_put;
		}
		if (signal_pending(current)) {
			res = -EINTR;
			goto out_put;
		}
		msleep(100);
	}

	virt_dev = dev->dh_priv;

	if (virt_dev == NULL)
		goto out_unlock;

	if (virt_dev->filename != NULL)
		work->res_buf = kasprintf(GFP_KERNEL, "%s\n%s\n",
			vdev_get_filename(virt_dev), SCST_SYSFS_KEY_MARK);
	else
		work->res_buf = kasprintf(GFP_KERNEL, "%s\n",
					vdev_get_filename(virt_dev));

out_unlock:
	mutex_unlock(&scst_vdisk_mutex);

out_put:
	kobject_put(&dev->dev_kobj);

	TRACE_EXIT_RES(res);
	return res;
}

static ssize_t vdev_sysfs_filename_show(struct kobject *kobj,
	struct kobj_attribute *attr, char *buf)
{
	int res = 0;
	struct scst_device *dev;
	struct scst_sysfs_work_item *work;

	TRACE_ENTRY();

	dev = container_of(kobj, struct scst_device, dev_kobj);

	res = scst_alloc_sysfs_work(vdev_sysfs_process_get_filename,
					true, &work);
	if (res != 0)
		goto out;

	work->dev = dev;

	SCST_SET_DEP_MAP(work, &scst_dev_dep_map);
	kobject_get(&dev->dev_kobj);

	scst_sysfs_work_get(work);

	res = scst_sysfs_queue_wait_work(work);
	if (res != 0)
		goto out_put;

	res = snprintf(buf, SCST_SYSFS_BLOCK_SIZE, "%s\n", work->res_buf);

out_put:
	scst_sysfs_work_put(work);

out:
	TRACE_EXIT_RES(res);
	return res;
}

static ssize_t vdev_sysfs_cluster_mode_show(struct kobject *kobj,
	struct kobj_attribute *attr, char *buf)
{
	struct scst_device *dev = container_of(kobj, struct scst_device,
					       dev_kobj);

	return sprintf(buf, "%d\n%s", dev->cluster_mode,
		       dev->cluster_mode ?
		       SCST_SYSFS_KEY_MARK "\n" : "");
}

static int vdev_sysfs_process_cluster_mode_store(
	struct scst_sysfs_work_item *work)
{
	struct scst_device *dev = work->dev;
	struct scst_vdisk_dev *virt_dev;
	long clm;
	int res;

	res = scst_suspend_activity(SCST_SUSPEND_TIMEOUT_USER);
	if (res)
		goto out;

	res = mutex_lock_interruptible(&scst_mutex);
	if (res)
		goto resume;

	/*
	 * This is safe since we hold a reference on dev_kobj and since
	 * scst_assign_dev_handler() waits until all dev_kobj references
	 * have been dropped before invoking .detach().
	 */
	virt_dev = dev->dh_priv;
<<<<<<< HEAD
#if LINUX_VERSION_CODE >= KERNEL_VERSION(2, 6, 39)
	res = kstrtol(work->buf, 0, &clm);
#else
	res = strict_strtol(work->buf, 0, &clm);
#endif
=======
	res = kstrtol(work->buf, 0, &clm);
>>>>>>> 5b921822
	if (res)
		goto unlock;
	res = -EINVAL;
	if (clm < 0 || clm > 1)
		goto unlock;
	if (clm != dev->cluster_mode) {
		res = scst_pr_set_cluster_mode(dev, clm, virt_dev->t10_dev_id);
		if (res)
			goto unlock;
		dev->cluster_mode = clm;
	} else {
		res = 0;
	}

unlock:
	mutex_unlock(&scst_mutex);

resume:
	scst_resume_activity();

out:
	kobject_put(&dev->dev_kobj);

	return res;
}

static ssize_t vdev_sysfs_cluster_mode_store(struct kobject *kobj,
	struct kobj_attribute *attr, const char *buf, size_t count)
{
	struct scst_device *dev = container_of(kobj, struct scst_device,
					       dev_kobj);
	struct scst_sysfs_work_item *work;
	char *arg;
	int res;

	TRACE_ENTRY();

	res = -ENOMEM;
	arg = kasprintf(GFP_KERNEL, "%.*s", (int)count, buf);
	if (!arg)
		goto out;

	res = scst_alloc_sysfs_work(vdev_sysfs_process_cluster_mode_store,
				    false, &work);
	if (res)
		goto out;
	work->dev = dev;
	swap(work->buf, arg);
	kobject_get(&dev->dev_kobj);
	res = scst_sysfs_queue_wait_work(work);
	if (res)
		goto out;
	res = count;

out:
	kfree(arg);
	TRACE_EXIT_RES(res);
	return res;
}

static int vdisk_sysfs_process_resync_size_store(
	struct scst_sysfs_work_item *work)
{
	int res;
	struct scst_device *dev = work->dev;
	struct scst_vdisk_dev *virt_dev;

	TRACE_ENTRY();

	/* It's safe, since we taken dev_kobj and dh_priv NULLed in attach() */
	virt_dev = dev->dh_priv;

	res = vdisk_resync_size(virt_dev);

	kobject_put(&dev->dev_kobj);

	TRACE_EXIT_RES(res);
	return res;
}

static ssize_t vdisk_sysfs_resync_size_store(struct kobject *kobj,
	struct kobj_attribute *attr, const char *buf, size_t count)
{
	int res;
	struct scst_device *dev;
	struct scst_sysfs_work_item *work;

	TRACE_ENTRY();

	dev = container_of(kobj, struct scst_device, dev_kobj);

	res = scst_alloc_sysfs_work(vdisk_sysfs_process_resync_size_store,
					false, &work);
	if (res != 0)
		goto out;

	work->dev = dev;

	SCST_SET_DEP_MAP(work, &scst_dev_dep_map);
	kobject_get(&dev->dev_kobj);

	res = scst_sysfs_queue_wait_work(work);
	if (res == 0)
		res = count;

out:
	TRACE_EXIT_RES(res);
	return res;
}

static ssize_t vdev_sysfs_t10_vend_id_store(struct kobject *kobj,
					    struct kobj_attribute *attr,
					    const char *buf, size_t count)
{
	struct scst_device *dev;
	struct scst_vdisk_dev *virt_dev;
	char *p;
	int res, len;

	TRACE_ENTRY();

	dev = container_of(kobj, struct scst_device, dev_kobj);
	virt_dev = dev->dh_priv;
	p = memchr(buf, '\n', count);
	len = p ? p - buf : count;

	if (len >= sizeof(virt_dev->t10_vend_id)) {
		PRINT_ERROR("T10 vendor id is too long (max %zd characters)",
			    sizeof(virt_dev->t10_vend_id));
		res = -EINVAL;
		goto out;
	}

	write_lock(&vdisk_serial_rwlock);
	sprintf(virt_dev->t10_vend_id, "%.*s", len, buf);
	virt_dev->t10_vend_id_set = 1;
	write_unlock(&vdisk_serial_rwlock);

	res = count;

out:
	TRACE_EXIT_RES(res);
	return res;
}

static ssize_t vdev_sysfs_t10_vend_id_show(struct kobject *kobj,
					   struct kobj_attribute *attr,
					   char *buf)
{
	int pos;
	struct scst_device *dev;
	struct scst_vdisk_dev *virt_dev;

	TRACE_ENTRY();

	dev = container_of(kobj, struct scst_device, dev_kobj);
	virt_dev = dev->dh_priv;

	read_lock(&vdisk_serial_rwlock);
	pos = sprintf(buf, "%s\n%s", virt_dev->t10_vend_id,
		      virt_dev->t10_vend_id_set ? SCST_SYSFS_KEY_MARK "\n" :
		      "");
	read_unlock(&vdisk_serial_rwlock);

	TRACE_EXIT_RES(pos);
	return pos;
}

static ssize_t vdev_sysfs_vend_specific_id_store(struct kobject *kobj,
						 struct kobj_attribute *attr,
						 const char *buf, size_t count)
{
	struct scst_device *dev;
	struct scst_vdisk_dev *virt_dev;
	char *p;
	int res, len;

	TRACE_ENTRY();

	dev = container_of(kobj, struct scst_device, dev_kobj);
	virt_dev = dev->dh_priv;
	p = memchr(buf, '\n', count);
	len = p ? p - buf : count;

	if (len >= sizeof(virt_dev->vend_specific_id)) {
		PRINT_ERROR("Vendor specific id is too long (max %zd"
			    " characters)",
			    sizeof(virt_dev->vend_specific_id) - 1);
		res = -EINVAL;
		goto out;
	}

	write_lock(&vdisk_serial_rwlock);
	sprintf(virt_dev->vend_specific_id, "%.*s", len, buf);
	virt_dev->vend_specific_id_set = 1;
	write_unlock(&vdisk_serial_rwlock);

	res = count;

out:
	TRACE_EXIT_RES(res);
	return res;
}

static ssize_t vdev_sysfs_vend_specific_id_show(struct kobject *kobj,
						struct kobj_attribute *attr,
						char *buf)
{
	int pos;
	struct scst_device *dev;
	struct scst_vdisk_dev *virt_dev;

	TRACE_ENTRY();

	dev = container_of(kobj, struct scst_device, dev_kobj);
	virt_dev = dev->dh_priv;

	read_lock(&vdisk_serial_rwlock);
	pos = sprintf(buf, "%s\n%s", virt_dev->vend_specific_id,
		      virt_dev->vend_specific_id_set ?
		      SCST_SYSFS_KEY_MARK "\n" : "");
	read_unlock(&vdisk_serial_rwlock);

	TRACE_EXIT_RES(pos);
	return pos;
}

static ssize_t vdev_sysfs_prod_id_store(struct kobject *kobj,
					struct kobj_attribute *attr,
					const char *buf, size_t count)
{
	struct scst_device *dev;
	struct scst_vdisk_dev *virt_dev;
	char *p;
	int res, len;

	TRACE_ENTRY();

	dev = container_of(kobj, struct scst_device, dev_kobj);
	virt_dev = dev->dh_priv;
	p = memchr(buf, '\n', count);
	len = p ? p - buf : count;

	if (len >= sizeof(virt_dev->prod_id)) {
		PRINT_ERROR("Product id is too long (max %zd characters)",
			    sizeof(virt_dev->prod_id));
		res = -EINVAL;
		goto out;
	}

	write_lock(&vdisk_serial_rwlock);
	sprintf(virt_dev->prod_id, "%.*s", len, buf);
	virt_dev->prod_id_set = 1;
	write_unlock(&vdisk_serial_rwlock);

	res = count;

out:
	TRACE_EXIT_RES(res);
	return res;
}

static ssize_t vdev_sysfs_prod_id_show(struct kobject *kobj,
				       struct kobj_attribute *attr,
				       char *buf)
{
	int pos;
	struct scst_device *dev;
	struct scst_vdisk_dev *virt_dev;

	TRACE_ENTRY();

	dev = container_of(kobj, struct scst_device, dev_kobj);
	virt_dev = dev->dh_priv;

	read_lock(&vdisk_serial_rwlock);
	pos = sprintf(buf, "%s\n%s", virt_dev->prod_id,
		      virt_dev->prod_id_set ? SCST_SYSFS_KEY_MARK "\n" : "");
	read_unlock(&vdisk_serial_rwlock);

	TRACE_EXIT_RES(pos);
	return pos;
}

static ssize_t vdev_sysfs_prod_rev_lvl_store(struct kobject *kobj,
					     struct kobj_attribute *attr,
					     const char *buf, size_t count)
{
	struct scst_device *dev;
	struct scst_vdisk_dev *virt_dev;
	char *p;
	int res, len;

	TRACE_ENTRY();

	dev = container_of(kobj, struct scst_device, dev_kobj);
	virt_dev = dev->dh_priv;
	p = memchr(buf, '\n', count);
	len = p ? p - buf : count;

	if (len >= sizeof(virt_dev->prod_rev_lvl)) {
		PRINT_ERROR("Product revision level is too long (max %zd"
			    " characters)",
			    sizeof(virt_dev->prod_rev_lvl));
		res = -EINVAL;
		goto out;
	}

	write_lock(&vdisk_serial_rwlock);
	sprintf(virt_dev->prod_rev_lvl, "%.*s", len, buf);
	virt_dev->prod_rev_lvl_set = 1;
	write_unlock(&vdisk_serial_rwlock);

	res = count;

out:
	TRACE_EXIT_RES(res);
	return res;
}

static ssize_t vdev_sysfs_prod_rev_lvl_show(struct kobject *kobj,
					    struct kobj_attribute *attr,
					    char *buf)
{
	int pos;
	struct scst_device *dev;
	struct scst_vdisk_dev *virt_dev;

	TRACE_ENTRY();

	dev = container_of(kobj, struct scst_device, dev_kobj);
	virt_dev = dev->dh_priv;

	read_lock(&vdisk_serial_rwlock);
	pos = sprintf(buf, "%s\n%s", virt_dev->prod_rev_lvl,
		      virt_dev->prod_rev_lvl_set ? SCST_SYSFS_KEY_MARK "\n" :
		      "");
	read_unlock(&vdisk_serial_rwlock);

	TRACE_EXIT_RES(pos);
	return pos;
}

static ssize_t vdev_sysfs_scsi_device_name_store(struct kobject *kobj,
					     struct kobj_attribute *attr,
					     const char *buf, size_t count)
{
	struct scst_device *dev;
	struct scst_vdisk_dev *virt_dev;
	char *p;
	int res, len;

	TRACE_ENTRY();

	dev = container_of(kobj, struct scst_device, dev_kobj);
	virt_dev = dev->dh_priv;
	p = memchr(buf, '\n', count);
	len = p ? p - buf : count;

	if (len >= sizeof(virt_dev->scsi_device_name)) {
		PRINT_ERROR("SCSI device namel is too long (max %zd characters)",
			sizeof(virt_dev->scsi_device_name));
		res = -EINVAL;
		goto out;
	}

	write_lock(&vdisk_serial_rwlock);
	sprintf(virt_dev->scsi_device_name, "%.*s", len, buf);
	if (strlen(virt_dev->scsi_device_name) > 0)
		virt_dev->scsi_device_name_set = 1;
	else
		virt_dev->scsi_device_name_set = 0;
	write_unlock(&vdisk_serial_rwlock);

	res = count;

out:
	TRACE_EXIT_RES(res);
	return res;
}

static ssize_t vdev_sysfs_scsi_device_name_show(struct kobject *kobj,
					    struct kobj_attribute *attr,
					    char *buf)
{
	int pos;
	struct scst_device *dev;
	struct scst_vdisk_dev *virt_dev;

	TRACE_ENTRY();

	dev = container_of(kobj, struct scst_device, dev_kobj);
	virt_dev = dev->dh_priv;

	read_lock(&vdisk_serial_rwlock);
	pos = sprintf(buf, "%s\n%s", virt_dev->scsi_device_name,
		      virt_dev->scsi_device_name_set ? SCST_SYSFS_KEY_MARK "\n" : "");
	read_unlock(&vdisk_serial_rwlock);

	TRACE_EXIT_RES(pos);
	return pos;
}

static ssize_t vdev_sysfs_t10_dev_id_store(struct kobject *kobj,
	struct kobj_attribute *attr, const char *buf, size_t count)
{
	int res, i;
	struct scst_device *dev;
	struct scst_vdisk_dev *virt_dev;

	TRACE_ENTRY();

	dev = container_of(kobj, struct scst_device, dev_kobj);
	virt_dev = dev->dh_priv;

	res = -EPERM;
	if (dev->cluster_mode)
		goto out;

	write_lock(&vdisk_serial_rwlock);

	if ((count > sizeof(virt_dev->t10_dev_id)) ||
	    ((count == sizeof(virt_dev->t10_dev_id)) &&
	     (buf[count-1] != '\n'))) {
		PRINT_ERROR("T10 device id is too long (max %zd "
			"characters)", sizeof(virt_dev->t10_dev_id)-1);
		res = -EINVAL;
		goto out_unlock;
	}

	memset(virt_dev->t10_dev_id, 0, sizeof(virt_dev->t10_dev_id));
	memcpy(virt_dev->t10_dev_id, buf, count);

	i = 0;
	while (i < sizeof(virt_dev->t10_dev_id)) {
		if (virt_dev->t10_dev_id[i] == '\n') {
			virt_dev->t10_dev_id[i] = '\0';
			break;
		}
		i++;
	}

	virt_dev->t10_dev_id_set = 1;

	res = count;

	PRINT_INFO("T10 device id for device %s changed to %s", virt_dev->name,
		virt_dev->t10_dev_id);

out_unlock:
	write_unlock(&vdisk_serial_rwlock);

out:
	TRACE_EXIT_RES(res);
	return res;
}

static ssize_t vdev_sysfs_t10_dev_id_show(struct kobject *kobj,
	struct kobj_attribute *attr, char *buf)
{
	int pos = 0;
	struct scst_device *dev;
	struct scst_vdisk_dev *virt_dev;

	TRACE_ENTRY();

	dev = container_of(kobj, struct scst_device, dev_kobj);
	virt_dev = dev->dh_priv;

	read_lock(&vdisk_serial_rwlock);
	pos = sprintf(buf, "%s\n%s", virt_dev->t10_dev_id,
		virt_dev->t10_dev_id_set ? SCST_SYSFS_KEY_MARK "\n" : "");
	read_unlock(&vdisk_serial_rwlock);

	TRACE_EXIT_RES(pos);
	return pos;
}

static ssize_t vdev_sysfs_eui64_id_store(struct kobject *kobj,
					 struct kobj_attribute *attr,
					 const char *buf, size_t count)
{
	int res = count;
	struct scst_device *dev;
	struct scst_vdisk_dev *virt_dev;

	dev = container_of(kobj, struct scst_device, dev_kobj);
	virt_dev = dev->dh_priv;

	while (count > 0 && isspace((uint8_t)buf[0])) {
		buf++;
		count--;
	}
	while (count > 0 && isspace((uint8_t)buf[count - 1]))
		count--;
	if (count >= 2 && buf[0] == '0' && buf[1] == 'x') {
		buf += 2;
		count -= 2;
	}

	switch (count) {
	case 0:
	case 2 * 8:
	case 2 * 12:
	case 2 * 16:
		break;
	default:
		res = -EINVAL;
		goto out;
	}

	write_lock(&vdisk_serial_rwlock);
#if LINUX_VERSION_CODE >= KERNEL_VERSION(3, 2, 0) ||	\
    defined(CONFIG_SUSE_KERNEL) &&			\
    LINUX_VERSION_CODE >= KERNEL_VERSION(3, 0, 76)
	if (hex2bin(virt_dev->eui64_id, buf, count / 2) == 0)
		virt_dev->eui64_id_len = count / 2;
	else
		res = -EINVAL;
#else
	memset(virt_dev->eui64_id, 0, sizeof(virt_dev->eui64_id));
	hex2bin(virt_dev->eui64_id, buf, count / 2);
	virt_dev->eui64_id_len = count / 2;
#endif
	write_unlock(&vdisk_serial_rwlock);

out:
	return res;
}

static ssize_t vdev_sysfs_eui64_id_show(struct kobject *kobj,
					struct kobj_attribute *attr, char *buf)
{
	int i, pos = 0;
	struct scst_device *dev;
	struct scst_vdisk_dev *virt_dev;

	dev = container_of(kobj, struct scst_device, dev_kobj);
	virt_dev = dev->dh_priv;

	read_lock(&vdisk_serial_rwlock);
	if (virt_dev->eui64_id_len)
		pos += sprintf(buf + pos, "0x");
	for (i = 0; i < virt_dev->eui64_id_len; i++)
		pos += sprintf(buf + pos, "%02x", virt_dev->eui64_id[i]);
	pos += sprintf(buf + pos, "\n%s", virt_dev->eui64_id_len ?
		       SCST_SYSFS_KEY_MARK "\n" : "");
	read_unlock(&vdisk_serial_rwlock);

	return pos;
}

static ssize_t vdev_sysfs_naa_id_store(struct kobject *kobj,
				       struct kobj_attribute *attr,
				       const char *buf, size_t count)
{
	int res = -EINVAL, c = count;
	struct scst_device *dev;
	struct scst_vdisk_dev *virt_dev;

	dev = container_of(kobj, struct scst_device, dev_kobj);
	virt_dev = dev->dh_priv;

	while (c > 0 && isspace((uint8_t)buf[0])) {
		buf++;
		c--;
	}
	while (c > 0 && isspace((uint8_t)buf[c - 1]))
		c--;
	if (c >= 2 && buf[0] == '0' && buf[1] == 'x') {
		buf += 2;
		c -= 2;
	}

	switch (c) {
	case 0:
	case 2 * 8:
		if (strchr("235", buf[0]))
			break;
		else
			goto out;
	case 2 * 16:
		if (strchr("6", buf[0]))
			break;
		else
			goto out;
	default:
		goto out;
	}

	res = count;

	write_lock(&vdisk_serial_rwlock);
#if LINUX_VERSION_CODE >= KERNEL_VERSION(3, 2, 0) ||	\
    defined(CONFIG_SUSE_KERNEL) &&			\
    LINUX_VERSION_CODE >= KERNEL_VERSION(3, 0, 76)
	if (hex2bin(virt_dev->naa_id, buf, c / 2) == 0)
		virt_dev->naa_id_len = c / 2;
	else
		res = -EINVAL;
#else
	memset(virt_dev->naa_id, 0, sizeof(virt_dev->naa_id));
	hex2bin(virt_dev->naa_id, buf, c / 2);
	virt_dev->naa_id_len = c / 2;
#endif
	write_unlock(&vdisk_serial_rwlock);

out:
	return res;
}

static ssize_t vdev_sysfs_naa_id_show(struct kobject *kobj,
					struct kobj_attribute *attr, char *buf)
{
	int i, pos = 0;
	struct scst_device *dev;
	struct scst_vdisk_dev *virt_dev;

	dev = container_of(kobj, struct scst_device, dev_kobj);
	virt_dev = dev->dh_priv;

	read_lock(&vdisk_serial_rwlock);
	if (virt_dev->naa_id_len)
		pos += sprintf(buf + pos, "0x");
	for (i = 0; i < virt_dev->naa_id_len; i++)
		pos += sprintf(buf + pos, "%02x", virt_dev->naa_id[i]);
	pos += sprintf(buf + pos, "\n%s", virt_dev->naa_id_len ?
		       SCST_SYSFS_KEY_MARK "\n" : "");
	read_unlock(&vdisk_serial_rwlock);

	return pos;
}

static ssize_t vdev_sysfs_usn_store(struct kobject *kobj,
	struct kobj_attribute *attr, const char *buf, size_t count)
{
	int res, i;
	struct scst_device *dev;
	struct scst_vdisk_dev *virt_dev;

	TRACE_ENTRY();

	dev = container_of(kobj, struct scst_device, dev_kobj);
	virt_dev = dev->dh_priv;

	write_lock(&vdisk_serial_rwlock);

	if ((count > sizeof(virt_dev->usn)) ||
	    ((count == sizeof(virt_dev->usn)) &&
	     (buf[count-1] != '\n'))) {
		PRINT_ERROR("USN is too long (max %zd "
			"characters)", sizeof(virt_dev->usn)-1);
		res = -EINVAL;
		goto out_unlock;
	}

	memset(virt_dev->usn, 0, sizeof(virt_dev->usn));
	memcpy(virt_dev->usn, buf, count);

	i = 0;
	while (i < sizeof(virt_dev->usn)) {
		if (virt_dev->usn[i] == '\n') {
			virt_dev->usn[i] = '\0';
			break;
		}
		i++;
	}

	virt_dev->usn_set = 1;

	res = count;

	PRINT_INFO("USN for device %s changed to %s", virt_dev->name,
		virt_dev->usn);

out_unlock:
	write_unlock(&vdisk_serial_rwlock);

	TRACE_EXIT_RES(res);
	return res;
}

static ssize_t vdev_sysfs_usn_show(struct kobject *kobj,
	struct kobj_attribute *attr, char *buf)
{
	int pos = 0;
	struct scst_device *dev;
	struct scst_vdisk_dev *virt_dev;

	TRACE_ENTRY();

	dev = container_of(kobj, struct scst_device, dev_kobj);
	virt_dev = dev->dh_priv;

	read_lock(&vdisk_serial_rwlock);
	pos = sprintf(buf, "%s\n%s", virt_dev->usn,
		virt_dev->usn_set ? SCST_SYSFS_KEY_MARK "\n" : "");
	read_unlock(&vdisk_serial_rwlock);

	TRACE_EXIT_RES(pos);
	return pos;
}

static ssize_t vdev_sysfs_inq_vend_specific_store(struct kobject *kobj,
						  struct kobj_attribute *attr,
						  const char *buf, size_t count)
{
	struct scst_device *dev;
	struct scst_vdisk_dev *virt_dev;
	char *p;
	int res = -EINVAL, len;

	dev = container_of(kobj, struct scst_device, dev_kobj);
	virt_dev = dev->dh_priv;
	p = memchr(buf, '\n', count);
	len = p ? p - buf : count;
	if (len > MAX_INQ_VEND_SPECIFIC_LEN)
		goto out;

	write_lock(&vdisk_serial_rwlock);
	memcpy(virt_dev->inq_vend_specific, buf, len);
	virt_dev->inq_vend_specific_len = len;
	write_unlock(&vdisk_serial_rwlock);

	res = count;

out:
	return res;
}

static ssize_t vdev_sysfs_inq_vend_specific_show(struct kobject *kobj,
						 struct kobj_attribute *attr,
						 char *buf)
{
	int pos;
	struct scst_device *dev;
	struct scst_vdisk_dev *virt_dev;

	dev = container_of(kobj, struct scst_device, dev_kobj);
	virt_dev = dev->dh_priv;

	read_lock(&vdisk_serial_rwlock);
	pos = snprintf(buf, PAGE_SIZE, "%.*s\n%s",
		       virt_dev->inq_vend_specific_len,
		       virt_dev->inq_vend_specific,
		       virt_dev->inq_vend_specific_len ?
		       SCST_SYSFS_KEY_MARK "\n" : "");
	read_unlock(&vdisk_serial_rwlock);

	return pos;
}

static ssize_t vdev_zero_copy_show(struct kobject *kobj,
					struct kobj_attribute *attr, char *buf)
{
	int pos = 0;
	struct scst_device *dev;
	struct scst_vdisk_dev *virt_dev;

	TRACE_ENTRY();

	dev = container_of(kobj, struct scst_device, dev_kobj);
	virt_dev = dev->dh_priv;

	pos = sprintf(buf, "%d\n%s", virt_dev->zero_copy,
		      virt_dev->zero_copy ? SCST_SYSFS_KEY_MARK "\n" : "");

	TRACE_EXIT_RES(pos);
	return pos;
}

static ssize_t vdev_dif_filename_show(struct kobject *kobj,
	struct kobj_attribute *attr, char *buf)
{
	int pos = 0;
	struct scst_device *dev;
	struct scst_vdisk_dev *virt_dev;

	TRACE_ENTRY();

	dev = container_of(kobj, struct scst_device, dev_kobj);
	virt_dev = dev->dh_priv;

	pos = sprintf(buf, "%s\n%s", virt_dev->dif_filename,
		      (virt_dev->dif_filename != NULL) ? SCST_SYSFS_KEY_MARK "\n" : "");

	TRACE_EXIT_RES(pos);
	return pos;
}

#else /* CONFIG_SCST_PROC */

/*
 * ProcFS
 */

/*
 * Called when a file in the /proc/VDISK_NAME/VDISK_NAME is read
 */
static int vdisk_read_proc(struct seq_file *seq, struct scst_dev_type *dev_type)
{
	int res = 0;
	struct scst_vdisk_dev *virt_dev;

	TRACE_ENTRY();

	res = mutex_lock_interruptible(&scst_vdisk_mutex);
	if (res != 0)
		goto out;

	seq_printf(seq, "%-17s %-11s %-11s %-15s %-45s %-16s\n",
		"Name", "Size(MB)", "Block size", "Options", "File name",
		"T10 device id");

	list_for_each_entry(virt_dev, &vdev_list, vdev_list_entry) {
		int c;

		sBUG_ON(!virt_dev->dev);

		if (virt_dev->dev->type != TYPE_DISK)
			continue;
		seq_printf(seq, "%-17s %-11d %-12d", virt_dev->name,
			(uint32_t)(virt_dev->file_size >> 20),
			1 << virt_dev->blk_shift);
		c = 0;
		if (virt_dev->wt_flag) {
			seq_printf(seq, "WT ");
			c += 3;
		}
		if (virt_dev->nv_cache) {
			seq_printf(seq, "NV ");
			c += 3;
		}
		if (virt_dev->dev->dev_rd_only) {
			seq_printf(seq, "RO ");
			c += 3;
		}
		if (virt_dev->o_direct_flag) {
			seq_printf(seq, "DR ");
			c += 3;
		}
		if (virt_dev->nullio) {
			seq_printf(seq, "NIO ");
			c += 4;
		}
		if (virt_dev->blockio) {
			seq_printf(seq, "BIO ");
			c += 4;
		}
		if (virt_dev->removable) {
			seq_printf(seq, "RM ");
			c += 3;
		}
		while (c < 16) {
			seq_printf(seq, " ");
			c++;
		}
		read_lock(&vdisk_serial_rwlock);
		seq_printf(seq, "%-45s %-16s\n", vdev_get_filename(virt_dev),
			virt_dev->t10_dev_id);
		read_unlock(&vdisk_serial_rwlock);
	}
	mutex_unlock(&scst_vdisk_mutex);
out:
	TRACE_EXIT_RES(res);
	return res;
}

/*
 * Called when a file in the /proc/VDISK_NAME/VDISK_NAME is written
 */
static int vdisk_write_proc(char *buffer, char **start, off_t offset,
	int length, int *eof, struct scst_dev_type *dev_type)
{
	int res = 0, action;
	char *p, *name, *filename, *i_buf, *t10_dev_id;
	struct scst_vdisk_dev *virt_dev;
	int block_shift = DEF_DISK_BLOCK_SHIFT;
	uint32_t block_size = 1 << block_shift;
	size_t slen;

	TRACE_ENTRY();

	if ((length == 0) || (buffer == NULL) || (buffer[0] == '\0'))
		goto out;

	i_buf = kasprintf(GFP_KERNEL, "%.*s", (int)length, buffer);
	if (i_buf == NULL) {
		PRINT_ERROR("Unable to alloc intermediate buffer with size %d",
			length+1);
		res = -ENOMEM;
		goto out;
	}

	res = mutex_lock_interruptible(&scst_vdisk_mutex);
	if (res != 0)
		goto out_free;

	p = i_buf;
	if (p[strlen(p) - 1] == '\n')
		p[strlen(p) - 1] = '\0';
	if (!strncmp("close ", p, 6)) {
		p += 6;
		action = 0;
	} else if (!strncmp("open ", p, 5)) {
		p += 5;
		action = 1;
	} else if (!strncmp("resync_size ", p, 12)) {
		p += 12;
		action = 2;
	} else if (!strncmp("set_t10_dev_id ", p, 15)) {
		p += 15;
		action = 3;
	} else {
		PRINT_ERROR("Unknown action \"%s\"", p);
		res = -EINVAL;
		goto out_up;
	}

	while (isspace(*p) && *p != '\0')
		p++;
	name = p;
	while (!isspace(*p) && *p != '\0')
		p++;
	*p++ = '\0';
	if (*name == '\0') {
		PRINT_ERROR("%s", "Name required");
		res = -EINVAL;
		goto out_up;
	} else if (strlen(name) >= sizeof(virt_dev->name)) {
		PRINT_ERROR("Name is too long (max %zd "
			"characters)", sizeof(virt_dev->name)-1);
		res = -EINVAL;
		goto out_up;
	}

	if (action == 1) {
		/* open */
		while (isspace(*p) && *p != '\0')
			p++;
		filename = p;
		while (!isspace(*p) && *p != '\0')
			p++;
		*p++ = '\0';
		if (*filename == '\0') {
			PRINT_ERROR("%s", "File name required");
			res = -EINVAL;
			goto out_up;
		}

		res = vdev_create(dev_type, name, &virt_dev);
		if (res != 0)
			goto out_up;

		virt_dev->wt_flag = DEF_WRITE_THROUGH;
		virt_dev->nv_cache = DEF_NV_CACHE;
		virt_dev->o_direct_flag = DEF_O_DIRECT;

		while (isspace(*p) && *p != '\0')
			p++;

		if (isdigit(*p)) {
			char *pp;
			block_size = simple_strtoul(p, &pp, 0);
			p = pp;
			if ((*p != '\0') && !isspace(*p)) {
				PRINT_ERROR("Parse error: \"%s\"", p);
				res = -EINVAL;
				goto out_free_vdev;
			}
			while (isspace(*p) && *p != '\0')
				p++;

			block_shift = scst_calc_block_shift(block_size);
			if (block_shift < 9) {
				res = -EINVAL;
				goto out_free_vdev;
			}
		}
		virt_dev->blk_shift = block_shift;

		while (*p != '\0') {
			if (!strncmp("WRITE_THROUGH", p, 13)) {
				p += 13;
				virt_dev->wt_flag = 1;
				TRACE_DBG("%s", "WRITE_THROUGH");
			} else if (!strncmp("NV_CACHE", p, 8)) {
				p += 8;
				virt_dev->nv_cache = 1;
				TRACE_DBG("%s", "NON-VOLATILE CACHE");
			} else if (!strncmp("READ_ONLY", p, 9)) {
				p += 9;
				virt_dev->rd_only = 1;
				TRACE_DBG("%s", "READ_ONLY");
			} else if (!strncmp("O_DIRECT", p, 8)) {
				p += 8;
#if 0

				virt_dev->o_direct_flag = 1;
				TRACE_DBG("%s", "O_DIRECT");
#else
				PRINT_INFO("%s flag doesn't currently"
					" work, ignoring it, use fileio_tgt "
					"in O_DIRECT mode instead", "O_DIRECT");
#endif
			} else if (!strncmp("NULLIO", p, 6)) {
				p += 6;
				virt_dev->nullio = 1;
				/* Bad hack for anyway going out procfs */
				virt_dev->vdev_devt = &vdisk_null_devtype;
				TRACE_DBG("%s", "NULLIO");
			} else if (!strncmp("BLOCKIO", p, 7)) {
				p += 7;
				virt_dev->blockio = 1;
#if LINUX_VERSION_CODE >= KERNEL_VERSION(2, 6, 30)
				res = vdisk_create_bioset(virt_dev);
				if (res != 0)
					goto out_free_vdev;
#endif
				/* Bad hack for anyway going out procfs */
				virt_dev->vdev_devt = &vdisk_blk_devtype;
				sprintf(virt_dev->t10_vend_id, "%.*s",
					(int)sizeof(virt_dev->t10_vend_id) - 1,
					SCST_BIO_VENDOR);
				TRACE_DBG("%s", "BLOCKIO");
			} else if (!strncmp("REMOVABLE", p, 9)) {
				p += 9;
				virt_dev->removable = 1;
				TRACE_DBG("%s", "REMOVABLE");
			} else {
				PRINT_ERROR("Unknown flag \"%s\"", p);
				res = -EINVAL;
				goto out_free_vdev;
			}
			while (isspace(*p) && *p != '\0')
				p++;
		}

		if (!virt_dev->nullio && (*filename != '/')) {
			PRINT_ERROR("File path \"%s\" is not "
				"absolute", filename);
			res = -EINVAL;
			goto out_up;
		}

		virt_dev->filename = kstrdup(filename, GFP_KERNEL);
		if (virt_dev->filename == NULL) {
			PRINT_ERROR("%s", "Allocation of filename failed");
			res = -ENOMEM;
			goto out_free_vdev;
		}

		list_add_tail(&virt_dev->vdev_list_entry,
				  &vdev_list);

		vdisk_report_registering(virt_dev);
		virt_dev->virt_id = scst_register_virtual_device(
			virt_dev->vdev_devt, virt_dev->name);
		if (virt_dev->virt_id < 0) {
			res = virt_dev->virt_id;
			goto out_free_vpath;
		}
		TRACE_DBG("Added virt_dev (name %s, file name %s, "
			"id %d, block size %d) to "
			"vdev_list", virt_dev->name,
			vdev_get_filename(virt_dev), virt_dev->virt_id,
			1 << virt_dev->blk_shift);
	} else if (action == 0) {	/* close */
		virt_dev = vdev_find(name);
		if (virt_dev == NULL) {
			PRINT_ERROR("Device %s not found", name);
			res = -EINVAL;
			goto out_up;
		}
		vdev_del_device(virt_dev);
	} else if (action == 2) {	/* resync_size */
		virt_dev = vdev_find(name);
		if (virt_dev == NULL) {
			PRINT_ERROR("Device %s not found", name);
			res = -EINVAL;
			goto out_up;
		}

		res = vdisk_resync_size(virt_dev);
		if (res != 0)
			goto out_up;
	} else if (action == 3) {	/* set T10 device id */
		virt_dev = vdev_find(name);
		if (virt_dev == NULL) {
			PRINT_ERROR("Device %s not found", name);
			res = -EINVAL;
			goto out_up;
		}

		while (isspace(*p) && *p != '\0')
			p++;
		t10_dev_id = p;
		while (*p != '\0')
			p++;
		*p++ = '\0';
		if (*t10_dev_id == '\0') {
			PRINT_ERROR("%s", "T10 device id required");
			res = -EINVAL;
			goto out_up;
		}

		write_lock(&vdisk_serial_rwlock);

		slen = (strlen(t10_dev_id) <= (sizeof(virt_dev->t10_dev_id)-1) ?
			strlen(t10_dev_id) :
			(sizeof(virt_dev->t10_dev_id)-1));

		memset(virt_dev->t10_dev_id, 0, sizeof(virt_dev->t10_dev_id));
		memcpy(virt_dev->t10_dev_id, t10_dev_id, slen);

		PRINT_INFO("T10 device id for device %s changed to %s",
			virt_dev->name, virt_dev->t10_dev_id);

		write_unlock(&vdisk_serial_rwlock);
	}
	res = length;

out_up:
	mutex_unlock(&scst_vdisk_mutex);

out_free:
	kfree(i_buf);

out:
	TRACE_EXIT_RES(res);
	return res;

out_free_vpath:
	list_del(&virt_dev->vdev_list_entry);
	kfree(virt_dev->filename);
	virt_dev->filename = NULL;

out_free_vdev:
	vdev_destroy(virt_dev);
	goto out_up;
}

/*
 * Called when a file in the /proc/VCDROM_NAME/VCDROM_NAME is read
 */
static int vcdrom_read_proc(struct seq_file *seq,
			    struct scst_dev_type *dev_type)
{
	int res = 0;
	struct scst_vdisk_dev *virt_dev;

	TRACE_ENTRY();

	res = mutex_lock_interruptible(&scst_vdisk_mutex);
	if (res != 0)
		goto out;

	seq_printf(seq, "%-17s %-9s %s\n", "Name", "Size(MB)", "File name");

	list_for_each_entry(virt_dev, &vdev_list, vdev_list_entry) {
		if (virt_dev->dev->type != TYPE_ROM)
			continue;
		seq_printf(seq, "%-17s %-9d %s\n", virt_dev->name,
			(uint32_t)(virt_dev->file_size >> 20),
			vdev_get_filename(virt_dev));
	}

	mutex_unlock(&scst_vdisk_mutex);

out:
	TRACE_EXIT_RES(res);
	return res;
}

/* scst_vdisk_mutex supposed to be held */
static int vcdrom_open(char *p, char *name)
{
	struct scst_vdisk_dev *virt_dev;
	char *filename;
	int res = 0;
	int cdrom_empty;

	while (isspace(*p) && *p != '\0')
		p++;
	filename = p;
	while (!isspace(*p) && *p != '\0')
		p++;
	*p++ = '\0';
	if (*filename == '\0') {
		cdrom_empty = 1;
		TRACE_DBG("%s", "No media");
	} else if (*filename != '/') {
		PRINT_ERROR("File path \"%s\" is not absolute", filename);
		res = -EINVAL;
		goto out;
	} else
		cdrom_empty = 0;

	res = vdev_create(&vcdrom_devtype, name, &virt_dev);
	if (res != 0)
		goto out;

	virt_dev->cdrom_empty = cdrom_empty;
	virt_dev->rd_only = 1;
	virt_dev->removable = 1;

	if (!virt_dev->cdrom_empty) {
		virt_dev->filename = kstrdup(filename, GFP_KERNEL);
		if (virt_dev->filename == NULL) {
			PRINT_ERROR("%s", "Allocation of filename failed");
			res = -ENOMEM;
			goto out_free_vdev;
		}
	}

	list_add_tail(&virt_dev->vdev_list_entry, &vdev_list);

	PRINT_INFO("Registering virtual CDROM %s", name);

	virt_dev->virt_id =
	    scst_register_virtual_device(&vcdrom_devtype,
					 virt_dev->name);
	if (virt_dev->virt_id < 0) {
		res = virt_dev->virt_id;
		goto out_free_vpath;
	}
	TRACE_DBG("Added virt_dev (name %s filename %s id %d) "
		  "to vdev_list", virt_dev->name,
		  vdev_get_filename(virt_dev), virt_dev->virt_id);

out:
	return res;

out_free_vpath:
	list_del(&virt_dev->vdev_list_entry);
	kfree(virt_dev->filename);
	virt_dev->filename = NULL;

out_free_vdev:
	vdev_destroy(virt_dev);
	goto out;
}

/* scst_vdisk_mutex supposed to be held */
static int vcdrom_close(char *name)
{
	struct scst_vdisk_dev *virt_dev;
	int res = 0;

	virt_dev = vdev_find(name);
	if (virt_dev == NULL) {
		PRINT_ERROR("Virtual device with name "
		       "%s not found", name);
		res = -EINVAL;
		goto out;
	}

	vdev_del_device(virt_dev);

out:
	return res;
}

/* scst_vdisk_mutex supposed to be held */
static int vcdrom_proc_change(char *p, const char *name)
{
	struct scst_vdisk_dev *virt_dev;
	int res;

	virt_dev = vdev_find(name);
	if (virt_dev == NULL) {
		PRINT_ERROR("Virtual cdrom with name "
		       "%s not found", name);
		res = -EINVAL;
		goto out;
	}

	res = vcdrom_change(virt_dev, p);

out:
	return res;
}

/*
 * Called when a file in the /proc/VCDROM_NAME/VCDROM_NAME is written
 */
static int vcdrom_write_proc(char *buffer, char **start, off_t offset,
	int length, int *eof, struct scst_dev_type *dev_type)
{
	int res = 0, action;
	char *p, *name, *i_buf;
	struct scst_vdisk_dev *virt_dev;

	TRACE_ENTRY();

	if ((length == 0) || (buffer == NULL) || (buffer[0] == '\0'))
		goto out;

	i_buf = kasprintf(GFP_KERNEL, "%.*s", (int)length, buffer);
	if (i_buf == NULL) {
		PRINT_ERROR("Unable to alloc intermediate buffer with size %d",
			length+1);
		res = -ENOMEM;
		goto out;
	}

	res = mutex_lock_interruptible(&scst_vdisk_mutex);
	if (res != 0)
		goto out_free;

	p = i_buf;
	if (p[strlen(p) - 1] == '\n')
		p[strlen(p) - 1] = '\0';
	if (!strncmp("close ", p, 6)) {
		p += 6;
		action = 0;
	} else if (!strncmp("change ", p, 7)) {
		p += 7;
		action = 1;
	} else if (!strncmp("open ", p, 5)) {
		p += 5;
		action = 2;
	} else {
		PRINT_ERROR("Unknown action \"%s\"", p);
		res = -EINVAL;
		goto out_up;
	}

	while (isspace(*p) && *p != '\0')
		p++;
	name = p;
	while (!isspace(*p) && *p != '\0')
		p++;
	*p++ = '\0';
	if (*name == '\0') {
		PRINT_ERROR("%s", "Name required");
		res = -EINVAL;
		goto out_up;
	} else if (strlen(name) >= sizeof(virt_dev->name)) {
		PRINT_ERROR("Name is too long (max %zd "
			"characters)", sizeof(virt_dev->name)-1);
		res = -EINVAL;
		goto out_up;
	}

	if (action == 2) {
		/* open */
		res = vcdrom_open(p, name);
		if (res != 0)
			goto out_up;
	} else if (action == 1) {
		/* change */
		res = vcdrom_proc_change(p, name);
		if (res != 0)
			goto out_up;
	} else {
		/* close */
		res = vcdrom_close(name);
		if (res != 0)
			goto out_up;
	}
	res = length;

out_up:
	mutex_unlock(&scst_vdisk_mutex);

out_free:
	kfree(i_buf);

out:
	TRACE_EXIT_RES(res);
	return res;
}

static int vdisk_help_info_show(struct seq_file *seq, void *v)
{
	char *s = (char *)seq->private;

	TRACE_ENTRY();

	seq_printf(seq, "%s", s);

	TRACE_EXIT();
	return 0;
}

static struct scst_proc_data vdisk_help_proc_data = {
	SCST_DEF_RW_SEQ_OP(NULL)
	.show = vdisk_help_info_show,
};

static int vdisk_proc_help_build(struct scst_dev_type *dev_type)
{
	int res = 0;
	struct proc_dir_entry *p, *root;

	TRACE_ENTRY();

	root = scst_proc_get_dev_type_root(dev_type);
	vdisk_help_proc_data.data = (dev_type->type == TYPE_DISK) ?
					vdisk_proc_help_string :
					vcdrom_proc_help_string;
	p = scst_create_proc_entry(root, VDISK_PROC_HELP,
				   &vdisk_help_proc_data);
	if (p == NULL) {
		PRINT_ERROR("Not enough memory to register dev "
		     "handler %s entry %s in /proc", "vdisk", VDISK_PROC_HELP);
		res = -ENOMEM;
	}

	TRACE_EXIT_RES(res);
	return res;
}

static void vdisk_proc_help_destroy(struct scst_dev_type *dev_type)
{
	struct proc_dir_entry *root;

	TRACE_ENTRY();

	root = scst_proc_get_dev_type_root(dev_type);
	if (root)
		remove_proc_entry(VDISK_PROC_HELP, root);

	TRACE_EXIT();
}

#endif /* CONFIG_SCST_PROC */

static int __init init_scst_vdisk(struct scst_dev_type *devtype)
{
	int res = 0;

	TRACE_ENTRY();

	devtype->module = THIS_MODULE;

	res = scst_register_virtual_dev_driver(devtype);
	if (res < 0)
		goto out;

#ifdef CONFIG_SCST_PROC
	if (!devtype->no_proc) {
		res = scst_dev_handler_build_std_proc(devtype);
		if (res < 0)
			goto out_unreg;

		res = vdisk_proc_help_build(devtype);
		if (res < 0)
			goto out_destroy_proc;
	}
#endif

out:
	TRACE_EXIT_RES(res);
	return res;

#ifdef CONFIG_SCST_PROC
out_destroy_proc:
	if (!devtype->no_proc)
		scst_dev_handler_destroy_std_proc(devtype);

out_unreg:
	scst_unregister_virtual_dev_driver(devtype);
	goto out;
#endif
}

static void exit_scst_vdisk(struct scst_dev_type *devtype)
{
	TRACE_ENTRY();

	mutex_lock(&scst_vdisk_mutex);
	while (1) {
		struct scst_vdisk_dev *virt_dev;

		if (list_empty(&vdev_list))
			break;

		virt_dev = list_first_entry(&vdev_list, typeof(*virt_dev),
				vdev_list_entry);

		vdev_del_device(virt_dev);
	}
	mutex_unlock(&scst_vdisk_mutex);

#ifdef CONFIG_SCST_PROC
	if (!devtype->no_proc) {
		vdisk_proc_help_destroy(devtype);
		scst_dev_handler_destroy_std_proc(devtype);
	}
#endif

	scst_unregister_virtual_dev_driver(devtype);

	TRACE_EXIT();
	return;
}

static void init_ops(vdisk_op_fn *ops, int count)
{
	int i;

	for (i = 0; i < count; i++)
		if (ops[i] == NULL)
			ops[i] = vdisk_invalid_opcode;
	return;
}

static int __init vdev_check_mode_pages_path(void)
{
	int res;
#if LINUX_VERSION_CODE < KERNEL_VERSION(2, 6, 39)
	struct nameidata nd;
#else
	struct path path;
#endif
	mm_segment_t old_fs = get_fs();

	TRACE_ENTRY();

	set_fs(KERNEL_DS);

#if LINUX_VERSION_CODE < KERNEL_VERSION(2, 6, 39)
	res = path_lookup(VDEV_MODE_PAGES_DIR, 0, &nd);
	if (res == 0)
		scst_path_put(&nd);
#else
	res = kern_path(VDEV_MODE_PAGES_DIR, 0, &path);
	if (res == 0)
		path_put(&path);
#endif
	if (res != 0) {
		PRINT_WARNING("Unable to find %s (err %d), saved mode pages "
			"disabled. You should create this directory manually "
			"or reinstall SCST", VDEV_MODE_PAGES_DIR, res);
		vdev_saved_mode_pages_enabled = false;
		goto out_setfs;
	}

out_setfs:
	set_fs(old_fs);

	res = 0; /* always succeed */

	TRACE_EXIT_RES(res);
	return res;
}

static int __init init_scst_vdisk_driver(void)
{
	int res;

	spin_lock_init(&vdev_err_lock);

	init_ops(fileio_ops, ARRAY_SIZE(fileio_ops));
	init_ops(blockio_ops, ARRAY_SIZE(blockio_ops));
	init_ops(nullio_ops, ARRAY_SIZE(nullio_ops));

	res = vdev_check_mode_pages_path();
	if (res != 0)
		goto out;

	vdisk_cmd_param_cachep = KMEM_CACHE(vdisk_cmd_params,
					SCST_SLAB_FLAGS|SLAB_HWCACHE_ALIGN);
	if (vdisk_cmd_param_cachep == NULL) {
		res = -ENOMEM;
		goto out;
	}

	blockio_work_cachep = KMEM_CACHE(scst_blockio_work,
				SCST_SLAB_FLAGS|SLAB_HWCACHE_ALIGN);
	if (blockio_work_cachep == NULL) {
		res = -ENOMEM;
		goto out_free_vdisk_cache;
	}

	if (num_threads < 1) {
		PRINT_ERROR("num_threads can not be less than 1, use "
			"default %d", DEF_NUM_THREADS);
		num_threads = DEF_NUM_THREADS;
	}

	vdisk_file_devtype.threads_num = num_threads;
	vcdrom_devtype.threads_num = num_threads;

	res = init_scst_vdisk(&vdisk_file_devtype);
	if (res != 0)
		goto out_free_slab;

	res = init_scst_vdisk(&vdisk_blk_devtype);
	if (res != 0)
		goto out_free_vdisk;

	res = init_scst_vdisk(&vdisk_null_devtype);
	if (res != 0)
		goto out_free_blk;

	res = init_scst_vdisk(&vcdrom_devtype);
	if (res != 0)
		goto out_free_null;

out:
	return res;

out_free_null:
	exit_scst_vdisk(&vdisk_null_devtype);

out_free_blk:
	exit_scst_vdisk(&vdisk_blk_devtype);

out_free_vdisk:
	exit_scst_vdisk(&vdisk_file_devtype);

out_free_slab:
	kmem_cache_destroy(blockio_work_cachep);

out_free_vdisk_cache:
	kmem_cache_destroy(vdisk_cmd_param_cachep);
	goto out;
}

static void __exit exit_scst_vdisk_driver(void)
{
	exit_scst_vdisk(&vdisk_null_devtype);
	exit_scst_vdisk(&vdisk_blk_devtype);
	exit_scst_vdisk(&vdisk_file_devtype);
	exit_scst_vdisk(&vcdrom_devtype);

	kmem_cache_destroy(blockio_work_cachep);
	kmem_cache_destroy(vdisk_cmd_param_cachep);
}

module_init(init_scst_vdisk_driver);
module_exit(exit_scst_vdisk_driver);

MODULE_AUTHOR("Vladislav Bolkhovitin & Leonid Stoljar");
MODULE_LICENSE("GPL");
MODULE_DESCRIPTION("SCSI disk (type 0) and CDROM (type 5) dev handler for "
	"SCST using files on file systems or block devices");
MODULE_VERSION(SCST_VERSION_STRING);<|MERGE_RESOLUTION|>--- conflicted
+++ resolved
@@ -5127,11 +5127,7 @@
 		goto out;
 	}
 
-<<<<<<< HEAD
-	mselect_6 = (MODE_SELECT == cmd->cdb[0]);
-=======
 	mselect_6 = (cmd->cdb[0] == MODE_SELECT);
->>>>>>> 5b921822
 	type = cmd->dev->type;
 
 	length = scst_get_buf_full_sense(cmd, &address);
@@ -6003,16 +5999,10 @@
 			 * value less, than requested. Let's restart.
 			 */
 			int e = eiv_count;
-<<<<<<< HEAD
-			TRACE_MGMT_DBG("DIF write() returned %lld from %zd "
-				       "(iv_count=%d)", err, full_len,
-				       eiv_count);
-=======
 
 			TRACE_MGMT_DBG("DIF write() returned %d from %zd "
 				"(iv_count=%d)", (int)err, full_len,
 				eiv_count);
->>>>>>> 5b921822
 			if (err == 0) {
 				PRINT_INFO("Suspicious: DIF write() returned 0 from "
 					"%zd (iv_count=%d)", full_len, eiv_count);
@@ -6344,16 +6334,10 @@
 			 * value less, than requested. Let's restart.
 			 */
 			int e = eiv_count;
-<<<<<<< HEAD
-			TRACE_MGMT_DBG("write() returned %lld from %zd "
-				       "(iv_count=%d)", err, full_len,
-				       eiv_count);
-=======
 
 			TRACE_MGMT_DBG("write() returned %d from %zd "
 				"(iv_count=%d)", (int)err, full_len,
 				eiv_count);
->>>>>>> 5b921822
 			if (err == 0) {
 				PRINT_INFO("Suspicious: write() returned 0 from "
 					"%zd (iv_count=%d)", full_len, eiv_count);
@@ -9155,15 +9139,7 @@
 	 * have been dropped before invoking .detach().
 	 */
 	virt_dev = dev->dh_priv;
-<<<<<<< HEAD
-#if LINUX_VERSION_CODE >= KERNEL_VERSION(2, 6, 39)
 	res = kstrtol(work->buf, 0, &clm);
-#else
-	res = strict_strtol(work->buf, 0, &clm);
-#endif
-=======
-	res = kstrtol(work->buf, 0, &clm);
->>>>>>> 5b921822
 	if (res)
 		goto unlock;
 	res = -EINVAL;
