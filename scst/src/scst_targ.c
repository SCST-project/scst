--- conflicted
+++ resolved
@@ -6999,13 +6999,7 @@
 	}
 	rcu_read_unlock();
 
-<<<<<<< HEAD
-	scst_unblock_aborted_cmds(NULL, sess, NULL, false);
-=======
-	__scst_unblock_aborted_cmds(NULL, sess, NULL);
-
-	mutex_unlock(&scst_mutex);
->>>>>>> a1c2a08d
+	scst_unblock_aborted_cmds(NULL, sess, NULL);
 
 	res = scst_set_mcmd_next_state(mcmd);
 
