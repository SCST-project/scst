/*
 *  scst_targ.c
 *
 *  Copyright (C) 2004 - 2018 Vladislav Bolkhovitin <vst@vlnb.net>
 *  Copyright (C) 2004 - 2005 Leonid Stoljar
 *  Copyright (C) 2007 - 2018 Western Digital Corporation
 *
 *  This program is free software; you can redistribute it and/or
 *  modify it under the terms of the GNU General Public License
 *  as published by the Free Software Foundation, version 2
 *  of the License.
 *
 *  This program is distributed in the hope that it will be useful,
 *  but WITHOUT ANY WARRANTY; without even the implied warranty of
 *  MERCHANTABILITY or FITNESS FOR A PARTICULAR PURPOSE. See the
 *  GNU General Public License for more details.
 */

#include <linux/init.h>
#include <linux/kernel.h>
#include <linux/errno.h>
#include <linux/list.h>
#include <linux/spinlock.h>
#include <linux/slab.h>
#include <linux/sched.h>
#include <linux/unistd.h>
#include <linux/string.h>
#include <linux/ctype.h>
#include <linux/kthread.h>
#include <linux/delay.h>
#include <linux/ktime.h>
#include <linux/vmalloc.h>
#include <scsi/sg.h>

#ifdef INSIDE_KERNEL_TREE
#include <scst/scst.h>
#else
#include "scst.h"
#endif
#include "scst_priv.h"
#include "scst_pres.h"

static void scst_cmd_set_sn(struct scst_cmd *cmd);
static int __scst_init_cmd(struct scst_cmd *cmd);
static struct scst_cmd *__scst_find_cmd_by_tag(struct scst_session *sess,
	uint64_t tag, bool to_abort);
static void scst_process_redirect_cmd(struct scst_cmd *cmd,
	enum scst_exec_context context, int check_retries);

static inline void scst_schedule_tasklet(struct scst_cmd *cmd)
{
	struct scst_percpu_info *i;
	unsigned long flags;

	preempt_disable();

	i = &scst_percpu_infos[smp_processor_id()];

	if (atomic_read(&i->cpu_cmd_count) <= scst_max_tasklet_cmd) {
		spin_lock_irqsave(&i->tasklet_lock, flags);
		TRACE_DBG("Adding cmd %p to tasklet %d cmd list", cmd,
			smp_processor_id());
		list_add_tail(&cmd->cmd_list_entry, &i->tasklet_cmd_list);
		spin_unlock_irqrestore(&i->tasklet_lock, flags);

		tasklet_schedule(&i->tasklet);
	} else {
		spin_lock_irqsave(&cmd->cmd_threads->cmd_list_lock, flags);
		TRACE_DBG("Too many tasklet commands (%d), adding cmd %p to "
			"active cmd list", atomic_read(&i->cpu_cmd_count), cmd);
		list_add_tail(&cmd->cmd_list_entry,
			&cmd->cmd_threads->active_cmd_list);
		wake_up(&cmd->cmd_threads->cmd_list_waitQ);
		spin_unlock_irqrestore(&cmd->cmd_threads->cmd_list_lock, flags);
	}

	preempt_enable();
	return;
}

static bool scst_unmap_overlap(struct scst_cmd *cmd, int64_t lba2,
	int64_t lba2_blocks)
{
	bool res = false;
	struct scst_data_descriptor *pd = cmd->cmd_data_descriptors;
	int i;

	TRACE_ENTRY();

	if (pd == NULL)
		goto out;

	for (i = 0; pd[i].sdd_blocks != 0; i++) {
		struct scst_data_descriptor *d = &pd[i];

		TRACE_DBG("i %d, lba %lld, blocks %lld", i,
			(long long)d->sdd_lba, (long long)d->sdd_blocks);
		res = scst_lba1_inside_lba2(d->sdd_lba, lba2, lba2_blocks);
		if (res)
			goto out;
		res = scst_lba1_inside_lba2(lba2, d->sdd_lba, d->sdd_blocks);
		if (res)
			goto out;
	}

out:
	TRACE_EXIT_RES(res);
	return res;
}

static bool scst_cmd_overlap_cwr(struct scst_cmd *cwr_cmd, struct scst_cmd *cmd)
{
	bool res;

	TRACE_ENTRY();

	TRACE_DBG("cwr_cmd %p, cmd %p (op %s, LBA valid %d, lba %lld, "
		"len %lld)", cwr_cmd, cmd, scst_get_opcode_name(cmd),
		(cmd->op_flags & SCST_LBA_NOT_VALID) == 0,
		(long long)cmd->lba, (long long)cmd->data_len);

	EXTRACHECKS_BUG_ON(cwr_cmd->cdb[0] != COMPARE_AND_WRITE);

	/*
	 * In addition to requirements listed in "Model for uninterrupted
	 * sequences on LBA ranges" (SBC) VMware wants that COMPARE AND WRITE
	 * be atomic against RESERVEs, as well as RESERVEs be atomic against
	 * all COMPARE AND WRITE commands and only against them.
	 */

	if (cmd->op_flags & SCST_LBA_NOT_VALID) {
		switch (cmd->cdb[0]) {
		case RESERVE:
		case RESERVE_10:
			res = true;
			break;
		case UNMAP:
			res = scst_unmap_overlap(cmd, cwr_cmd->lba,
				cwr_cmd->data_len);
			break;
		case EXTENDED_COPY:
			res = scst_cm_ec_cmd_overlap(cmd, cwr_cmd);
			break;
		default:
			res = false;
			break;
		}
		goto out;
	}

	/* If LBA valid, block_shift must be valid */
	EXTRACHECKS_BUG_ON(cmd->dev->block_shift <= 0);

	res = scst_lba1_inside_lba2(cwr_cmd->lba, cmd->lba,
		cmd->data_len >> cmd->dev->block_shift);
	if (res)
		goto out;

	res = scst_lba1_inside_lba2(cmd->lba, cwr_cmd->lba,
		cwr_cmd->data_len >> cwr_cmd->dev->block_shift);

out:
	TRACE_EXIT_RES(res);
	return res;
}

static bool scst_cmd_overlap_reserve(struct scst_cmd *reserve_cmd,
	struct scst_cmd *cmd)
{
	bool res;

	TRACE_ENTRY();

	TRACE_DBG("reserve_cmd %p, cmd %p (op %s, LBA valid %d, lba %lld, "
		"len %lld)", reserve_cmd, cmd, scst_get_opcode_name(cmd),
		(cmd->op_flags & SCST_LBA_NOT_VALID) == 0,
		(long long)cmd->lba, (long long)cmd->data_len);

	EXTRACHECKS_BUG_ON((reserve_cmd->cdb[0] != RESERVE) &&
			   (reserve_cmd->cdb[0] != RESERVE_10));

	/*
	 * In addition to requirements listed in "Model for uninterrupted
	 * sequences on LBA ranges" (SBC) VMware wants that COMPARE AND WRITE
	 * be atomic against RESERVEs, as well as RESERVEs be atomic against
	 * all COMPARE AND WRITE commands and only against them.
	 */

	if (cmd->cdb[0] == COMPARE_AND_WRITE)
		res = true;
	else
		res = false;

	TRACE_EXIT_RES(res);
	return res;
}

static bool scst_cmd_overlap_atomic(struct scst_cmd *atomic_cmd, struct scst_cmd *cmd)
{
	bool res;

	TRACE_ENTRY();

	TRACE_DBG("atomic_cmd %p (op %s), cmd %p (op %s)", atomic_cmd,
		scst_get_opcode_name(atomic_cmd), cmd, scst_get_opcode_name(cmd));

	EXTRACHECKS_BUG_ON((atomic_cmd->op_flags & SCST_SCSI_ATOMIC) == 0);

	switch (atomic_cmd->cdb[0]) {
	case COMPARE_AND_WRITE:
		res = scst_cmd_overlap_cwr(atomic_cmd, cmd);
		break;
	case RESERVE:
	case RESERVE_10:
		res = scst_cmd_overlap_reserve(atomic_cmd, cmd);
		break;
	default:
		res = false;
		break;
	}

	TRACE_EXIT_RES(res);
	return res;
}

static bool scst_cmd_overlap(struct scst_cmd *chk_cmd, struct scst_cmd *cmd)
{
	bool res = false;

	TRACE_ENTRY();

	TRACE_DBG("chk_cmd %p, cmd %p", chk_cmd, cmd);

	if ((chk_cmd->op_flags & SCST_SCSI_ATOMIC) != 0)
		res = scst_cmd_overlap_atomic(chk_cmd, cmd);
	else if ((cmd->op_flags & SCST_SCSI_ATOMIC) != 0)
		res = scst_cmd_overlap_atomic(cmd, chk_cmd);
	else
		res = false;

	TRACE_EXIT_RES(res);
	return res;
}

/*
 * dev_lock supposed to be held and BH disabled. Returns true if cmd blocked,
 * hence stop processing it and go to the next command.
 */
static bool scst_check_scsi_atomicity(struct scst_cmd *chk_cmd)
{
	bool res = false;
	struct scst_device *dev = chk_cmd->dev;
	struct scst_cmd *cmd;

	TRACE_ENTRY();

	/*
	 * chk_cmd isn't necessary SCSI atomic! For instance, if another SCSI
	 * atomic cmd is waiting blocked.
	 */

	TRACE_DBG("chk_cmd %p (op %s, internal %d, lba %lld, len %lld)",
		chk_cmd, scst_get_opcode_name(chk_cmd), chk_cmd->internal,
		(long long)chk_cmd->lba, (long long)chk_cmd->data_len);

	list_for_each_entry(cmd, &dev->dev_exec_cmd_list, dev_exec_cmd_list_entry) {
		if (chk_cmd == cmd)
			continue;
		if (scst_cmd_overlap(chk_cmd, cmd)) {
			struct scst_cmd **p = cmd->scsi_atomic_blocked_cmds;

			/*
			 * kmalloc() allocates by at least 32 bytes increments,
			 * hence krealloc() on 8 bytes increments, if not all
			 * that space is used, does nothing.
			 */
			p = krealloc(p, sizeof(*p) * (cmd->scsi_atomic_blocked_cmds_count + 1),
				GFP_ATOMIC);
			if (p == NULL)
				goto out_busy_undo;
			p[cmd->scsi_atomic_blocked_cmds_count] = chk_cmd;
			cmd->scsi_atomic_blocked_cmds = p;
			cmd->scsi_atomic_blocked_cmds_count++;

			chk_cmd->scsi_atomic_blockers++;

			TRACE_BLOCK("Delaying cmd %p (op %s, lba %lld, "
				"len %lld, blockers %d) due to overlap with "
				"cmd %p (op %s, lba %lld, len %lld, blocked "
				"cmds %d)", chk_cmd, scst_get_opcode_name(chk_cmd),
				(long long)chk_cmd->lba,
				(long long)chk_cmd->data_len,
				chk_cmd->scsi_atomic_blockers, cmd,
				scst_get_opcode_name(cmd), (long long)cmd->lba,
				(long long)cmd->data_len,
				cmd->scsi_atomic_blocked_cmds_count);
			res = true;
		}
	}

out:
	TRACE_EXIT_RES(res);
	return res;

out_busy_undo:
	list_for_each_entry(cmd, &dev->dev_exec_cmd_list, dev_exec_cmd_list_entry) {
		struct scst_cmd **p = cmd->scsi_atomic_blocked_cmds;

		if ((p != NULL) && (p[cmd->scsi_atomic_blocked_cmds_count-1] == chk_cmd)) {
			cmd->scsi_atomic_blocked_cmds_count--;
			chk_cmd->scsi_atomic_blockers--;
		}
	}
	sBUG_ON(chk_cmd->scsi_atomic_blockers != 0);

	scst_set_busy(chk_cmd);
	scst_set_cmd_abnormal_done_state(chk_cmd);

	spin_lock_irq(&chk_cmd->cmd_threads->cmd_list_lock);
	TRACE_MGMT_DBG("Adding on error chk_cmd %p back to head of active cmd "
		"list", chk_cmd);
	list_add(&chk_cmd->cmd_list_entry, &chk_cmd->cmd_threads->active_cmd_list);
	wake_up(&chk_cmd->cmd_threads->cmd_list_waitQ);
	spin_unlock_irq(&chk_cmd->cmd_threads->cmd_list_lock);

	res = false;
	goto out;
}

/*
 * dev_lock supposed to be BH locked. Returns true if cmd blocked, hence stop
 * processing it and go to the next command.
 */
bool scst_do_check_blocked_dev(struct scst_cmd *cmd)
{
	bool res;
	struct scst_device *dev = cmd->dev;

	TRACE_ENTRY();

	/*
	 * We want to have fairness between just unblocked previously blocked
	 * SCSI atomic cmds and new cmds came after them. Otherwise, the new
	 * cmds can bypass the SCSI atomic cmds and make them unfairly wait
	 * again. So, we need to always, from the beginning, have blocked SCSI
	 * atomic cmds on the exec list, even if they blocked, as well
	 * as dev's SCSI atomic cmds counter incremented.
	 */

	if (likely(!cmd->on_dev_exec_list)) {
		list_add_tail(&cmd->dev_exec_cmd_list_entry, &dev->dev_exec_cmd_list);
		cmd->on_dev_exec_list = 1;
	}

	/*
	 * After a cmd passed SCSI atomicy check, there's no need to recheck SCSI
	 * atomicity for this cmd in future entrances here, because then all
	 * future overlapping with this cmd cmds will be blocked on it.
	 */

	if (unlikely(((cmd->op_flags & SCST_SCSI_ATOMIC) != 0) ||
		     (dev->dev_scsi_atomic_cmd_active != 0)) &&
	    !cmd->scsi_atomicity_checked) {
		cmd->scsi_atomicity_checked = 1;
		if ((cmd->op_flags & SCST_SCSI_ATOMIC) != 0) {
			dev->dev_scsi_atomic_cmd_active++;
			TRACE_DBG("cmd %p (dev %p), scsi atomic_cmd_active %d",
				cmd, dev, dev->dev_scsi_atomic_cmd_active);
		}

		res = scst_check_scsi_atomicity(cmd);
		if (res) {
			EXTRACHECKS_BUG_ON(dev->dev_scsi_atomic_cmd_active == 0);
			goto out;
		}
	}

	dev->on_dev_cmd_count++;
	cmd->dec_on_dev_needed = 1;
	TRACE_DBG("New inc on_dev_count %d (cmd %p)", dev->on_dev_cmd_count, cmd);

	if (unlikely(dev->block_count > 0) ||
	    unlikely(dev->dev_double_ua_possible) ||
	    unlikely((cmd->op_flags & SCST_SERIALIZED) != 0))
		res = __scst_check_blocked_dev(cmd);
	else
		res = false;

	if (unlikely(res)) {
		/* Undo increments */
		dev->on_dev_cmd_count--;
		cmd->dec_on_dev_needed = 0;
		TRACE_DBG("New dec on_dev_count %d (cmd %p)",
			dev->on_dev_cmd_count, cmd);
		goto out;
	}

out:
	TRACE_EXIT_RES(res);
	return res;
}

/*
 * No locks. Returns true if cmd blocked, hence stop processing it and go to
 * the next command.
 */
static bool scst_check_blocked_dev(struct scst_cmd *cmd)
{
	bool res;
	struct scst_device *dev = cmd->dev;

	TRACE_ENTRY();

	if (unlikely((cmd->op_flags & SCST_CAN_GEN_3PARTY_COMMANDS) != 0)) {
		EXTRACHECKS_BUG_ON(cmd->cdb[0] != EXTENDED_COPY);
		res = scst_cm_check_block_all_devs(cmd);
		goto out;
	}

	if (unlikely(cmd->internal || cmd->bypass_blocking)) {
		/*
		 * The original command can already block the device and must
		 * hold reference to it, so internal command should always pass.
		 */

		/* Copy Manager can send internal INQUIRYs, so don't BUG on them */
		sBUG_ON((dev->on_dev_cmd_count == 0) && (cmd->cdb[0] != INQUIRY));

		res = false;
		goto out;
	}

	spin_lock_bh(&dev->dev_lock);
	res = scst_do_check_blocked_dev(cmd);
	spin_unlock_bh(&dev->dev_lock);

out:
	TRACE_EXIT_RES(res);
	return res;
}

/* dev_lock supposed to be held and BH disabled */
static void scst_check_unblock_scsi_atomic_cmds(struct scst_cmd *cmd)
{
	int i;

	TRACE_ENTRY();

	EXTRACHECKS_BUG_ON(cmd->scsi_atomic_blocked_cmds_count == 0);

	for (i = 0; i < cmd->scsi_atomic_blocked_cmds_count; i++) {
		struct scst_cmd *acmd = cmd->scsi_atomic_blocked_cmds[i];

		acmd->scsi_atomic_blockers--;
		if (acmd->scsi_atomic_blockers == 0) {
			TRACE_BLOCK("Unblocking blocked acmd %p (blocker "
				"cmd %p)", acmd, cmd);
			spin_lock_irq(&acmd->cmd_threads->cmd_list_lock);
			if (acmd->queue_type == SCST_CMD_QUEUE_HEAD_OF_QUEUE)
				list_add(&acmd->cmd_list_entry,
					&acmd->cmd_threads->active_cmd_list);
			else
				list_add_tail(&acmd->cmd_list_entry,
					&acmd->cmd_threads->active_cmd_list);
			wake_up(&acmd->cmd_threads->cmd_list_waitQ);
			spin_unlock_irq(&acmd->cmd_threads->cmd_list_lock);
		}
	}

	kfree(cmd->scsi_atomic_blocked_cmds);
	cmd->scsi_atomic_blocked_cmds = NULL;
	cmd->scsi_atomic_blocked_cmds_count = 0;

	TRACE_EXIT();
	return;
}

/* dev_lock supposed to be BH locked */
void __scst_check_unblock_dev(struct scst_cmd *cmd)
{
	struct scst_device *dev = cmd->dev;

	TRACE_ENTRY();

	/*
	 * We might be called here as part of Copy Manager's check blocking
	 * undo, so restore all flags in the previous state to allow
	 * restart of this cmd.
	 */

	if (likely(cmd->on_dev_exec_list)) {
		list_del(&cmd->dev_exec_cmd_list_entry);
		cmd->on_dev_exec_list = 0;
	}

	if (unlikely((cmd->op_flags & SCST_SCSI_ATOMIC) != 0)) {
		if (likely(cmd->scsi_atomicity_checked)) {
			dev->dev_scsi_atomic_cmd_active--;
			TRACE_DBG("cmd %p, scsi atomic_cmd_active %d",
				cmd, dev->dev_scsi_atomic_cmd_active);
			cmd->scsi_atomicity_checked = 0;
		}
	}

	if (likely(cmd->dec_on_dev_needed)) {
		dev->on_dev_cmd_count--;
		cmd->dec_on_dev_needed = 0;
		TRACE_DBG("New dec on_dev_count %d (cmd %p)",
			dev->on_dev_cmd_count, cmd);
	}

	if (unlikely(cmd->scsi_atomic_blocked_cmds != NULL))
		scst_check_unblock_scsi_atomic_cmds(cmd);

	if (unlikely(cmd->unblock_dev)) {
		TRACE_BLOCK("cmd %p (tag %llu): unblocking dev %s", cmd,
			(unsigned long long int)cmd->tag, dev->virt_name);
		cmd->unblock_dev = 0;
		scst_unblock_dev(dev);
	} else if (unlikely(dev->strictly_serialized_cmd_waiting)) {
		if (dev->on_dev_cmd_count == 0) {
			TRACE_BLOCK("Strictly serialized cmd waiting: "
				"unblocking dev %s", dev->virt_name);
			scst_unblock_dev(dev);
			dev->strictly_serialized_cmd_waiting = 0;
		}
	}

	if (unlikely(dev->ext_blocking_pending)) {
		if (dev->on_dev_cmd_count == 0) {
			TRACE_MGMT_DBG("Releasing pending dev %s extended "
				"blocks", dev->virt_name);
			scst_ext_blocking_done(dev);
		}
	}

	TRACE_EXIT();
	return;
}

/* No locks */
void scst_check_unblock_dev(struct scst_cmd *cmd)
{
	struct scst_device *dev = cmd->dev;

	TRACE_ENTRY();

	spin_lock_bh(&dev->dev_lock);
	__scst_check_unblock_dev(cmd);
	spin_unlock_bh(&dev->dev_lock);

	TRACE_EXIT();
	return;
}

static void __scst_rx_cmd(struct scst_cmd *cmd, struct scst_session *sess,
	const uint8_t *lun, int lun_len, gfp_t gfp_mask)
{
	TRACE_ENTRY();

	cmd->sess = sess;
	scst_sess_get(sess);

	cmd->tgt = sess->tgt;
	cmd->tgtt = sess->tgt->tgtt;

	cmd->lun = scst_unpack_lun(lun, lun_len);
	if (unlikely(cmd->lun == NO_SUCH_LUN))
		scst_set_cmd_error(cmd,
			   SCST_LOAD_SENSE(scst_sense_lun_not_supported));

	TRACE_DBG("cmd %p, sess %p", cmd, sess);

	TRACE_EXIT();
	return;
}

/**
 * scst_rx_cmd_prealloced() - notify SCST that new command received
 * @cmd:	new cmd to initialized
 * @sess:	SCST session
 * @lun:	LUN for the command
 * @lun_len:	length of the LUN in bytes
 * @cdb:	CDB of the command
 * @cdb_len:	length of the CDB in bytes
 * @atomic:	true, if current context is atomic
 *
 * Description:
 *    Initializes new prealloced SCST command. Returns 0 on success or
 *    negative error code otherwise.
 *
 *    Must not be called in parallel with scst_unregister_session() for the
 *    same session.
 *
 *    Cmd supposed to be zeroed!
 */
int scst_rx_cmd_prealloced(struct scst_cmd *cmd, struct scst_session *sess,
	const uint8_t *lun, int lun_len, const uint8_t *cdb,
	unsigned int cdb_len, bool atomic)
{
	int res;
	gfp_t gfp_mask = atomic ? GFP_ATOMIC : cmd->cmd_gfp_mask;

	TRACE_ENTRY();

#ifdef CONFIG_SCST_EXTRACHECKS
	if (unlikely(sess->shut_phase != SCST_SESS_SPH_READY)) {
		PRINT_CRIT_ERROR("%s",
			"New cmd while shutting down the session");
		sBUG();
	}
#endif

	res = scst_pre_init_cmd(cmd, cdb, cdb_len, gfp_mask);
	if (unlikely(res != 0))
		goto out;

	__scst_rx_cmd(cmd, sess, lun, lun_len, gfp_mask);

	cmd->pre_alloced = 1;

out:
	TRACE_EXIT_RES(res);
	return res;
}
EXPORT_SYMBOL(scst_rx_cmd_prealloced);

/**
 * scst_rx_cmd() - create new command
 * @sess:	SCST session
 * @lun:	LUN for the command
 * @lun_len:	length of the LUN in bytes
 * @cdb:	CDB of the command
 * @cdb_len:	length of the CDB in bytes
 * @atomic:	true, if current context is atomic
 *
 * Description:
 *    Creates new SCST command. Returns new command on success or
 *    NULL otherwise.
 *
 *    Must not be called in parallel with scst_unregister_session() for the
 *    same session.
 */
struct scst_cmd *scst_rx_cmd(struct scst_session *sess,
	const uint8_t *lun, int lun_len, const uint8_t *cdb,
	unsigned int cdb_len, bool atomic)
{
	struct scst_cmd *cmd;
	gfp_t gfp_mask = atomic ? GFP_ATOMIC : GFP_NOIO;

	TRACE_ENTRY();

#ifdef CONFIG_SCST_EXTRACHECKS
	if (unlikely(sess->shut_phase != SCST_SESS_SPH_READY)) {
		PRINT_CRIT_ERROR("%s",
			"New cmd while shutting down the session");
		sBUG();
	}
#endif

	cmd = scst_alloc_cmd(cdb, cdb_len, gfp_mask);
	if (cmd == NULL) {
		TRACE(TRACE_OUT_OF_MEM, "%s", "Allocation of scst_cmd failed");
		goto out;
	}

	__scst_rx_cmd(cmd, sess, lun, lun_len,  gfp_mask);

	cmd->pre_alloced = 0;

out:
	TRACE_EXIT();
	return cmd;
}
EXPORT_SYMBOL(scst_rx_cmd);

/*
 * No locks, but might be on IRQ. Returns:
 * -  < 0 if the caller must not perform any further processing of @cmd;
 * - >= 0 if the caller must continue processing @cmd.
 */
static int scst_init_cmd(struct scst_cmd *cmd, enum scst_exec_context *context)
{
	int rc, res = 0;

	TRACE_ENTRY();

	/* See the comment in scst_do_job_init() */
	if (unlikely(!list_empty(&scst_init_cmd_list))) {
		TRACE_DBG("%s", "init cmd list busy");
		goto out_redirect;
	}
	/*
	 * Memory barrier isn't necessary here, because CPU appears to
	 * be self-consistent and we don't care about the race, described
	 * in comment in scst_do_job_init().
	 */

	rc = __scst_init_cmd(cmd);
	if (unlikely(rc > 0))
		goto out_redirect;
	else if (unlikely(rc != 0)) {
		res = 1;
		goto out;
	}

	EXTRACHECKS_BUG_ON(*context == SCST_CONTEXT_SAME);

#ifdef CONFIG_SCST_TEST_IO_IN_SIRQ
	if (cmd->op_flags & SCST_TEST_IO_IN_SIRQ_ALLOWED)
		goto out;
#endif

	/* Small context optimization */
	if ((*context == SCST_CONTEXT_TASKLET) ||
	    (*context == SCST_CONTEXT_DIRECT_ATOMIC)) {
		/*
		 * If any data_direction not set, it's SCST_DATA_UNKNOWN,
		 * which is 0, so we can safely | them
		 */
		BUILD_BUG_ON(SCST_DATA_UNKNOWN != 0);
		if ((cmd->data_direction | cmd->expected_data_direction) & SCST_DATA_WRITE) {
			if (!cmd->tgt_dev->tgt_dev_after_init_wr_atomic)
				*context = SCST_CONTEXT_THREAD;
		} else
			*context = SCST_CONTEXT_THREAD;
	}

out:
	TRACE_EXIT_RES(res);
	return res;

out_redirect:
	if (cmd->preprocessing_only) {
		/*
		 * Poor man solution for single threaded targets, where
		 * blocking receiver at least sometimes means blocking all.
		 * For instance, iSCSI target won't be able to receive
		 * Data-Out PDUs.
		 */
		sBUG_ON(*context != SCST_CONTEXT_DIRECT);
		scst_set_busy(cmd);
		scst_set_cmd_abnormal_done_state(cmd);
		res = 1;
		/* Keep initiator away from too many BUSY commands */
		msleep(50);
	} else {
		unsigned long flags;

		spin_lock_irqsave(&scst_init_lock, flags);
		TRACE_DBG("Adding cmd %p to init cmd list", cmd);
		list_add_tail(&cmd->cmd_list_entry, &scst_init_cmd_list);
		if (test_bit(SCST_CMD_ABORTED, &cmd->cmd_flags))
			scst_init_poll_cnt++;
		spin_unlock_irqrestore(&scst_init_lock, flags);
		wake_up(&scst_init_cmd_list_waitQ);
		res = -1;
	}
	goto out;
}

/**
 * scst_cmd_init_done() - the command's initialization done
 * @cmd:	SCST command
 * @pref_context: preferred command execution context
 *
 * Description:
 *    Notifies SCST that the driver finished its part of the command
 *    initialization, and the command is ready for execution.
 *    The second argument sets preferred command execution context.
 *    See SCST_CONTEXT_* constants for details.
 *
 *    !!IMPORTANT!!
 *
 *    If cmd->set_sn_on_restart_cmd not set, this function, as well as
 *    scst_cmd_init_stage1_done() and scst_restart_cmd(), must not be
 *    called simultaneously for the same session (more precisely,
 *    for the same session/LUN, i.e. tgt_dev), i.e. they must be
 *    somehow externally serialized. This is needed to have lock free fast
 *    path in scst_cmd_set_sn(). For majority of targets those functions are
 *    naturally serialized by the single source of commands. Only some, like
 *    iSCSI immediate commands with multiple connections per session or
 *    scst_local, are exceptions. For it, some mutex/lock must be used for
 *    the serialization. Or, alternatively, multithreaded_init_done can
 *    be set in the target's template.
 */
void scst_cmd_init_done(struct scst_cmd *cmd,
	enum scst_exec_context pref_context)
{
	unsigned long flags;
	struct scst_session *sess = cmd->sess;
	int rc;

	TRACE_ENTRY();

	TRACE_DBG("Preferred context: %d (cmd %p)", pref_context, cmd);
	TRACE(TRACE_SCSI, "NEW CDB: len %d, lun %lld, initiator %s, "
		"target %s, queue_type %x, tag %llu (cmd %p, sess %p)",
		cmd->cdb_len, (unsigned long long int)cmd->lun,
		cmd->sess->initiator_name, cmd->tgt->tgt_name, cmd->queue_type,
		(unsigned long long int)cmd->tag, cmd, sess);
	PRINT_BUFF_FLAG(TRACE_SCSI, "CDB", cmd->cdb, cmd->cdb_len);

#ifdef CONFIG_SCST_EXTRACHECKS
	if (unlikely((in_irq() || irqs_disabled())) &&
	    ((pref_context == SCST_CONTEXT_DIRECT) ||
	     (pref_context == SCST_CONTEXT_DIRECT_ATOMIC))) {
		PRINT_ERROR("Wrong context %d in IRQ from target %s, use "
			"SCST_CONTEXT_THREAD instead", pref_context,
			cmd->tgtt->name);
		dump_stack();
		pref_context = SCST_CONTEXT_THREAD;
	}
#endif

	atomic_inc(&sess->sess_cmd_count);

	spin_lock_irqsave(&sess->sess_list_lock, flags);

	if (unlikely(sess->init_phase != SCST_SESS_IPH_READY)) {
		/*
		 * We must always keep commands in the sess list from the
		 * very beginning, because otherwise they can be missed during
		 * TM processing. This check is needed because there might be
		 * old, i.e. deferred, commands and new, i.e. just coming, ones.
		 */
		if (cmd->sess_cmd_list_entry.next == NULL)
			list_add_tail(&cmd->sess_cmd_list_entry,
				&sess->sess_cmd_list);
		switch (sess->init_phase) {
		case SCST_SESS_IPH_SUCCESS:
			break;
		case SCST_SESS_IPH_INITING:
			TRACE_DBG("Adding cmd %p to init deferred cmd list",
				  cmd);
			list_add_tail(&cmd->cmd_list_entry,
				&sess->init_deferred_cmd_list);
			spin_unlock_irqrestore(&sess->sess_list_lock, flags);
			goto out;
		case SCST_SESS_IPH_FAILED:
			spin_unlock_irqrestore(&sess->sess_list_lock, flags);
			scst_set_busy(cmd);
			goto set_state;
		default:
			sBUG();
		}
	} else
		list_add_tail(&cmd->sess_cmd_list_entry,
			      &sess->sess_cmd_list);

	spin_unlock_irqrestore(&sess->sess_list_lock, flags);

	if (unlikely(cmd->queue_type > SCST_CMD_QUEUE_ACA)) {
		PRINT_ERROR("Unsupported queue type %d", cmd->queue_type);
		scst_set_cmd_error(cmd,
			SCST_LOAD_SENSE(scst_sense_invalid_message));
	}

set_state:
	if (unlikely(cmd->status != SAM_STAT_GOOD)) {
		scst_set_cmd_abnormal_done_state(cmd);
		goto active;
	}

	/*
	 * Cmd must be inited here to preserve the order. In case if cmd
	 * already preliminary completed by target driver we need to init
	 * cmd anyway to find out in which format we should return sense.
	 */
	scst_set_cmd_state(cmd, SCST_CMD_STATE_INIT);
	rc = scst_init_cmd(cmd, &pref_context);
	if (unlikely(rc < 0))
		goto out;

active:
	/* Here cmd must not be in any cmd list, no locks */
	switch (pref_context) {
	case SCST_CONTEXT_TASKLET:
		scst_schedule_tasklet(cmd);
		break;

	case SCST_CONTEXT_SAME:
	default:
		PRINT_ERROR("Context %x is undefined, using the thread one",
			pref_context);
		/* fall through */
	case SCST_CONTEXT_THREAD:
		spin_lock_irqsave(&cmd->cmd_threads->cmd_list_lock, flags);
		TRACE_DBG("Adding cmd %p to active cmd list", cmd);
		if (unlikely(cmd->queue_type == SCST_CMD_QUEUE_HEAD_OF_QUEUE))
			list_add(&cmd->cmd_list_entry,
				&cmd->cmd_threads->active_cmd_list);
		else
			list_add_tail(&cmd->cmd_list_entry,
				&cmd->cmd_threads->active_cmd_list);
		wake_up(&cmd->cmd_threads->cmd_list_waitQ);
		spin_unlock_irqrestore(&cmd->cmd_threads->cmd_list_lock, flags);
		break;

	case SCST_CONTEXT_DIRECT:
		scst_process_active_cmd(cmd, false);
		break;

	case SCST_CONTEXT_DIRECT_ATOMIC:
		scst_process_active_cmd(cmd, true);
		break;
	}

out:
	TRACE_EXIT();
	return;
}
EXPORT_SYMBOL(scst_cmd_init_done);

int scst_pre_parse(struct scst_cmd *cmd)
{
	int res;
#ifndef CONFIG_SCST_STRICT_SERIALIZING
	struct scst_device *dev = cmd->dev;
#endif
	struct scst_dev_type *devt = cmd->devt;
	int rc;

	TRACE_ENTRY();

	/*
	 * Expected transfer data supplied by the SCSI transport via the
	 * target driver are untrusted, so we prefer to fetch them from CDB.
	 * Additionally, not all transports support supplying the expected
	 * transfer data.
	 */

	rc = scst_get_cdb_info(cmd);
	if (unlikely(rc != 0)) {
		if (rc > 0) {
			PRINT_BUFFER("Failed CDB", cmd->cdb, cmd->cdb_len);
			goto out_err;
		}

		EXTRACHECKS_BUG_ON(cmd->op_flags & SCST_INFO_VALID);

		TRACE(TRACE_MINOR, "Unknown opcode 0x%02x for %s. "
			"Should you update scst_scsi_op_table?",
			cmd->cdb[0], devt->name);
		PRINT_BUFF_FLAG(TRACE_MINOR, "Failed CDB", cmd->cdb,
			cmd->cdb_len);
	} else
		EXTRACHECKS_BUG_ON(!(cmd->op_flags & SCST_INFO_VALID));

#ifdef CONFIG_SCST_STRICT_SERIALIZING
	cmd->inc_expected_sn_on_done = 1;
#else
	cmd->inc_expected_sn_on_done = devt->exec_sync || cmd->cmd_naca ||
		(!dev->has_own_order_mgmt &&
		 (dev->queue_alg == SCST_QUEUE_ALG_0_RESTRICTED_REORDER ||
		  cmd->queue_type == SCST_CMD_QUEUE_ORDERED));
#endif

	TRACE_DBG("op_name <%s> (cmd %p), direction=%d "
		"(expected %d, set %s), lba %lld, bufflen=%d, data_len %lld, "
		"out_bufflen=%d (expected len data %d, expected len DIF %d, "
		"out expected len %d), flags=0x%x, , naca %d",
		cmd->op_name, cmd, cmd->data_direction,
		cmd->expected_data_direction,
		scst_cmd_is_expected_set(cmd) ? "yes" : "no",
		(long long)cmd->lba, cmd->bufflen, (long long)cmd->data_len,
		cmd->out_bufflen, scst_cmd_get_expected_transfer_len_data(cmd),
		scst_cmd_get_expected_transfer_len_dif(cmd),
		cmd->expected_out_transfer_len, cmd->op_flags, cmd->cmd_naca);

	res = 0;

out:
	TRACE_EXIT_RES(res);
	return res;

out_err:
	scst_set_cmd_error(cmd, SCST_LOAD_SENSE(scst_sense_invalid_field_in_cdb));
	scst_set_cmd_abnormal_done_state(cmd);
	res = -1;
	goto out;
}

#ifndef CONFIG_SCST_USE_EXPECTED_VALUES
static bool scst_is_allowed_to_mismatch_cmd(struct scst_cmd *cmd)
{
	bool res = false;

	switch (cmd->cdb[0]) {
	case TEST_UNIT_READY:
		/* Crazy VMware people sometimes do TUR with READ direction */
		if ((cmd->expected_data_direction == SCST_DATA_READ) ||
		    (cmd->expected_data_direction == SCST_DATA_NONE))
			res = true;
		break;
	}

	return res;
}
#endif

static bool scst_bufflen_eq_expecten_len(struct scst_cmd *cmd)
{
	int b = cmd->bufflen;

	if (cmd->tgt_dif_data_expected)
		b += (b >> cmd->dev->block_shift) << SCST_DIF_TAG_SHIFT;

	return b == cmd->expected_transfer_len_full;
}

static int scst_parse_cmd(struct scst_cmd *cmd)
{
	int res = SCST_CMD_STATE_RES_CONT_SAME;
	int state;
	struct scst_dev_type *devt = cmd->devt;
	int orig_bufflen = cmd->bufflen;

	TRACE_ENTRY();

	if (likely((cmd->op_flags & SCST_FULLY_LOCAL_CMD) == 0)) {
		if (unlikely(!devt->parse_atomic &&
			     scst_cmd_atomic(cmd))) {
			/*
			 * It shouldn't be because of the SCST_TGT_DEV_AFTER_*
			 * optimization.
			 */
			TRACE_MGMT_DBG("Dev handler %s parse() needs thread "
				"context, rescheduling", devt->name);
			res = SCST_CMD_STATE_RES_NEED_THREAD;
			goto out;
		}

		TRACE_DBG("Calling dev handler %s parse(%p)",
		      devt->name, cmd);
		state = devt->parse(cmd);
		/* Caution: cmd can be already dead here */
		TRACE_DBG("Dev handler %s parse() returned %d",
			devt->name, state);

		switch (state) {
		case SCST_CMD_STATE_NEED_THREAD_CTX:
			TRACE_DBG("Dev handler %s parse() requested thread "
			      "context, rescheduling", devt->name);
			res = SCST_CMD_STATE_RES_NEED_THREAD;
			goto out;

		case SCST_CMD_STATE_STOP:
			/*
			 * !! cmd can be dead now!
			 */
			TRACE_DBG("Dev handler %s parse() requested stop "
				"processing", devt->name);
			res = SCST_CMD_STATE_RES_CONT_NEXT;
			goto out;
		}
	} else
		state = scst_do_internal_parsing(cmd);

	if (state == SCST_CMD_STATE_DEFAULT)
		state = SCST_CMD_STATE_PREPARE_SPACE;

	if (unlikely(cmd->status != 0))
		goto set_res;

	if (unlikely(!(cmd->op_flags & SCST_INFO_VALID))) {
#ifdef CONFIG_SCST_USE_EXPECTED_VALUES
		if (scst_cmd_is_expected_set(cmd)) {
			TRACE(TRACE_MINOR, "Using initiator supplied values: "
				"direction %d, transfer_len %d/%d/%d",
				cmd->expected_data_direction,
				scst_cmd_get_expected_transfer_len_data(cmd),
				scst_cmd_get_expected_transfer_len_dif(cmd),
				cmd->expected_out_transfer_len);
			cmd->data_direction = cmd->expected_data_direction;
			cmd->bufflen = scst_cmd_get_expected_transfer_len_data(cmd);
			cmd->data_len = cmd->bufflen;
			cmd->out_bufflen = cmd->expected_out_transfer_len;
		} else {
			PRINT_WARNING("Unknown opcode 0x%02x for %s and "
			     "target %s not supplied expected values",
			     cmd->cdb[0], devt->name, cmd->tgtt->name);
			scst_set_cmd_error(cmd,
				   SCST_LOAD_SENSE(scst_sense_invalid_opcode));
			goto out_done;
		}
#else
		PRINT_WARNING("Refusing unknown opcode %x", cmd->cdb[0]);
		scst_set_cmd_error(cmd,
			SCST_LOAD_SENSE(scst_sense_invalid_opcode));
		goto out_done;
#endif
	}

	if (unlikely(cmd->cdb_len == 0)) {
		PRINT_ERROR("Unable to get CDB length for "
			"opcode %s. Returning INVALID "
			"OPCODE", scst_get_opcode_name(cmd));
		scst_set_cmd_error(cmd,
			SCST_LOAD_SENSE(scst_sense_invalid_opcode));
		goto out_done;
	}

	if (unlikely((cmd->op_flags & SCST_UNKNOWN_LENGTH) != 0)) {
		if (scst_cmd_is_expected_set(cmd)) {
			/*
			 * Command data length can't be easily
			 * determined from the CDB. ToDo, all such
			 * commands processing should be fixed. Until
			 * it's done, get the length from the supplied
			 * expected value, but limit it to some
			 * reasonable value (15MB).
			 */
			cmd->bufflen = min(scst_cmd_get_expected_transfer_len_data(cmd),
						15*1024*1024);
			cmd->data_len = cmd->bufflen;
			if (cmd->data_direction == SCST_DATA_BIDI)
				cmd->out_bufflen = min(cmd->expected_out_transfer_len,
							15*1024*1024);
		} else {
			if (cmd->bufflen == 0) {
				PRINT_ERROR("Unknown data transfer length for opcode "
					"%s (handler %s, target %s)",
					scst_get_opcode_name(cmd), devt->name,
					cmd->tgtt->name);
				PRINT_BUFFER("Failed CDB", cmd->cdb, cmd->cdb_len);
				scst_set_cmd_error(cmd,
					SCST_LOAD_SENSE(scst_sense_invalid_message));
				goto out_done;
			} /* else we have a guess, so proceed further */
		}
		cmd->op_flags &= ~SCST_UNKNOWN_LENGTH;
	}

	if (unlikely(cmd->cmd_linked)) {
		PRINT_ERROR("Linked commands are not supported "
			    "(opcode %s)", scst_get_opcode_name(cmd));
		scst_set_invalid_field_in_cdb(cmd, cmd->cdb_len-1,
			SCST_INVAL_FIELD_BIT_OFFS_VALID | 0);
		goto out_done;
	}

	if (cmd->dh_data_buf_alloced &&
	    unlikely((orig_bufflen > cmd->bufflen))) {
		PRINT_ERROR("Dev handler supplied data buffer (size %d), "
			"is less, than required (size %d)", cmd->bufflen,
			orig_bufflen);
		PRINT_BUFFER("Failed CDB", cmd->cdb, cmd->cdb_len);
		goto out_hw_error;
	}

#ifdef CONFIG_SCST_EXTRACHECKS
	if ((cmd->bufflen != 0) &&
	    ((cmd->data_direction == SCST_DATA_NONE) ||
	     ((cmd->sg == NULL) && (state > SCST_CMD_STATE_PREPARE_SPACE)))) {
		PRINT_ERROR("Dev handler %s parse() returned "
			"invalid cmd data_direction %d, bufflen %d, state %d "
			"or sg %p (opcode %s)", devt->name,
			cmd->data_direction, cmd->bufflen, state, cmd->sg,
			scst_get_opcode_name(cmd));
		PRINT_BUFFER("Failed CDB", cmd->cdb, cmd->cdb_len);
		goto out_hw_error;
	}
#endif

	if (scst_cmd_is_expected_set(cmd)) {
#ifdef CONFIG_SCST_USE_EXPECTED_VALUES
		if (unlikely((cmd->data_direction != cmd->expected_data_direction) ||
			     !scst_bufflen_eq_expecten_len(cmd) ||
			     (cmd->out_bufflen != cmd->expected_out_transfer_len))) {
			TRACE(TRACE_MINOR, "Expected values don't match "
				"decoded ones: data_direction %d, "
				"expected_data_direction %d, "
				"bufflen %d, expected len data %d, expected len "
				"DIF %d, out_bufflen %d, expected_out_transfer_len %d",
				cmd->data_direction,
				cmd->expected_data_direction,
				cmd->bufflen, scst_cmd_get_expected_transfer_len_data(cmd),
				scst_cmd_get_expected_transfer_len_dif(cmd),
				cmd->out_bufflen, cmd->expected_out_transfer_len);
			PRINT_BUFF_FLAG(TRACE_MINOR, "Suspicious CDB",
				cmd->cdb, cmd->cdb_len);
			cmd->data_direction = cmd->expected_data_direction;
			cmd->bufflen = scst_cmd_get_expected_transfer_len_data(cmd);
			cmd->data_len = cmd->bufflen;
			cmd->out_bufflen = cmd->expected_out_transfer_len;
			cmd->resid_possible = 1;
		}
#else
		if (unlikely(cmd->data_direction !=
				cmd->expected_data_direction)) {
			if (((cmd->expected_data_direction != SCST_DATA_NONE) ||
			     (cmd->bufflen != 0)) &&
			    !scst_is_allowed_to_mismatch_cmd(cmd)) {
				PRINT_ERROR("Expected data direction %d for "
					"opcode %s (handler %s, target %s) "
					"doesn't match decoded value %d",
					cmd->expected_data_direction,
					scst_get_opcode_name(cmd), devt->name,
					cmd->tgtt->name, cmd->data_direction);
				PRINT_BUFFER("Failed CDB", cmd->cdb,
					cmd->cdb_len);
				scst_set_cmd_error(cmd,
				   SCST_LOAD_SENSE(scst_sense_invalid_message));
				goto out_done;
			}
		}
		if (unlikely(!scst_bufflen_eq_expecten_len(cmd))) {
			TRACE(TRACE_MINOR, "Warning: expected "
				"transfer length %d (DIF %d) for opcode %s "
				"(handler %s, target %s) doesn't match "
				"decoded value %d",
				scst_cmd_get_expected_transfer_len_data(cmd),
				scst_cmd_get_expected_transfer_len_dif(cmd),
				scst_get_opcode_name(cmd), devt->name,
				cmd->tgtt->name, cmd->bufflen);
			PRINT_BUFF_FLAG(TRACE_MINOR, "Suspicious CDB",
				cmd->cdb, cmd->cdb_len);
			if ((cmd->expected_data_direction & SCST_DATA_READ) ||
			    (cmd->expected_data_direction & SCST_DATA_WRITE))
				cmd->resid_possible = 1;
		}
		if (unlikely(cmd->out_bufflen != cmd->expected_out_transfer_len)) {
			TRACE(TRACE_MINOR, "Warning: expected bidirectional OUT "
				"transfer length %d for opcode %s "
				"(handler %s, target %s) doesn't match "
				"decoded value %d",
				cmd->expected_out_transfer_len,
				scst_get_opcode_name(cmd), devt->name,
				cmd->tgtt->name, cmd->out_bufflen);
			PRINT_BUFF_FLAG(TRACE_MINOR, "Suspicious CDB",
				cmd->cdb, cmd->cdb_len);
			cmd->resid_possible = 1;
		}
#endif
	}

	if (unlikely(cmd->data_direction == SCST_DATA_UNKNOWN)) {
		PRINT_ERROR("Unknown data direction (opcode %s, handler %s, "
			"target %s)", scst_get_opcode_name(cmd), devt->name,
			cmd->tgtt->name);
		PRINT_BUFFER("Failed CDB", cmd->cdb, cmd->cdb_len);
		goto out_hw_error;
	}

	if (unlikely(cmd->op_flags & SCST_UNKNOWN_LBA)) {
		PRINT_ERROR("Unknown LBA (opcode %s, handler %s, "
			"target %s)", scst_get_opcode_name(cmd), devt->name,
			cmd->tgtt->name);
		PRINT_BUFFER("Failed CDB", cmd->cdb, cmd->cdb_len);
		goto out_hw_error;
	}

set_res:
	if (cmd->bufflen == 0) {
		/*
		 * According to SPC bufflen 0 for data transfer commands isn't
		 * an error, so we need to fix the transfer direction.
		 */
		cmd->data_direction = SCST_DATA_NONE;
	}

	TRACE(TRACE_SCSI, "op_name <%s> (cmd %p), direction=%d "
		"(expected %d, set %s), lba=%lld, bufflen=%d, data len %lld, "
		"out_bufflen=%d, (expected len data %d, expected len DIF %d, "
		"out expected len %d), flags=0x%x, internal %d, naca %d",
		cmd->op_name, cmd, cmd->data_direction, cmd->expected_data_direction,
		scst_cmd_is_expected_set(cmd) ? "yes" : "no",
		(unsigned long long)cmd->lba,
		cmd->bufflen, (long long)cmd->data_len, cmd->out_bufflen,
		scst_cmd_get_expected_transfer_len_data(cmd),
		scst_cmd_get_expected_transfer_len_dif(cmd),
		cmd->expected_out_transfer_len, cmd->op_flags, cmd->internal,
		cmd->cmd_naca);

#ifdef CONFIG_SCST_EXTRACHECKS
	switch (state) {
	case SCST_CMD_STATE_PREPARE_SPACE:
	case SCST_CMD_STATE_PARSE:
	case SCST_CMD_STATE_RDY_TO_XFER:
	case SCST_CMD_STATE_PREPROCESSING_DONE:
	case SCST_CMD_STATE_TGT_PRE_EXEC:
	case SCST_CMD_STATE_EXEC_CHECK_SN:
	case SCST_CMD_STATE_EXEC_CHECK_BLOCKING:
	case SCST_CMD_STATE_LOCAL_EXEC:
	case SCST_CMD_STATE_REAL_EXEC:
	case SCST_CMD_STATE_PRE_DEV_DONE:
	case SCST_CMD_STATE_DEV_DONE:
	case SCST_CMD_STATE_PRE_XMIT_RESP1:
	case SCST_CMD_STATE_PRE_XMIT_RESP2:
	case SCST_CMD_STATE_XMIT_RESP:
	case SCST_CMD_STATE_FINISHED:
	case SCST_CMD_STATE_FINISHED_INTERNAL:
#endif
		scst_set_cmd_state(cmd, state);
		res = SCST_CMD_STATE_RES_CONT_SAME;
#ifdef CONFIG_SCST_EXTRACHECKS
		break;

	default:
		if (state >= 0) {
			PRINT_ERROR("Dev handler %s parse() returned "
			     "invalid cmd state %d (opcode %s)",
			     devt->name, state, scst_get_opcode_name(cmd));
		} else {
			PRINT_ERROR("Dev handler %s parse() returned "
				"error %d (opcode %s)", devt->name,
				state, scst_get_opcode_name(cmd));
		}
		goto out_hw_error;
	}
#endif

	if (cmd->resp_data_len == -1) {
		if (cmd->data_direction & SCST_DATA_READ)
			cmd->resp_data_len = cmd->bufflen;
		else
			cmd->resp_data_len = 0;
	}

#ifndef CONFIG_SCST_TEST_IO_IN_SIRQ
	/*
	 * We can't allow atomic command on the exec stages. It shouldn't
	 * be because of the SCST_TGT_DEV_AFTER_* optimization, but during
	 * parsing data_direction can change, so we need to recheck.
	 */
	if (unlikely(scst_cmd_atomic(cmd) &&
		     !(cmd->data_direction & SCST_DATA_WRITE))) {
		TRACE_DBG_FLAG(TRACE_DEBUG|TRACE_MINOR, "Atomic context and "
			"non-WRITE data direction, rescheduling (cmd %p)", cmd);
		res = SCST_CMD_STATE_RES_NEED_THREAD;
		/* fall through */
	}
#endif

out_check_compl:
#ifdef CONFIG_SCST_EXTRACHECKS
	if (unlikely(cmd->completed)) {
		/* Command completed with error */
		bool valid_state = (cmd->state == SCST_CMD_STATE_PREPROCESSING_DONE) ||
				   ((cmd->state >= SCST_CMD_STATE_PRE_XMIT_RESP) &&
				    (cmd->state < SCST_CMD_STATE_LAST_ACTIVE));

		if (!valid_state) {
			PRINT_CRIT_ERROR("Bad state for completed cmd "
				"(cmd %p, state %d)", cmd, cmd->state);
			sBUG();
		}
	} else if (cmd->state != SCST_CMD_STATE_PARSE) {
		/*
		 * Ready to execute. At this point both lba and data_len must
		 * be initialized or marked non-applicable.
		 */
		bool bad_lba = (cmd->lba == SCST_DEF_LBA_DATA_LEN) &&
			       !(cmd->op_flags & SCST_LBA_NOT_VALID);
		bool bad_data_len = (cmd->data_len == SCST_DEF_LBA_DATA_LEN);

		if (unlikely(bad_lba || bad_data_len)) {
			PRINT_CRIT_ERROR("Uninitialized lba or data_len for "
				"ready-to-execute command (cmd %p, lba %lld, "
				"data_len %lld, state %d)", cmd,
				(long long)cmd->lba, (long long)cmd->data_len,
				cmd->state);
			sBUG();
		}
	}
#endif

	if (unlikely(test_bit(SCST_TGT_DEV_BLACK_HOLE, &cmd->tgt_dev->tgt_dev_flags))) {
		struct scst_session *sess = cmd->sess;
		bool abort = false;

		switch (sess->acg->acg_black_hole_type) {
		case SCST_ACG_BLACK_HOLE_CMD:
		case SCST_ACG_BLACK_HOLE_ALL:
			abort = true;
			break;
		case SCST_ACG_BLACK_HOLE_DATA_CMD:
		case SCST_ACG_BLACK_HOLE_DATA_MCMD:
			if (cmd->data_direction != SCST_DATA_NONE)
				abort = true;
			break;
		default:
			break;
		}
		if (abort) {
			TRACE_MGMT_DBG("Black hole: aborting cmd %p (op %s, "
				"initiator %s)", cmd, scst_get_opcode_name(cmd),
				sess->initiator_name);
			scst_abort_cmd(cmd, NULL, false, false);
		}
	}

out:
	TRACE_EXIT_HRES(res);
	return res;

out_hw_error:
	/* dev_done() will be called as part of the regular cmd's finish */
	scst_set_cmd_error(cmd, SCST_LOAD_SENSE(scst_sense_hardw_error));

out_done:
	scst_set_cmd_abnormal_done_state(cmd);
	res = SCST_CMD_STATE_RES_CONT_SAME;
	goto out_check_compl;
}

static void scst_set_write_len(struct scst_cmd *cmd)
{
	TRACE_ENTRY();

	EXTRACHECKS_BUG_ON(!(cmd->data_direction & SCST_DATA_WRITE));

	if (cmd->data_direction & SCST_DATA_READ) {
		cmd->write_len = cmd->out_bufflen;
		cmd->write_sg = &cmd->out_sg;
		cmd->write_sg_cnt = &cmd->out_sg_cnt;
	} else {
		cmd->write_len = cmd->bufflen;
		/* write_sg and write_sg_cnt already initialized correctly */
	}

	TRACE_MEM("cmd %p, write_len %d, write_sg %p, write_sg_cnt %d, "
		"resid_possible %d", cmd, cmd->write_len, *cmd->write_sg,
		*cmd->write_sg_cnt, cmd->resid_possible);

	if (unlikely(cmd->resid_possible)) {
		if (cmd->data_direction & SCST_DATA_READ) {
			cmd->write_len = min(cmd->out_bufflen,
				cmd->expected_out_transfer_len);
			if (cmd->write_len == cmd->out_bufflen)
				goto out;
		} else {
			cmd->write_len = min(cmd->bufflen,
				scst_cmd_get_expected_transfer_len_data(cmd));
			if (cmd->write_len == cmd->bufflen)
				goto out;
		}
		scst_limit_sg_write_len(cmd);
	}

out:
	TRACE_EXIT();
	return;
}

static int scst_prepare_space(struct scst_cmd *cmd)
{
	int r = 0, res = SCST_CMD_STATE_RES_CONT_SAME;
	struct scst_dev_type *devt = cmd->devt;

	TRACE_ENTRY();

	if (cmd->data_direction == SCST_DATA_NONE)
		goto done;

	if (likely((cmd->op_flags & SCST_FULLY_LOCAL_CMD) == 0) &&
	    (devt->dev_alloc_data_buf != NULL)) {
		int state;

		if (unlikely(!devt->dev_alloc_data_buf_atomic &&
			     scst_cmd_atomic(cmd))) {
			/*
			 * It shouldn't be because of the SCST_TGT_DEV_AFTER_*
			 * optimization.
			 */
			TRACE_MGMT_DBG("Dev handler %s dev_alloc_data_buf() "
				"needs thread context, rescheduling",
				devt->name);
			res = SCST_CMD_STATE_RES_NEED_THREAD;
			goto out;
		}

		TRACE_DBG("Calling dev handler's %s dev_alloc_data_buf(%p)",
		      devt->name, cmd);
		state = devt->dev_alloc_data_buf(cmd);
		/*
		 * Caution: cmd can be already dead here
		 */

		/* cmd can be already dead here, so we can't dereference devt */
		TRACE_DBG("Dev handler %p dev_alloc_data_buf() returned %d",
			devt, state);

		switch (state) {
		case SCST_CMD_STATE_NEED_THREAD_CTX:
			TRACE_DBG("Dev handler %s dev_alloc_data_buf() requested "
				"thread context, rescheduling", devt->name);
			res = SCST_CMD_STATE_RES_NEED_THREAD;
			goto out;

		case SCST_CMD_STATE_STOP:
			/* cmd can be already dead here, so we can't deref devt */
			TRACE_DBG("Dev handler %p dev_alloc_data_buf() "
				"requested stop processing", devt);
			res = SCST_CMD_STATE_RES_CONT_NEXT;
			goto out;
		}

		if (unlikely(state != SCST_CMD_STATE_DEFAULT)) {
			scst_set_cmd_state(cmd, state);
			goto out;
		}
	}

	if (cmd->tgt_need_alloc_data_buf) {
		int orig_bufflen = cmd->bufflen;

		TRACE_MEM("Calling tgt %s tgt_alloc_data_buf(cmd %p)",
			cmd->tgt->tgt_name, cmd);

		r = cmd->tgtt->tgt_alloc_data_buf(cmd);
		if (r > 0)
			goto alloc;
		else if (r == 0) {
			if (unlikely(cmd->bufflen == 0)) {
				if (cmd->sg == NULL) {
					/*
					 * Let's still have a buffer for uniformity,
					 * scst_alloc_space() will handle bufflen 0
					 */
					goto alloc;
				}
			}

			cmd->tgt_i_data_buf_alloced = 1;

			if (unlikely(orig_bufflen < cmd->bufflen)) {
				PRINT_ERROR("Target driver allocated data "
					"buffer (size %d), is less, than "
					"required (size %d)", orig_bufflen,
					cmd->bufflen);
				goto out_error;
			}
			TRACE_MEM("tgt_i_data_buf_alloced (cmd %p)", cmd);
		} else
			goto check;
	}

alloc:
	if (!cmd->tgt_i_data_buf_alloced && !cmd->dh_data_buf_alloced) {
		r = scst_alloc_space(cmd);
	} else if (cmd->dh_data_buf_alloced && !cmd->tgt_i_data_buf_alloced) {
		TRACE_MEM("dh_data_buf_alloced set (cmd %p)", cmd);
		r = 0;
	} else if (cmd->tgt_i_data_buf_alloced && !cmd->dh_data_buf_alloced) {
		TRACE_MEM("tgt_i_data_buf_alloced set (cmd %p)", cmd);
		cmd->sg = cmd->tgt_i_sg;
		cmd->sg_cnt = cmd->tgt_i_sg_cnt;
		cmd->dif_sg = cmd->tgt_i_dif_sg;
		cmd->dif_sg_cnt = cmd->tgt_i_dif_sg_cnt;
		cmd->out_sg = cmd->tgt_out_sg;
		cmd->out_sg_cnt = cmd->tgt_out_sg_cnt;
		r = 0;
	} else {
		TRACE_MEM("Both *_data_buf_alloced set (cmd %p, sg %p, "
			"sg_cnt %d, dif_sg %p, dif_sg_cnt %d, tgt_i_sg %p, "
			"tgt_i_sg_cnt %d, tgt_i_dif_sg %p, tgt_i_dif_sg_cnt %d)",
			cmd, cmd->sg, cmd->sg_cnt, cmd->dif_sg, cmd->dif_sg_cnt,
			cmd->tgt_i_sg, cmd->tgt_i_sg_cnt, cmd->tgt_i_dif_sg,
			cmd->tgt_i_dif_sg_cnt);
		r = 0;
	}

check:
	if (r != 0) {
		if (scst_cmd_atomic(cmd)) {
			TRACE_MEM("%s", "Atomic memory allocation failed, "
			      "rescheduling to the thread");
			res = SCST_CMD_STATE_RES_NEED_THREAD;
			goto out;
		} else
			goto out_no_space;
	}

done:
	if (cmd->preprocessing_only) {
		scst_set_cmd_state(cmd, SCST_CMD_STATE_PREPROCESSING_DONE);
		if (cmd->data_direction & SCST_DATA_WRITE)
			scst_set_write_len(cmd);
	} else if (cmd->data_direction & SCST_DATA_WRITE) {
		scst_set_cmd_state(cmd, SCST_CMD_STATE_RDY_TO_XFER);
		scst_set_write_len(cmd);
	} else
		scst_set_cmd_state(cmd, SCST_CMD_STATE_TGT_PRE_EXEC);

out:
	TRACE_EXIT_HRES(res);
	return res;

out_no_space:
	TRACE(TRACE_OUT_OF_MEM, "Unable to allocate or build requested buffer "
		"(size %d), sending BUSY or QUEUE FULL status", cmd->bufflen);
	scst_set_busy(cmd);
	scst_set_cmd_abnormal_done_state(cmd);
	res = SCST_CMD_STATE_RES_CONT_SAME;
	goto out;

out_error:
	if (cmd->data_direction & SCST_DATA_WRITE)
		scst_set_cmd_error(cmd,	SCST_LOAD_SENSE(scst_sense_write_error));
	else
		scst_set_cmd_error(cmd,	SCST_LOAD_SENSE(scst_sense_read_error));
	scst_set_cmd_abnormal_done_state(cmd);
	res = SCST_CMD_STATE_RES_CONT_SAME;
	goto out;
}

static int scst_preprocessing_done(struct scst_cmd *cmd)
{
	int res;

	TRACE_ENTRY();

	EXTRACHECKS_BUG_ON(!cmd->preprocessing_only);

	cmd->preprocessing_only = 0;

	res = SCST_CMD_STATE_RES_CONT_NEXT;
	scst_set_cmd_state(cmd, SCST_CMD_STATE_PREPROCESSING_DONE_CALLED);

	TRACE_DBG("Calling preprocessing_done(cmd %p)", cmd);
	cmd->tgtt->preprocessing_done(cmd);
	TRACE_DBG("%s", "preprocessing_done() returned");

	TRACE_EXIT_HRES(res);
	return res;
}

/**
 * scst_restart_cmd() - restart execution of the command
 * @cmd:	SCST commands
 * @status:	completion status
 * @pref_context: preferred command execution context
 *
 * Description:
 *    Notifies SCST that the driver finished its part of the command's
 *    preprocessing and it is ready for further processing.
 *
 *    The second argument sets completion status
 *    (see SCST_PREPROCESS_STATUS_* constants for details)
 *
 *    See also comment for scst_cmd_init_done() for the serialization
 *    requirements.
 */
void scst_restart_cmd(struct scst_cmd *cmd, int status,
	enum scst_exec_context pref_context)
{
	TRACE_ENTRY();

	TRACE_DBG("Preferred context: %d", pref_context);
	TRACE_DBG("tag=%llu, status=%#x",
		  (unsigned long long int)scst_cmd_get_tag(cmd),
		  status);

#ifdef CONFIG_SCST_EXTRACHECKS
	if ((in_irq() || irqs_disabled()) &&
	    ((pref_context == SCST_CONTEXT_DIRECT) ||
	     (pref_context == SCST_CONTEXT_DIRECT_ATOMIC))) {
		PRINT_ERROR("Wrong context %d in IRQ from target %s, use "
			"SCST_CONTEXT_THREAD instead", pref_context,
			cmd->tgtt->name);
		dump_stack();
		pref_context = SCST_CONTEXT_THREAD;
	}
#endif

	switch (status) {
	case SCST_PREPROCESS_STATUS_SUCCESS:
		if (unlikely(cmd->tgt_dev == NULL)) {
			scst_set_cmd_state(cmd, SCST_CMD_STATE_PRE_XMIT_RESP);
			pref_context = SCST_CONTEXT_THREAD;
			break;
		} else if (cmd->data_direction & SCST_DATA_WRITE)
			scst_set_cmd_state(cmd, SCST_CMD_STATE_RDY_TO_XFER);
		else
			scst_set_cmd_state(cmd, SCST_CMD_STATE_TGT_PRE_EXEC);
		if (cmd->set_sn_on_restart_cmd) {
			EXTRACHECKS_BUG_ON(cmd->tgtt->multithreaded_init_done);
			scst_cmd_set_sn(cmd);
		}
#ifdef CONFIG_SCST_TEST_IO_IN_SIRQ
		if (cmd->op_flags & SCST_TEST_IO_IN_SIRQ_ALLOWED)
			break;
#endif
		/* Small context optimization */
		if ((pref_context == SCST_CONTEXT_TASKLET) ||
		    (pref_context == SCST_CONTEXT_DIRECT_ATOMIC) ||
		    ((pref_context == SCST_CONTEXT_SAME) &&
		     scst_cmd_atomic(cmd)))
			pref_context = SCST_CONTEXT_THREAD;
		break;

	case SCST_PREPROCESS_STATUS_ERROR_SENSE_SET:
		scst_set_cmd_abnormal_done_state(cmd);
		pref_context = SCST_CONTEXT_THREAD;
		break;

	case SCST_PREPROCESS_STATUS_ERROR_FATAL:
		set_bit(SCST_CMD_ABORTED, &cmd->cmd_flags);
		set_bit(SCST_CMD_NO_RESP, &cmd->cmd_flags);
		cmd->delivery_status = SCST_CMD_DELIVERY_FAILED;
		/* fall through */
	case SCST_PREPROCESS_STATUS_ERROR:
		if (cmd->sense != NULL)
			scst_set_cmd_error(cmd,
				SCST_LOAD_SENSE(scst_sense_hardw_error));
		scst_set_cmd_abnormal_done_state(cmd);
		pref_context = SCST_CONTEXT_THREAD;
		break;

	default:
		PRINT_ERROR("%s() received unknown status %x", __func__,
			status);
		scst_set_cmd_abnormal_done_state(cmd);
		pref_context = SCST_CONTEXT_THREAD;
		break;
	}

	scst_process_redirect_cmd(cmd, pref_context, 1);

	TRACE_EXIT();
	return;
}
EXPORT_SYMBOL(scst_restart_cmd);

static int scst_rdy_to_xfer(struct scst_cmd *cmd)
{
	int res, rc;
	struct scst_tgt_template *tgtt = cmd->tgtt;

	TRACE_ENTRY();

	if (unlikely(test_bit(SCST_CMD_ABORTED, &cmd->cmd_flags))) {
		TRACE_MGMT_DBG("ABORTED set, aborting cmd %p", cmd);
		goto out_dev_done;
	}

	if ((tgtt->rdy_to_xfer == NULL) || unlikely(cmd->internal)) {
		scst_set_cmd_state(cmd, SCST_CMD_STATE_TGT_PRE_EXEC);
#ifndef CONFIG_SCST_TEST_IO_IN_SIRQ
		/* We can't allow atomic command on the exec stages */
		if (scst_cmd_atomic(cmd)) {
			TRACE_DBG("NULL rdy_to_xfer() and atomic context, "
				"rescheduling (cmd %p)", cmd);
			res = SCST_CMD_STATE_RES_NEED_THREAD;
		} else
#endif
			res = SCST_CMD_STATE_RES_CONT_SAME;
		goto out;
	}

	if (unlikely(!tgtt->rdy_to_xfer_atomic && scst_cmd_atomic(cmd))) {
		/*
		 * It shouldn't be because of the SCST_TGT_DEV_AFTER_*
		 * optimization.
		 */
		TRACE_MGMT_DBG("Target driver %s rdy_to_xfer() needs thread "
			"context, rescheduling", tgtt->name);
		res = SCST_CMD_STATE_RES_NEED_THREAD;
		goto out;
	}

	res = SCST_CMD_STATE_RES_CONT_NEXT;
	scst_set_cmd_state(cmd, SCST_CMD_STATE_DATA_WAIT);

	if (tgtt->on_hw_pending_cmd_timeout != NULL) {
		struct scst_session *sess = cmd->sess;

		cmd->hw_pending_start = jiffies;
		cmd->cmd_hw_pending = 1;
		if (!test_bit(SCST_SESS_HW_PENDING_WORK_SCHEDULED, &sess->sess_aflags)) {
			TRACE_DBG("Sched HW pending work for sess %p "
				"(max time %d)", sess,
				tgtt->max_hw_pending_time);
			set_bit(SCST_SESS_HW_PENDING_WORK_SCHEDULED,
				&sess->sess_aflags);
			schedule_delayed_work(&sess->hw_pending_work,
				tgtt->max_hw_pending_time * HZ);
		}
	}

	TRACE_DBG("Calling rdy_to_xfer(%p)", cmd);
#ifdef CONFIG_SCST_DEBUG_RETRY
	if (((scst_random() % 100) == 75))
		rc = SCST_TGT_RES_QUEUE_FULL;
	else
#endif
		rc = tgtt->rdy_to_xfer(cmd);
	TRACE_DBG("rdy_to_xfer() returned %d", rc);

	if (likely(rc == SCST_TGT_RES_SUCCESS))
		goto out;

	cmd->cmd_hw_pending = 0;

	/* Restore the previous state */
	scst_set_cmd_state(cmd, SCST_CMD_STATE_RDY_TO_XFER);

	switch (rc) {
	case SCST_TGT_RES_QUEUE_FULL:
		scst_queue_retry_cmd(cmd);
		goto out;

	case SCST_TGT_RES_NEED_THREAD_CTX:
		TRACE_DBG("Target driver %s "
		      "rdy_to_xfer() requested thread "
		      "context, rescheduling", tgtt->name);
		res = SCST_CMD_STATE_RES_NEED_THREAD;
		goto out;

	default:
		goto out_error_rc;
	}

out:
	TRACE_EXIT_HRES(res);
	return res;

out_error_rc:
	if (rc == SCST_TGT_RES_FATAL_ERROR) {
		PRINT_ERROR("Target driver %s rdy_to_xfer() returned "
		     "fatal error", tgtt->name);
	} else {
		PRINT_ERROR("Target driver %s rdy_to_xfer() returned invalid "
			    "value %d", tgtt->name, rc);
	}
	scst_set_cmd_error(cmd, SCST_LOAD_SENSE(scst_sense_write_error));

out_dev_done:
	scst_set_cmd_abnormal_done_state(cmd);
	res = SCST_CMD_STATE_RES_CONT_SAME;
	goto out;
}

/* No locks, but might be in IRQ */
static void scst_process_redirect_cmd(struct scst_cmd *cmd,
	enum scst_exec_context context, int check_retries)
{
	struct scst_tgt *tgt = cmd->tgt;
	unsigned long flags;

	TRACE_ENTRY();

	TRACE_DBG("Context: %x", context);

	if (check_retries)
		scst_check_retries(tgt);

	if (context == SCST_CONTEXT_SAME)
		context = scst_cmd_atomic(cmd) ? SCST_CONTEXT_DIRECT_ATOMIC :
						 SCST_CONTEXT_DIRECT;

	switch (context) {
	case SCST_CONTEXT_DIRECT_ATOMIC:
		scst_process_active_cmd(cmd, true);
		break;

	case SCST_CONTEXT_DIRECT:
		scst_process_active_cmd(cmd, false);
		break;

	case SCST_CONTEXT_TASKLET:
		scst_schedule_tasklet(cmd);
		break;

	case SCST_CONTEXT_SAME:
	default:
		PRINT_ERROR("Context %x is unknown, using the thread one",
			    context);
		/* fall through */
	case SCST_CONTEXT_THREAD:
	{
		struct list_head *active_cmd_list;

		if (cmd->cmd_thr != NULL) {
			TRACE_DBG("Using assigned thread %p for cmd %p",
				cmd->cmd_thr, cmd);
			active_cmd_list = &cmd->cmd_thr->thr_active_cmd_list;
			spin_lock_irqsave(&cmd->cmd_thr->thr_cmd_list_lock, flags);
		} else {
			active_cmd_list = &cmd->cmd_threads->active_cmd_list;
			spin_lock_irqsave(&cmd->cmd_threads->cmd_list_lock, flags);
		}
		TRACE_DBG("Adding cmd %p to active cmd list", cmd);
		if (unlikely(cmd->queue_type == SCST_CMD_QUEUE_HEAD_OF_QUEUE))
			list_add(&cmd->cmd_list_entry, active_cmd_list);
		else
			list_add_tail(&cmd->cmd_list_entry, active_cmd_list);
		if (cmd->cmd_thr != NULL) {
			wake_up_process(cmd->cmd_thr->cmd_thread);
			spin_unlock_irqrestore(&cmd->cmd_thr->thr_cmd_list_lock, flags);
		} else {
			wake_up(&cmd->cmd_threads->cmd_list_waitQ);
			spin_unlock_irqrestore(&cmd->cmd_threads->cmd_list_lock, flags);
		}
		break;
	}
	}

	TRACE_EXIT();
	return;
}

/**
 * scst_rx_data() - the command's data received
 * @cmd:	SCST commands
 * @status:	data receiving completion status
 * @pref_context: preferred command execution context
 *
 * Description:
 *    Notifies SCST that the driver received all the necessary data
 *    and the command is ready for further processing.
 *
 *    The second argument sets data receiving completion status
 *    (see SCST_RX_STATUS_* constants for details)
 */
void scst_rx_data(struct scst_cmd *cmd, int status,
	enum scst_exec_context pref_context)
{
	TRACE_ENTRY();

	TRACE_DBG("Preferred context: %d", pref_context);

	cmd->cmd_hw_pending = 0;

#ifdef CONFIG_SCST_EXTRACHECKS
	if ((in_irq() || irqs_disabled()) &&
	    ((pref_context == SCST_CONTEXT_DIRECT) ||
	     (pref_context == SCST_CONTEXT_DIRECT_ATOMIC))) {
		PRINT_ERROR("Wrong context %d in IRQ from target %s, use "
			"SCST_CONTEXT_THREAD instead", pref_context,
			cmd->tgtt->name);
		dump_stack();
		pref_context = SCST_CONTEXT_THREAD;
	}
#endif

	switch (status) {
	case SCST_RX_STATUS_SUCCESS:
		scst_set_cmd_state(cmd, SCST_CMD_STATE_TGT_PRE_EXEC);

#ifdef CONFIG_SCST_TEST_IO_IN_SIRQ
		if (cmd->op_flags & SCST_TEST_IO_IN_SIRQ_ALLOWED)
			break;
#endif

		/*
		 * Make sure that the exec phase runs in thread context since
		 * invoking I/O functions from atomic context is not allowed.
		 */
		if ((pref_context == SCST_CONTEXT_TASKLET) ||
		    (pref_context == SCST_CONTEXT_DIRECT_ATOMIC) ||
		    ((pref_context == SCST_CONTEXT_SAME) &&
		     scst_cmd_atomic(cmd)))
			pref_context = SCST_CONTEXT_THREAD;
		break;

	case SCST_RX_STATUS_ERROR_SENSE_SET:
		TRACE(TRACE_SCSI, "cmd %p, RX data error status %#x", cmd, status);
		if (!cmd->write_not_received_set)
			scst_cmd_set_write_no_data_received(cmd);
		scst_set_cmd_abnormal_done_state(cmd);
		pref_context = SCST_CONTEXT_THREAD;
		break;

	case SCST_RX_STATUS_ERROR_FATAL:
		set_bit(SCST_CMD_ABORTED, &cmd->cmd_flags);
		set_bit(SCST_CMD_NO_RESP, &cmd->cmd_flags);
		cmd->delivery_status = SCST_CMD_DELIVERY_FAILED;
		/* fall through */
	case SCST_RX_STATUS_ERROR:
		TRACE(TRACE_SCSI, "cmd %p, RX data error status %#x", cmd, status);
		if (!cmd->write_not_received_set)
			scst_cmd_set_write_no_data_received(cmd);
		scst_set_cmd_error(cmd,
			   SCST_LOAD_SENSE(scst_sense_hardw_error));
		scst_set_cmd_abnormal_done_state(cmd);
		pref_context = SCST_CONTEXT_THREAD;
		break;

	default:
		PRINT_ERROR("%s() received unknown status %x", __func__,
			status);
		if (!cmd->write_not_received_set)
			scst_cmd_set_write_no_data_received(cmd);
		scst_set_cmd_abnormal_done_state(cmd);
		pref_context = SCST_CONTEXT_THREAD;
		break;
	}

	scst_process_redirect_cmd(cmd, pref_context, 1);

	TRACE_EXIT();
	return;
}
EXPORT_SYMBOL(scst_rx_data);

static int scst_tgt_pre_exec(struct scst_cmd *cmd)
{
	int res = SCST_CMD_STATE_RES_CONT_SAME, rc;

	TRACE_ENTRY();

#if defined(CONFIG_SCST_DEBUG) || defined(CONFIG_SCST_TRACING)
	if (unlikely(trace_flag & TRACE_DATA_RECEIVED) &&
	    (cmd->data_direction & SCST_DATA_WRITE)) {
		int i, sg_cnt;
		struct scatterlist *sg, *sgi;

		if (cmd->out_sg != NULL) {
			sg = cmd->out_sg;
			sg_cnt = cmd->out_sg_cnt;
		} else if (cmd->tgt_out_sg != NULL) {
			sg = cmd->tgt_out_sg;
			sg_cnt = cmd->tgt_out_sg_cnt;
		} else if (cmd->tgt_i_sg != NULL) {
			sg = cmd->tgt_i_sg;
			sg_cnt = cmd->tgt_i_sg_cnt;
		} else {
			sg = cmd->sg;
			sg_cnt = cmd->sg_cnt;
		}
		if (sg != NULL) {
			PRINT_INFO("Received data for cmd %p (sg_cnt %d, "
				"sg %p, sg[0].page %p)", cmd, sg_cnt, sg,
				(void *)sg_page(&sg[0]));
			for_each_sg(sg, sgi, sg_cnt, i) {
				PRINT_INFO("sg %d", i);
				PRINT_BUFFER("data", sg_virt(sgi), sgi->length);
			}
		}
	}
#endif

	if (unlikely(cmd->resid_possible)) {
		if (cmd->data_direction & SCST_DATA_WRITE) {
			bool remainder = false;

			if (cmd->data_direction & SCST_DATA_READ) {
				if (cmd->write_len != cmd->out_bufflen)
					remainder = true;
			} else {
				if (cmd->write_len != cmd->bufflen)
					remainder = true;
			}
			if (remainder) {
				if (!(cmd->op_flags & SCST_TRANSFER_LEN_TYPE_FIXED) ||
				    (cmd->write_len & ((1 << cmd->dev->block_shift) - 1)) == 0) {
#if 0 /* dangerous, because can override valid data by zeros */
					scst_check_restore_sg_buff(cmd);
					scst_zero_write_rest(cmd);
#else
					/* do nothing */
#endif
				} else {
					/*
					 * Looks like it's safer in this case to
					 * return error instead of zeroing
					 * the rest to prevent initiators lost
					 * in 4K and 512 bytes blocks, i.e.
					 * sending commands on 4K blocks devices
					 * thinking that they have 512 bytes
					 * blocks, from corrupting data.
					 */
					scst_set_cmd_error(cmd,
						SCST_LOAD_SENSE(scst_sense_invalid_field_in_command_information_unit));
					scst_set_cmd_abnormal_done_state(cmd);
					goto out;
				}
			}
		}
	}

	scst_set_cmd_state(cmd, SCST_CMD_STATE_EXEC_CHECK_SN);

	if (unlikely(cmd->internal)) {
		if (cmd->dh_data_buf_alloced && cmd->tgt_i_data_buf_alloced &&
		    (scst_cmd_get_data_direction(cmd) & SCST_DATA_WRITE)) {
			TRACE_DBG("Internal WRITE cmd %p with DH alloced data",
				cmd);
			scst_copy_sg(cmd, SCST_SG_COPY_FROM_TARGET);
		}
		goto out_descr;
	}

	if (cmd->tgtt->pre_exec == NULL)
		goto out_descr;

	TRACE_DBG("Calling pre_exec(%p)", cmd);
	rc = cmd->tgtt->pre_exec(cmd);
	TRACE_DBG("pre_exec() returned %d", rc);

	if (unlikely(rc != SCST_PREPROCESS_STATUS_SUCCESS)) {
		switch (rc) {
		case SCST_PREPROCESS_STATUS_ERROR_SENSE_SET:
			scst_set_cmd_abnormal_done_state(cmd);
			goto out;
		case SCST_PREPROCESS_STATUS_ERROR_FATAL:
			set_bit(SCST_CMD_ABORTED, &cmd->cmd_flags);
			set_bit(SCST_CMD_NO_RESP, &cmd->cmd_flags);
			cmd->delivery_status = SCST_CMD_DELIVERY_FAILED;
			/* fall through */
		case SCST_PREPROCESS_STATUS_ERROR:
			scst_set_cmd_error(cmd,
				   SCST_LOAD_SENSE(scst_sense_hardw_error));
			scst_set_cmd_abnormal_done_state(cmd);
			goto out;
		default:
			sBUG();
		}
	}

out_descr:
	if (unlikely(cmd->op_flags & SCST_DESCRIPTORS_BASED)) {
		int r = scst_parse_descriptors(cmd);

		if (unlikely(r != 0))
			goto out;
	}

out:
	TRACE_EXIT_RES(res);
	return res;
}

static void scst_do_cmd_done(struct scst_cmd *cmd, int result,
	const uint8_t *rq_sense, int rq_sense_len, int resid)
{
	TRACE_ENTRY();

<<<<<<< HEAD
	scst_set_exec_time(cmd);

	WARN_ON_ONCE(IS_ERR_VALUE((long)result));

=======
>>>>>>> eeed9fc4
	cmd->status = result & 0xff;
	cmd->msg_status = msg_byte(result);
	cmd->host_status = host_byte(result);
	cmd->driver_status = driver_byte(result);
	if (unlikely(resid != 0)) {
		if ((cmd->data_direction & SCST_DATA_READ) &&
		    (resid > 0) && (resid < cmd->resp_data_len))
			scst_set_resp_data_len(cmd, cmd->resp_data_len - resid);
		/*
		 * We ignore write direction residue, because from the
		 * initiator's POV we have already transferred all the data.
		 */
	}

	if (unlikely(cmd->status == SAM_STAT_CHECK_CONDITION)) {
		/* We might have double reset UA here */
		cmd->dbl_ua_orig_resp_data_len = cmd->resp_data_len;
		cmd->dbl_ua_orig_data_direction = cmd->data_direction;

		scst_alloc_set_sense(cmd, 1, rq_sense, rq_sense_len);
	}

	TRACE(TRACE_SCSI, "cmd %p, result %x, cmd->status %x, resid %d, "
	      "cmd->msg_status %x, cmd->host_status %x, "
	      "cmd->driver_status %x", cmd, result, cmd->status, resid,
	      cmd->msg_status, cmd->host_status, cmd->driver_status);

	cmd->completed = 1;

	TRACE_EXIT();
	return;
}

/* For small context optimization */
static inline enum scst_exec_context scst_optimize_post_exec_context(
	struct scst_cmd *cmd, enum scst_exec_context context)
{
	if (((context == SCST_CONTEXT_SAME) && scst_cmd_atomic(cmd)) ||
	    (context == SCST_CONTEXT_TASKLET) ||
	    (context == SCST_CONTEXT_DIRECT_ATOMIC)) {
		if (!cmd->tgt_dev->tgt_dev_after_exec_atomic)
			context = SCST_CONTEXT_THREAD;
	}
	return context;
}

/**
 * scst_pass_through_cmd_done - done callback for pass-through commands
 * @data:	private opaque data
 * @sense:	pointer to the sense data, if any
 * @result:	command's execution result
 * @resid:	residual, if any
 */
void scst_pass_through_cmd_done(void *data, char *sense, int result, int resid)
{
	struct scst_cmd *cmd = data;

	TRACE_ENTRY();

	if (cmd == NULL)
		goto out;

	TRACE_DBG("cmd %p; CDB[0/%d] %#x: result %d; resid %d", cmd,
		  cmd->cdb_len, cmd->cdb[0], result, resid);

	scst_do_cmd_done(cmd, result, sense, SCSI_SENSE_BUFFERSIZE, resid);

	scst_set_cmd_state(cmd, SCST_CMD_STATE_PRE_DEV_DONE);

	scst_process_redirect_cmd(cmd,
	    scst_optimize_post_exec_context(cmd, scst_estimate_context()), 0);

out:
	TRACE_EXIT();
	return;
}
EXPORT_SYMBOL_GPL(scst_pass_through_cmd_done);

static void scst_cmd_done_local(struct scst_cmd *cmd, int next_state,
	enum scst_exec_context pref_context)
{
	TRACE_ENTRY();

	TRACE(TRACE_SCSI, "cmd %p, status %x, msg_status %x, host_status %x, "
	      "driver_status %x, resp_data_len %d", cmd, cmd->status,
	      cmd->msg_status, cmd->host_status, cmd->driver_status,
	      cmd->resp_data_len);

	if (next_state == SCST_CMD_STATE_DEFAULT)
		next_state = SCST_CMD_STATE_PRE_DEV_DONE;

	scst_set_cmd_state(cmd, next_state);

#ifdef CONFIG_SCST_EXTRACHECKS
	if ((next_state != SCST_CMD_STATE_PRE_DEV_DONE) &&
	    (next_state != SCST_CMD_STATE_PRE_XMIT_RESP1) &&
	    (next_state != SCST_CMD_STATE_PRE_XMIT_RESP2) &&
	    (next_state != SCST_CMD_STATE_FINISHED) &&
	    (next_state != SCST_CMD_STATE_FINISHED_INTERNAL)) {
		PRINT_ERROR("%s() received invalid cmd state %d (opcode %s)",
			__func__, next_state, scst_get_opcode_name(cmd));
		scst_set_cmd_error(cmd,
				   SCST_LOAD_SENSE(scst_sense_hardw_error));
		scst_set_cmd_abnormal_done_state(cmd);
	}
#endif
	pref_context = scst_optimize_post_exec_context(cmd, pref_context);
	scst_process_redirect_cmd(cmd, pref_context, 0);

	TRACE_EXIT();
	return;
}

static int scst_report_luns_local(struct scst_cmd *cmd)
{
	int res = SCST_EXEC_COMPLETED;
	int dev_cnt = 0;
	int buffer_size;
	int i;
	struct scst_tgt_dev *tgt_dev = NULL;
	uint8_t *buffer;
	int offs, overflow = 0;

	TRACE_ENTRY();

	cmd->status = 0;
	cmd->msg_status = 0;
	cmd->host_status = DID_OK;
	cmd->driver_status = 0;

	if ((cmd->cdb[2] != 0) && (cmd->cdb[2] != 2)) {
		TRACE(TRACE_MINOR, "Unsupported SELECT REPORT value %#x in "
			"REPORT LUNS command", cmd->cdb[2]);
		scst_set_invalid_field_in_cdb(cmd, 2, 0);
		goto out_compl;
	}

	buffer_size = scst_get_buf_full_sense(cmd, &buffer);
	if (unlikely(buffer_size <= 0))
		goto out_compl;

	if (buffer_size < 16) {
		scst_set_invalid_field_in_cdb(cmd, 6, 0);
		goto out_put_err;
	}

	memset(buffer, 0, buffer_size);
	offs = 8;

	rcu_read_lock();
	for (i = 0; i < SESS_TGT_DEV_LIST_HASH_SIZE; i++) {
		struct list_head *head = &cmd->sess->sess_tgt_dev_list[i];

		list_for_each_entry_rcu(tgt_dev, head,
					sess_tgt_dev_list_entry) {
			struct scst_tgt_dev_UA *ua;

			if (!overflow) {
				if ((buffer_size - offs) < 8) {
					overflow = 1;
					goto inc_dev_cnt;
				}
				*(__force __be64 *)&buffer[offs]
					= scst_pack_lun(tgt_dev->lun,
						cmd->sess->acg->addr_method);
				offs += 8;
			}
inc_dev_cnt:
			dev_cnt++;

			/* Clear sense_reported_luns_data_changed UA. */
			spin_lock_bh(&tgt_dev->tgt_dev_lock);
			list_for_each_entry(ua, &tgt_dev->UA_list,
						UA_list_entry) {
				if (scst_analyze_sense(ua->UA_sense_buffer,
						ua->UA_valid_sense_len,
						SCST_SENSE_ALL_VALID,
						SCST_LOAD_SENSE(scst_sense_reported_luns_data_changed))) {
					TRACE_DBG("Freeing not needed "
						"REPORTED LUNS DATA CHANGED UA "
						"%p", ua);
					scst_tgt_dev_del_free_UA(tgt_dev, ua);
					break;
				}
			}
			spin_unlock_bh(&tgt_dev->tgt_dev_lock);
		}
	}
	rcu_read_unlock();

	/* Set the response header */
	dev_cnt *= 8;
	put_unaligned_be32(dev_cnt, buffer);

	scst_put_buf_full(cmd, buffer);

	dev_cnt += 8;
	if (dev_cnt < cmd->resp_data_len)
		scst_set_resp_data_len(cmd, dev_cnt);

out_compl:
	cmd->completed = 1;

	/* Report the result */
	cmd->scst_cmd_done(cmd, SCST_CMD_STATE_DEFAULT, SCST_CONTEXT_SAME);

	TRACE_EXIT_RES(res);
	return res;

out_put_err:
	scst_put_buf_full(cmd, buffer);
	goto out_compl;
}

static int scst_request_sense_local(struct scst_cmd *cmd)
{
	int res = SCST_EXEC_COMPLETED;
	struct scst_tgt_dev *tgt_dev = cmd->tgt_dev;
	uint8_t *buffer;
	int buffer_size = 0, sl = 0;

	TRACE_ENTRY();

	cmd->status = 0;
	cmd->msg_status = 0;
	cmd->host_status = DID_OK;
	cmd->driver_status = 0;

	buffer_size = scst_get_buf_full_sense(cmd, &buffer);
	if (unlikely(buffer_size <= 0))
		goto out_compl;

	memset(buffer, 0, buffer_size);

	spin_lock_bh(&tgt_dev->tgt_dev_lock);

	if (tgt_dev->tgt_dev_valid_sense_len == 0) {
		if (test_bit(SCST_TGT_DEV_UA_PENDING, &cmd->tgt_dev->tgt_dev_flags)) {
			int rc, size = sizeof(tgt_dev->tgt_dev_sense);
			uint8_t *buf;

			spin_unlock_bh(&tgt_dev->tgt_dev_lock);

			buf = kzalloc(size, GFP_KERNEL);
			if (buf == NULL)
				goto out_put_busy;

			rc = scst_set_pending_UA(cmd, buf, &size);

			spin_lock_bh(&tgt_dev->tgt_dev_lock);

			if (rc == 0) {
				if (tgt_dev->tgt_dev_valid_sense_len == 0) {
					tgt_dev->tgt_dev_valid_sense_len = size;
					memcpy(tgt_dev->tgt_dev_sense, buf, size);
				} else {
					/*
					 * Yes, we can loose some of UA data
					 * here, if UA size is bigger, than
					 * size, i.e. tgt_dev_sense.
					 */
					scst_requeue_ua(cmd, buf, size);
				}
			}

			kfree(buf);
		}
		if (tgt_dev->tgt_dev_valid_sense_len == 0)
			goto out_unlock_put_not_completed;
	}

	TRACE(TRACE_SCSI, "%s: Returning stored/UA sense", cmd->op_name);

	if (((scst_sense_response_code(tgt_dev->tgt_dev_sense) == 0x70) ||
	     (scst_sense_response_code(tgt_dev->tgt_dev_sense) == 0x71)) &&
	     (cmd->cdb[1] & 1)) {
		PRINT_WARNING("%s: Fixed format of the saved sense, but "
			"descriptor format requested. Conversion will "
			"truncated data", cmd->op_name);
		PRINT_BUFFER("Original sense", tgt_dev->tgt_dev_sense,
			tgt_dev->tgt_dev_valid_sense_len);

		buffer_size = min(SCST_STANDARD_SENSE_LEN, buffer_size);
		sl = scst_set_sense(buffer, buffer_size, true,
			tgt_dev->tgt_dev_sense[2], tgt_dev->tgt_dev_sense[12],
			tgt_dev->tgt_dev_sense[13]);
	} else if (((scst_sense_response_code(tgt_dev->tgt_dev_sense) == 0x72) ||
		    (scst_sense_response_code(tgt_dev->tgt_dev_sense) == 0x73)) &&
		   !(cmd->cdb[1] & 1)) {
		PRINT_WARNING("%s: Descriptor format of the "
			"saved sense, but fixed format requested. Conversion "
			"will truncate data", cmd->op_name);
		PRINT_BUFFER("Original sense", tgt_dev->tgt_dev_sense,
			tgt_dev->tgt_dev_valid_sense_len);

		buffer_size = min(SCST_STANDARD_SENSE_LEN, buffer_size);
		sl = scst_set_sense(buffer, buffer_size, false,
			tgt_dev->tgt_dev_sense[1], tgt_dev->tgt_dev_sense[2],
			tgt_dev->tgt_dev_sense[3]);
	} else {
		if (buffer_size >= tgt_dev->tgt_dev_valid_sense_len)
			sl = tgt_dev->tgt_dev_valid_sense_len;
		else {
			sl = buffer_size;
			TRACE(TRACE_SCSI|TRACE_MINOR, "%s: Being returned sense "
				"truncated to size %d (needed %d)", cmd->op_name,
				buffer_size, tgt_dev->tgt_dev_valid_sense_len);
		}
		memcpy(buffer, tgt_dev->tgt_dev_sense, sl);
	}

	tgt_dev->tgt_dev_valid_sense_len = 0;

	spin_unlock_bh(&tgt_dev->tgt_dev_lock);

	scst_put_buf_full(cmd, buffer);

	scst_set_resp_data_len(cmd, sl);

out_compl:
	cmd->completed = 1;

	/* Report the result */
	cmd->scst_cmd_done(cmd, SCST_CMD_STATE_DEFAULT, SCST_CONTEXT_SAME);

out:
	TRACE_EXIT_RES(res);
	return res;

out_put_busy:
	scst_put_buf_full(cmd, buffer);
	scst_set_busy(cmd);
	goto out_compl;

out_unlock_put_not_completed:
	spin_unlock_bh(&tgt_dev->tgt_dev_lock);
	scst_put_buf_full(cmd, buffer);
	res = SCST_EXEC_NOT_COMPLETED;
	goto out;
}

static int scst_report_supported_tm_fns(struct scst_cmd *cmd)
{
	int res = SCST_EXEC_COMPLETED;
	int length, resp_len = 0;
	uint8_t *address;
	uint8_t buf[16];

	TRACE_ENTRY();

	length = scst_get_buf_full_sense(cmd, &address);
	TRACE_DBG("length %d", length);
	if (unlikely(length <= 0))
		goto out_compl;

	memset(buf, 0, sizeof(buf));

	buf[0] = 0xF8; /* ATS, ATSS, CACAS, CTSS, LURS */
	buf[1] = 0;
	if ((cmd->cdb[2] & 0x80) == 0)
		resp_len = 4;
	else {
		buf[3] = 0x0C;
#if 1
		buf[4] = 1; /* TMFTMOV */
		buf[6] = 0xA0; /* ATTS, CACATS */
		put_unaligned_be32(300, &buf[8]); /* long timeout - 30 sec. */
		put_unaligned_be32(150, &buf[12]); /* short timeout - 15 sec. */
#endif
		resp_len = 16;
	}

	if (length > resp_len)
		length = resp_len;
	memcpy(address, buf, length);

	scst_put_buf_full(cmd, address);
	if (length < cmd->resp_data_len)
		scst_set_resp_data_len(cmd, length);

out_compl:
	cmd->completed = 1;

	/* Report the result */
	cmd->scst_cmd_done(cmd, SCST_CMD_STATE_DEFAULT, SCST_CONTEXT_SAME);

	TRACE_EXIT_RES(res);
	return res;
}

static int scst_report_supported_opcodes(struct scst_cmd *cmd)
{
	int res = SCST_EXEC_COMPLETED;
	int length, buf_len, i, offs;
	uint8_t *address;
	uint8_t *buf;
	bool inline_buf;
	bool rctd = cmd->cdb[2] >> 7;
	int options = cmd->cdb[2] & 7;
	int req_opcode = cmd->cdb[3];
	int req_sa = get_unaligned_be16(&cmd->cdb[4]);
	const struct scst_opcode_descriptor *op = NULL;
	const struct scst_opcode_descriptor **supp_opcodes = NULL;
	int supp_opcodes_cnt, rc;

	TRACE_ENTRY();

	/* get_cdb_info_min() ensures that get_supported_opcodes is not NULL here */

	rc = cmd->devt->get_supported_opcodes(cmd, &supp_opcodes, &supp_opcodes_cnt);
	if (rc != 0)
		goto out_compl;

	TRACE_DBG("cmd %p, options %d, req_opcode %x, req_sa %x, rctd %d",
		cmd, options, req_opcode, req_sa, rctd);

	switch (options) {
	case 0: /* all */
		buf_len = 4;
		for (i = 0; i < supp_opcodes_cnt; i++) {
			buf_len += 8;
			if (rctd)
				buf_len += 12;
		}
		break;
	case 1:
		buf_len = 0;
		for (i = 0; i < supp_opcodes_cnt; i++) {
			if (req_opcode == supp_opcodes[i]->od_opcode) {
				op = supp_opcodes[i];
				if (op->od_serv_action_valid) {
					TRACE(TRACE_MINOR, "Requested opcode %x "
						"with unexpected service action "
						"(dev %s, initiator %s)",
						req_opcode, cmd->dev->virt_name,
						cmd->sess->initiator_name);
					scst_set_invalid_field_in_cdb(cmd, 2,
						SCST_INVAL_FIELD_BIT_OFFS_VALID | 0);
					goto out_compl;
				}
				buf_len = 4 + op->od_cdb_size;
				if (rctd)
					buf_len += 12;
				break;
			}
		}
		if (op == NULL) {
			TRACE(TRACE_MINOR, "Requested opcode %x not found "
				"(dev %s, initiator %s)", req_opcode,
				cmd->dev->virt_name, cmd->sess->initiator_name);
			buf_len = 4;
		}
		break;
	case 2:
		buf_len = 0;
		for (i = 0; i < supp_opcodes_cnt; i++) {
			if (req_opcode == supp_opcodes[i]->od_opcode) {
				op = supp_opcodes[i];
				if (!op->od_serv_action_valid) {
					TRACE(TRACE_MINOR, "Requested opcode %x "
						"without expected service action "
						"(dev %s, initiator %s)",
						req_opcode, cmd->dev->virt_name,
						cmd->sess->initiator_name);
					scst_set_invalid_field_in_cdb(cmd, 2,
						SCST_INVAL_FIELD_BIT_OFFS_VALID | 0);
					goto out_compl;
				}
				if (req_sa != op->od_serv_action) {
					op = NULL; /* reset it */
					continue;
				}
				buf_len = 4 + op->od_cdb_size;
				if (rctd)
					buf_len += 12;
				break;
			}
		}
		if (op == NULL) {
			TRACE(TRACE_MINOR, "Requested opcode %x/%x not found "
				"(dev %s, initiator %s)", req_opcode, req_sa,
				cmd->dev->virt_name, cmd->sess->initiator_name);
			buf_len = 4;
		}
		break;
	default:
		PRINT_ERROR("REPORT SUPPORTED OPERATION CODES: REPORTING OPTIONS "
			"%x not supported (dev %s, initiator %s)", options,
			cmd->dev->virt_name, cmd->sess->initiator_name);
		scst_set_invalid_field_in_cdb(cmd, 2,
			SCST_INVAL_FIELD_BIT_OFFS_VALID | 0);
		goto out_compl;
	}

	length = scst_get_buf_full_sense(cmd, &address);
	TRACE_DBG("length %d, buf_len %d, op %p", length, buf_len, op);
	if (unlikely(length <= 0))
		goto out_compl;

	if (length >= buf_len) {
		buf = address;
		inline_buf = true;
	} else {
		buf = vmalloc(buf_len); /* it can be big */
		if (buf == NULL) {
			PRINT_ERROR("Unable to allocate REPORT SUPPORTED "
				"OPERATION CODES buffer with size %d", buf_len);
			scst_set_busy(cmd);
			goto out_err_put;
		}
		inline_buf = false;
	}

	memset(buf, 0, buf_len);

	switch (options) {
	case 0: /* all */
		put_unaligned_be32(buf_len - 4, &buf[0]);
		offs = 4;
		for (i = 0; i < supp_opcodes_cnt; i++) {
			op = supp_opcodes[i];
			buf[offs] = op->od_opcode;
			if (op->od_serv_action_valid) {
				put_unaligned_be16(op->od_serv_action, &buf[offs + 2]);
				buf[offs + 5] |= 1;
			}
			put_unaligned_be16(op->od_cdb_size, &buf[offs + 6]);
			offs += 8;
			if (rctd) {
				buf[(offs - 8) + 5] |= 2;
				buf[offs + 1] = 0xA;
				buf[offs + 3] = op->od_comm_specific_timeout;
				put_unaligned_be32(op->od_nominal_timeout, &buf[offs + 4]);
				put_unaligned_be32(op->od_recommended_timeout, &buf[offs + 8]);
				offs += 12;
			}
		}
		break;
	case 1:
	case 2:
		if (op != NULL) {
			buf[1] |= op->od_support;
			put_unaligned_be16(op->od_cdb_size, &buf[2]);
			memcpy(&buf[4], op->od_cdb_usage_bits, op->od_cdb_size);
			if (rctd) {
				buf[1] |= 0x80;
				offs = 4 + op->od_cdb_size;
				buf[offs + 1] = 0xA;
				buf[offs + 3] = op->od_comm_specific_timeout;
				put_unaligned_be32(op->od_nominal_timeout, &buf[offs + 4]);
				put_unaligned_be32(op->od_recommended_timeout, &buf[offs + 8]);
			}
		}
		break;
	default:
		sBUG();
	}

	if (length > buf_len)
		length = buf_len;
	if (!inline_buf) {
		memcpy(address, buf, length);
		vfree(buf);
	}

	scst_put_buf_full(cmd, address);
	if (length < cmd->resp_data_len)
		scst_set_resp_data_len(cmd, length);

out_compl:
	if ((supp_opcodes != NULL) && (cmd->devt->put_supported_opcodes != NULL))
		cmd->devt->put_supported_opcodes(cmd, supp_opcodes, supp_opcodes_cnt);

	cmd->completed = 1;

	/* Report the result */
	cmd->scst_cmd_done(cmd, SCST_CMD_STATE_DEFAULT, SCST_CONTEXT_SAME);

	TRACE_EXIT_RES(res);
	return res;

out_err_put:
	scst_put_buf_full(cmd, address);
	goto out_compl;
}

static int scst_maintenance_in(struct scst_cmd *cmd)
{
	int res;

	TRACE_ENTRY();

	switch (cmd->cdb[1] & 0x1f) {
	case MI_REPORT_SUPPORTED_TASK_MANAGEMENT_FUNCTIONS:
		res = scst_report_supported_tm_fns(cmd);
		break;
	case MI_REPORT_SUPPORTED_OPERATION_CODES:
		res = scst_report_supported_opcodes(cmd);
		break;
	default:
		res = SCST_EXEC_NOT_COMPLETED;
		break;
	}

	TRACE_EXIT_RES(res);
	return res;
}

static int scst_reserve_local(struct scst_cmd *cmd)
{
	int res = SCST_EXEC_NOT_COMPLETED;
	struct scst_device *dev;
	struct scst_lksb pr_lksb;

	TRACE_ENTRY();

	if (cmd->sess->sess_mq) {
		PRINT_WARNING_ONCE("MQ session (%p) from initiator %s (tgt %s), "
			"reservations not supported", cmd->sess,
			cmd->sess->initiator_name, cmd->sess->tgt->tgt_name);
		scst_set_cmd_error(cmd, SCST_LOAD_SENSE(scst_sense_invalid_opcode));
		goto out_done;
	}

	if ((cmd->cdb[0] == RESERVE_10) && (cmd->cdb[2] & SCST_RES_3RDPTY)) {
		PRINT_ERROR("RESERVE_10: 3rdPty RESERVE not implemented "
		     "(lun=%lld)", (unsigned long long int)cmd->lun);
		scst_set_invalid_field_in_cdb(cmd, 2,
			SCST_INVAL_FIELD_BIT_OFFS_VALID | 4);
		goto out_done;
	}

	dev = cmd->dev;

	/*
	 * There's no need to block this device, even for
	 * SCST_TST_0_SINGLE_TASK_SET, or anyhow else protect reservations
	 * changes, because:
	 *
	 * 1. The reservation changes are (rather) atomic, i.e., in contrast
	 *    to persistent reservations, don't have any invalid intermediate
	 *    states during being changed.
	 *
	 * 2. It's a duty of initiators to ensure order of regular commands
	 *    around the reservation command either by ORDERED attribute, or by
	 *    queue draining, or etc. For case of SCST_TST_0_SINGLE_TASK_SET
	 *    there are no target drivers which can ensure even for ORDERED
	 *    commands order of their delivery, so, because initiators know
	 *    it, also there's no point to do any extra protection actions.
	 */

	if (!list_empty(&dev->dev_registrants_list)) {
		if (scst_pr_crh_case(cmd))
			goto out_completed;
		else {
			scst_set_cmd_error_status(cmd,
				SAM_STAT_RESERVATION_CONFLICT);
			goto out_done;
		}
	}

	scst_res_lock(dev, &pr_lksb);
	if (scst_is_not_reservation_holder(dev, cmd->sess)) {
		scst_res_unlock(dev, &pr_lksb);
		scst_set_cmd_error_status(cmd, SAM_STAT_RESERVATION_CONFLICT);
		goto out_done;
	}
	scst_reserve_dev(dev, cmd->sess);
	scst_res_unlock(dev, &pr_lksb);

out:
	TRACE_EXIT_RES(res);
	return res;

out_completed:
	cmd->completed = 1;

out_done:
	/* Report the result */
	cmd->scst_cmd_done(cmd, SCST_CMD_STATE_DEFAULT, SCST_CONTEXT_SAME);
	res = SCST_EXEC_COMPLETED;
	goto out;
}

static int scst_release_local(struct scst_cmd *cmd)
{
	int res = SCST_EXEC_NOT_COMPLETED;
	struct scst_device *dev;
	struct scst_lksb pr_lksb;

	TRACE_ENTRY();

	if (cmd->sess->sess_mq) {
		PRINT_WARNING_ONCE("MQ session (%p) from initiator %s (tgt %s), "
			"reservations not supported", cmd->sess,
			cmd->sess->initiator_name, cmd->sess->tgt->tgt_name);
		scst_set_cmd_error(cmd, SCST_LOAD_SENSE(scst_sense_invalid_opcode));
		goto out_done;
	}

	dev = cmd->dev;

	/*
	 * See comment in scst_reserve_local() why no dev blocking or any
	 * other protection is needed here.
	 */

	if (!list_empty(&dev->dev_registrants_list)) {
		if (scst_pr_crh_case(cmd))
			goto out_completed;
		else {
			scst_set_cmd_error_status(cmd,
				SAM_STAT_RESERVATION_CONFLICT);
			goto out_done;
		}
	}

	scst_res_lock(dev, &pr_lksb);

	/*
	 * The device could be RELEASED behind us, if RESERVING session
	 * is closed (see scst_free_tgt_dev()), but this actually doesn't
	 * matter, so use lock and no retest for DEV_RESERVED bits again
	 */
	if (scst_is_not_reservation_holder(dev, cmd->sess)) {
		/*
		 * SPC-2 requires to report SCSI status GOOD if a RELEASE
		 * command fails because a reservation is held by another
		 * session.
		 */
		res = SCST_EXEC_COMPLETED;
		cmd->status = 0;
		cmd->msg_status = 0;
		cmd->host_status = DID_OK;
		cmd->driver_status = 0;
		cmd->completed = 1;
	} else {
		scst_clear_dev_reservation(dev);
	}

	scst_res_unlock(dev, &pr_lksb);

	if (res == SCST_EXEC_COMPLETED)
		goto out_done;

out:
	TRACE_EXIT_RES(res);
	return res;

out_completed:
	cmd->completed = 1;

out_done:
	res = SCST_EXEC_COMPLETED;
	/* Report the result */
	cmd->scst_cmd_done(cmd, SCST_CMD_STATE_DEFAULT, SCST_CONTEXT_SAME);
	goto out;
}

/* No locks, no IRQ or IRQ-disabled context allowed */
static int scst_persistent_reserve_in_local(struct scst_cmd *cmd)
{
	struct scst_device *dev;
	struct scst_tgt_dev *tgt_dev;
	struct scst_session *session;
	int action;
	uint8_t *buffer;
	int buffer_size;

	TRACE_ENTRY();

	EXTRACHECKS_BUG_ON(scst_cmd_atomic(cmd));

	dev = cmd->dev;
	tgt_dev = cmd->tgt_dev;
	session = cmd->sess;

	if (session->sess_mq) {
		PRINT_WARNING_ONCE("MQ session %p from initiator %s (tgt %s), "
			"persistent reservations not supported", session,
			session->initiator_name, session->tgt->tgt_name);
		scst_set_cmd_error(cmd, SCST_LOAD_SENSE(scst_sense_invalid_opcode));
		goto out_done;
	}

	if (unlikely(dev->not_pr_supporting_tgt_devs_num != 0)) {
		PRINT_WARNING("Persistent Reservation command %s refused for "
			"device %s, because the device has not supporting PR "
			"transports connected", scst_get_opcode_name(cmd),
			dev->virt_name);
		scst_set_cmd_error(cmd,
				   SCST_LOAD_SENSE(scst_sense_invalid_opcode));
		goto out_done;
	}

	if (scst_dev_reserved(dev)) {
		TRACE_PR("PR command rejected, because device %s holds regular "
			"reservation", dev->virt_name);
		scst_set_cmd_error_status(cmd, SAM_STAT_RESERVATION_CONFLICT);
		goto out_done;
	}

#ifndef CONFIG_SCST_FORWARD_MODE_PASS_THROUGH
	if (dev->scsi_dev != NULL) {
		PRINT_WARNING("PR commands for pass-through devices not "
			"supported (device %s)", dev->virt_name);
		scst_set_cmd_error(cmd,
			SCST_LOAD_SENSE(scst_sense_invalid_opcode));
		goto out_done;
	}
#endif

	buffer_size = scst_get_buf_full_sense(cmd, &buffer);
	if (unlikely(buffer_size <= 0))
		goto out_done;

	scst_pr_read_lock(dev);

	/* We can be aborted by another PR command while waiting for the lock */
	if (unlikely(test_bit(SCST_CMD_ABORTED, &cmd->cmd_flags))) {
		TRACE_MGMT_DBG("ABORTED set, aborting cmd %p", cmd);
		goto out_unlock;
	}

	action = cmd->cdb[1] & 0x1f;

	TRACE(TRACE_SCSI, "PR IN action %x for '%s' (LUN %llx) from '%s'",
		action, dev->virt_name, tgt_dev->lun, session->initiator_name);

	switch (action) {
	case PR_READ_KEYS:
		scst_pr_read_keys(cmd, buffer, buffer_size);
		break;
	case PR_READ_RESERVATION:
		scst_pr_read_reservation(cmd, buffer, buffer_size);
		break;
	case PR_REPORT_CAPS:
		scst_pr_report_caps(cmd, buffer, buffer_size);
		break;
	case PR_READ_FULL_STATUS:
		scst_pr_read_full_status(cmd, buffer, buffer_size);
		break;
	default:
		PRINT_ERROR("Unsupported action %x", action);
		goto out_unsup_act;
	}

out_complete:
	cmd->completed = 1;

out_unlock:
	scst_pr_read_unlock(dev);

	scst_put_buf_full(cmd, buffer);

out_done:
	cmd->scst_cmd_done(cmd, SCST_CMD_STATE_DEFAULT, SCST_CONTEXT_SAME);

	TRACE_EXIT_RES(SCST_EXEC_COMPLETED);
	return SCST_EXEC_COMPLETED;

out_unsup_act:
	scst_set_invalid_field_in_cdb(cmd, 1,
			SCST_INVAL_FIELD_BIT_OFFS_VALID | 0);
	goto out_complete;
}

/* No locks, no IRQ or IRQ-disabled context allowed */
static int scst_persistent_reserve_out_local(struct scst_cmd *cmd)
{
	int res = SCST_EXEC_COMPLETED;
	struct scst_device *dev;
	struct scst_tgt_dev *tgt_dev;
	struct scst_session *session;
	int action;
	uint8_t *buffer;
	int buffer_size;
	struct scst_lksb pr_lksb;
	bool aborted = false;

	TRACE_ENTRY();

	EXTRACHECKS_BUG_ON(scst_cmd_atomic(cmd));

	dev = cmd->dev;
	tgt_dev = cmd->tgt_dev;
	session = cmd->sess;

	if (session->sess_mq) {
		PRINT_WARNING_ONCE("MQ session (%p) from initiator %s (tgt %s), "
			"persistent reservations not supported", session,
			session->initiator_name, session->tgt->tgt_name);
		scst_set_cmd_error(cmd, SCST_LOAD_SENSE(scst_sense_invalid_opcode));
		goto out_done;
	}

	if (unlikely(dev->not_pr_supporting_tgt_devs_num != 0)) {
		PRINT_WARNING("Persistent Reservation command %s refused for "
			"device %s, because the device has not supporting PR "
			"transports connected", scst_get_opcode_name(cmd),
			dev->virt_name);
		scst_set_cmd_error(cmd, SCST_LOAD_SENSE(scst_sense_invalid_opcode));
		goto out_done;
	}

	action = cmd->cdb[1] & 0x1f;

	TRACE(TRACE_SCSI, "PR OUT action %x for '%s' (LUN %llx) from '%s'",
		action, dev->virt_name, tgt_dev->lun, session->initiator_name);

	if (scst_dev_reserved(dev)) {
		TRACE_PR("PR command rejected, because device %s holds regular "
			"reservation", dev->virt_name);
		scst_set_cmd_error_status(cmd, SAM_STAT_RESERVATION_CONFLICT);
		goto out_done;
	}

	buffer_size = scst_get_buf_full_sense(cmd, &buffer);
	if (unlikely(buffer_size <= 0))
		goto out_done;

	dev->cl_ops->pr_write_lock(dev, &pr_lksb);

	/*
	 * Check if tgt_dev already registered. Also by this check we make
	 * sure that table "PERSISTENT RESERVE OUT service actions that are
	 * allowed in the presence of various reservations" is honored.
	 * REGISTER AND MOVE and RESERVE will be additionally checked for
	 * conflicts later.
	 */
	if ((action != PR_REGISTER) && (action != PR_REGISTER_AND_IGNORE) &&
	    (tgt_dev->registrant == NULL)) {
		TRACE_PR("'%s' not registered", cmd->sess->initiator_name);
		scst_set_cmd_error_status(cmd, SAM_STAT_RESERVATION_CONFLICT);
		goto out_unlock;
	}

	/* Check scope */
	if ((action != PR_REGISTER) && (action != PR_REGISTER_AND_IGNORE) &&
	    (action != PR_CLEAR) && (cmd->cdb[2] >> 4) != SCOPE_LU) {
		TRACE_PR("Scope must be SCOPE_LU for action %x", action);
		scst_set_invalid_field_in_cdb(cmd, 2,
				SCST_INVAL_FIELD_BIT_OFFS_VALID | 4);
		goto out_unlock;
	}

	/* Check SPEC_I_PT (PR_REGISTER_AND_MOVE has another format) */
	if ((action != PR_REGISTER) && (action != PR_REGISTER_AND_MOVE) &&
	    ((buffer[20] >> 3) & 0x01)) {
		TRACE_PR("SPEC_I_PT must be zero for action %x", action);
		scst_set_invalid_field_in_parm_list(cmd, 20,
			SCST_INVAL_FIELD_BIT_OFFS_VALID | 3);
		goto out_unlock;
	}

	/* Check ALL_TG_PT (PR_REGISTER_AND_MOVE has another format) */
	if ((action != PR_REGISTER) && (action != PR_REGISTER_AND_IGNORE) &&
	    (action != PR_REGISTER_AND_MOVE) && ((buffer[20] >> 2) & 0x01)) {
		TRACE_PR("ALL_TG_PT must be zero for action %x", action);
		scst_set_invalid_field_in_parm_list(cmd, 20,
			SCST_INVAL_FIELD_BIT_OFFS_VALID | 2);
		goto out_unlock;
	}

	/* We can be aborted by another PR command while waiting for the lock */
	aborted = test_bit(SCST_CMD_ABORTED, &cmd->cmd_flags);
	if (unlikely(aborted)) {
		TRACE_MGMT_DBG("ABORTED set, aborting cmd %p", cmd);
		goto out_unlock;
	}

	switch (action) {
	case PR_REGISTER:
		scst_pr_register(cmd, buffer, buffer_size);
		break;
	case PR_RESERVE:
		scst_pr_reserve(cmd, buffer, buffer_size);
		break;
	case PR_RELEASE:
		scst_pr_release(cmd, buffer, buffer_size);
		break;
	case PR_CLEAR:
		scst_pr_clear(cmd, buffer, buffer_size);
		break;
	case PR_PREEMPT:
		scst_pr_preempt(cmd, buffer, buffer_size);
		break;
	case PR_PREEMPT_AND_ABORT:
		scst_pr_preempt_and_abort(cmd, buffer, buffer_size);
		break;
	case PR_REGISTER_AND_IGNORE:
		scst_pr_register_and_ignore(cmd, buffer, buffer_size);
		break;
	case PR_REGISTER_AND_MOVE:
		scst_pr_register_and_move(cmd, buffer, buffer_size);
		break;
	default:
		scst_set_invalid_field_in_cdb(cmd, 1,
			SCST_INVAL_FIELD_BIT_OFFS_VALID | 0);
		goto out_unlock;
	}

#ifndef CONFIG_SCST_PROC
	if (cmd->status == SAM_STAT_GOOD)
		scst_pr_sync_device_file(dev);
#endif

	if ((cmd->devt->pr_cmds_notifications) &&
	    (cmd->status == SAM_STAT_GOOD)) /* sync file may change status */
		res = SCST_EXEC_NOT_COMPLETED;

out_unlock:
	dev->cl_ops->pr_write_unlock(dev, &pr_lksb);

	scst_put_buf_full(cmd, buffer);

out_done:
	if (res == SCST_EXEC_COMPLETED) {
		if (!aborted)
			cmd->completed = 1;
		cmd->scst_cmd_done(cmd, SCST_CMD_STATE_DEFAULT,
				SCST_CONTEXT_SAME);
	}

	TRACE_EXIT_RES(res);
	return res;
}

/*
 * __scst_check_local_events() - check if there are any local SCSI events
 *
 * Description:
 *    Checks if the command can be executed or there are local events,
 *    like reservations, pending UAs, etc. Returns < 0 if command must be
 *    aborted, > 0 if there is an event and command should be immediately
 *    completed, or 0 otherwise.
 *
 * On call no locks, no IRQ or IRQ-disabled context allowed.
 */
int __scst_check_local_events(struct scst_cmd *cmd, bool preempt_tests_only)
{
	int res, rc;
	struct scst_tgt_dev *tgt_dev = cmd->tgt_dev;
	struct scst_device *dev = cmd->dev;

	TRACE_ENTRY();

	if (unlikely(cmd->internal && !cmd->internal_check_local_events)) {
		if (unlikely(test_bit(SCST_CMD_ABORTED, &cmd->cmd_flags))) {
			TRACE_MGMT_DBG("ABORTED set, aborting internal "
				"cmd %p", cmd);
			goto out_uncomplete;
		}
		/*
		 * The original command passed all checks and not finished yet
		 */
		res = 0;
		goto out;
	}

	if (unlikely(test_bit(SCST_TGT_DEV_FORWARDING, &cmd->tgt_dev->tgt_dev_flags))) {
		/*
		 * All the checks are supposed to be done on the
		 * forwarding requester's side.
		 */
		goto skip_reserve;
	}

	/*
	 * There's no race here, because we need to trace commands sent
	 * *after* dev_double_ua_possible flag was set.
	 */
	if (unlikely(dev->dev_double_ua_possible))
		cmd->double_ua_possible = 1;

	/* Reserve check before Unit Attention */
	if (unlikely(scst_is_not_reservation_holder(dev, tgt_dev->sess))) {
		if ((cmd->op_flags & SCST_REG_RESERVE_ALLOWED) == 0) {
			scst_set_cmd_error_status(cmd,
				SAM_STAT_RESERVATION_CONFLICT);
			goto out_complete;
		}
	}

	if (!preempt_tests_only) {
		if (dev->cl_ops->pr_is_set(dev)) {
			if (unlikely(!scst_pr_is_cmd_allowed(cmd))) {
				scst_set_cmd_error_status(cmd,
					SAM_STAT_RESERVATION_CONFLICT);
				goto out_complete;
			}
		}
	}

	/*
	 * Let's check for ABORTED after scst_pr_is_cmd_allowed(), because
	 * we might sleep for a while there.
	 */
skip_reserve:
	if (unlikely(test_bit(SCST_CMD_ABORTED, &cmd->cmd_flags))) {
		TRACE_MGMT_DBG("ABORTED set, aborting cmd %p", cmd);
		goto out_uncomplete;
	}

	/* If we had internal bus reset, set the command error unit attention */
	if ((dev->scsi_dev != NULL) &&
	    unlikely(dev->scsi_dev->was_reset)) {
		if ((cmd->op_flags & SCST_SKIP_UA) == 0) {
			int done = 0;
			/*
			 * Prevent more than 1 cmd to be triggered by was_reset
			 */
			spin_lock_bh(&dev->dev_lock);
			if (dev->scsi_dev->was_reset) {
				TRACE(TRACE_MGMT, "was_reset is %d", 1);
				scst_set_cmd_error(cmd,
					  SCST_LOAD_SENSE(scst_sense_reset_UA));
				/*
				 * It looks like it is safe to clear was_reset
				 * here
				 */
				dev->scsi_dev->was_reset = 0;
				done = 1;
			}
			spin_unlock_bh(&dev->dev_lock);

			if (done)
				goto out_complete;
		}
	}

	if (unlikely(test_bit(SCST_TGT_DEV_UA_PENDING,
			&cmd->tgt_dev->tgt_dev_flags))) {
		if ((cmd->op_flags & SCST_SKIP_UA) == 0) {
			rc = scst_set_pending_UA(cmd, NULL, NULL);
			if (rc == 0)
				goto out_complete;
		}
	}

	res = 0;

out:
	TRACE_EXIT_RES(res);
	return res;

out_complete:
	res = 1;
	sBUG_ON(!cmd->completed);
	goto out;

out_uncomplete:
	res = -1;
	goto out;
}
EXPORT_SYMBOL_GPL(__scst_check_local_events);

/*
 * No locks. Returns true, if expected_sn was incremented.
 *
 * !! At this point cmd can be processed in parallel by some other thread!
 * !! As consecuence, no pointer in cmd, except cur_order_data and
 * !! sn_slot, can be touched here! The same is for assignments to cmd's
 * !! fields. As protection cmd declared as const.
 *
 * Overall, cmd is passed here only for extra correctness checking.
 */
bool scst_inc_expected_sn(const struct scst_cmd *cmd)
{
	bool res = false;
	struct scst_order_data *order_data = cmd->cur_order_data;
	atomic_t *slot = cmd->sn_slot;

	TRACE_ENTRY();

	EXTRACHECKS_BUG_ON(!cmd->sn_set);

#ifdef CONFIG_SCST_EXTRACHECKS
	sBUG_ON(test_bit(SCST_CMD_INC_EXPECTED_SN_PASSED, &cmd->cmd_flags));
	set_bit(SCST_CMD_INC_EXPECTED_SN_PASSED, &((struct scst_cmd *)cmd)->cmd_flags);
#endif

	/* Optimized for lockless fast path of sequence of SIMPLE commands */

	if (slot == NULL)
		goto ordered;

	TRACE_SN("Slot %zd, value %d", slot - order_data->sn_slots,
		atomic_read(slot));

	if (!atomic_dec_and_test(slot))
		goto out;

	/*
	 * atomic_dec_and_test() implies memory barrier to sync with
	 * scst_inc_cur_sn() for pending_simple_inc_expected_sn
	 */

	if (likely(order_data->pending_simple_inc_expected_sn == 0))
		goto out;

	spin_lock_irq(&order_data->sn_lock);

	if (unlikely(order_data->pending_simple_inc_expected_sn == 0))
		goto out_unlock;

	order_data->pending_simple_inc_expected_sn--;
	TRACE_SN("New dec pending_simple_inc_expected_sn: %d",
		order_data->pending_simple_inc_expected_sn);
	EXTRACHECKS_BUG_ON(order_data->pending_simple_inc_expected_sn < 0);

inc_expected_sn_locked:
	order_data->expected_sn++;
	/*
	 * Write must be before def_cmd_count read to be in
	 * sync with scst_post_exec_sn(). See comment in
	 * scst_exec_check_sn(). Just in case if spin_unlock() isn't
	 * memory a barrier. Although, checking of def_cmd_count
	 * is far from here, but who knows, let's be safer.
	 */
	smp_mb();
	TRACE_SN("New expected_sn: %d", order_data->expected_sn);
	res = true;

out_unlock:
	spin_unlock_irq(&order_data->sn_lock);

out:
	TRACE_EXIT_RES(res);
	return res;

ordered:
	/* SIMPLE command can have slot NULL as well, if there were no free slots */
	EXTRACHECKS_BUG_ON((cmd->queue_type != SCST_CMD_QUEUE_SIMPLE) &&
			   (cmd->queue_type != SCST_CMD_QUEUE_ORDERED));
	spin_lock_irq(&order_data->sn_lock);
	goto inc_expected_sn_locked;
}

/* No locks */
static struct scst_cmd *scst_post_exec_sn(struct scst_cmd *cmd,
	bool make_active)
{
	/* For HQ commands SN is not set */
	bool inc_expected_sn = !cmd->inc_expected_sn_on_done &&
			       cmd->sn_set && !cmd->retry;
	struct scst_cmd *res = NULL;

	TRACE_ENTRY();

	if (inc_expected_sn) {
		bool rc = scst_inc_expected_sn(cmd);

		if (!rc)
			goto out;
		if (make_active)
			scst_make_deferred_commands_active(cmd->cur_order_data);
		else
			res = scst_check_deferred_commands(cmd->cur_order_data, true);
	}

out:
	TRACE_EXIT_HRES(res);
	return res;
}

/* cmd must be additionally referenced to not die inside */
static int scst_do_real_exec(struct scst_cmd *cmd)
{
	int res = SCST_EXEC_NOT_COMPLETED;
	int rc;
	struct scst_device *dev = cmd->dev;
	struct scst_dev_type *devt = cmd->devt;
	struct io_context *old_ctx = NULL;
	bool ctx_changed = false;
	struct scsi_device *scsi_dev;

	TRACE_ENTRY();

	ctx_changed = scst_set_io_context(cmd, &old_ctx);

	scst_set_cmd_state(cmd, SCST_CMD_STATE_EXEC_WAIT);

	if (devt->exec) {
		TRACE_DBG("Calling dev handler %s exec(%p)",
		      devt->name, cmd);
		res = devt->exec(cmd);
		TRACE_DBG("Dev handler %s exec() returned %d",
		      devt->name, res);

		if (res == SCST_EXEC_COMPLETED)
			goto out_complete;

		sBUG_ON(res != SCST_EXEC_NOT_COMPLETED);
	}

	scsi_dev = dev->scsi_dev;

	if (unlikely(scsi_dev == NULL)) {
		PRINT_ERROR("Command for virtual device must be "
			"processed by device handler (LUN %lld)!",
			(unsigned long long int)cmd->lun);
		goto out_error;
	}

	TRACE_DBG("Sending cmd %p to SCSI mid-level dev %d:%d:%d:%lld", cmd,
		  scsi_dev->host->host_no, scsi_dev->channel, scsi_dev->id,
		  (u64)scsi_dev->lun);

#if LINUX_VERSION_CODE < KERNEL_VERSION(2, 6, 30)
	rc = scst_exec_req(scsi_dev, cmd->cdb, cmd->cdb_len,
			cmd->data_direction, cmd->sg, cmd->bufflen,
			cmd->sg_cnt, cmd->timeout, cmd->retries, cmd,
			scst_pass_through_cmd_done, cmd->cmd_gfp_mask);
#else
	rc = scst_scsi_exec_async(cmd, cmd, scst_pass_through_cmd_done);
#endif
	if (unlikely(rc != 0)) {
		PRINT_ERROR("scst pass-through exec failed: %d", rc);
		/* "Sectors" are hardcoded as 512 bytes in the kernel */
		if (rc == -EINVAL &&
		    (cmd->bufflen >> 9) > queue_max_hw_sectors(scsi_dev->request_queue))
			PRINT_ERROR("Too low max_hw_sectors %d sectors on %s "
				"to serve command %s with bufflen %d bytes."
				"See README for more details.",
				queue_max_hw_sectors(scsi_dev->request_queue),
				dev->virt_name, scst_get_opcode_name(cmd),
				cmd->bufflen);
		goto out_error;
	}

out_complete:
	res = SCST_EXEC_COMPLETED;

	if (ctx_changed)
		scst_reset_io_context(cmd->tgt_dev, old_ctx);

	TRACE_EXIT_RES(res);
	return res;

out_error:
	scst_set_cmd_error(cmd, SCST_LOAD_SENSE(scst_sense_hardw_error));

	res = SCST_EXEC_COMPLETED;
	/* Report the result */
	cmd->scst_cmd_done(cmd, SCST_CMD_STATE_DEFAULT, SCST_CONTEXT_SAME);
	goto out_complete;
}

static inline int scst_real_exec(struct scst_cmd *cmd)
{
	int res, rc;

	TRACE_ENTRY();

	BUILD_BUG_ON(SCST_CMD_STATE_RES_CONT_SAME != SCST_EXEC_NOT_COMPLETED);
	BUILD_BUG_ON(SCST_CMD_STATE_RES_CONT_NEXT != SCST_EXEC_COMPLETED);

	rc = scst_check_local_events(cmd);
	if (unlikely(rc != 0))
		goto out_done;

	__scst_cmd_get(cmd);

	res = scst_do_real_exec(cmd);
	if (likely(res == SCST_EXEC_COMPLETED)) {
		scst_post_exec_sn(cmd, true);
#if LINUX_VERSION_CODE < KERNEL_VERSION(2, 6, 39)
		if (cmd->dev->scsi_dev != NULL)
			generic_unplug_device(
				cmd->dev->scsi_dev->request_queue);
#endif
	} else
		sBUG();

	__scst_cmd_put(cmd);

	/* SCST_EXEC_* match SCST_CMD_STATE_RES_* */

out:
	TRACE_EXIT_RES(res);
	return res;

out_done:
	cmd->scst_cmd_done(cmd, SCST_CMD_STATE_DEFAULT, SCST_CONTEXT_SAME);
	res = SCST_CMD_STATE_RES_CONT_NEXT;
	goto out;
}

typedef int (*scst_local_exec_fn)(struct scst_cmd *cmd);

static scst_local_exec_fn scst_local_fns[256] = {
	[RESERVE] = scst_reserve_local,
	[RESERVE_10] = scst_reserve_local,
	[RELEASE] = scst_release_local,
	[RELEASE_10] = scst_release_local,
	[PERSISTENT_RESERVE_IN] = scst_persistent_reserve_in_local,
	[PERSISTENT_RESERVE_OUT] = scst_persistent_reserve_out_local,
	[REPORT_LUNS] = scst_report_luns_local,
	[REQUEST_SENSE] = scst_request_sense_local,
	[COMPARE_AND_WRITE] = scst_cmp_wr_local,
	[EXTENDED_COPY] = scst_cm_ext_copy_exec,
	[RECEIVE_COPY_RESULTS] = scst_cm_rcv_copy_res_exec,
	[MAINTENANCE_IN] = scst_maintenance_in,
};

static int scst_do_local_exec(struct scst_cmd *cmd)
{
	int res;
	struct scst_tgt_dev *tgt_dev = cmd->tgt_dev;

	TRACE_ENTRY();

	/* Check READ_ONLY device status */
	if ((cmd->op_flags & SCST_WRITE_MEDIUM) &&
	    (tgt_dev->tgt_dev_rd_only || cmd->dev->swp)) {
		PRINT_WARNING("Attempt of write access to read-only device: "
			"initiator %s, LUN %lld, op %s",
			cmd->sess->initiator_name, cmd->lun,
			scst_get_opcode_name(cmd));
		scst_set_cmd_error(cmd,
			   SCST_LOAD_SENSE(scst_sense_data_protect));
		goto out_done;
	}

	if ((cmd->op_flags & SCST_LOCAL_CMD) == 0) {
		res = SCST_EXEC_NOT_COMPLETED;
		goto out;
	}

	res = scst_local_fns[cmd->cdb[0]](cmd);

out:
	TRACE_EXIT_RES(res);
	return res;

out_done:
	/* Report the result */
	cmd->scst_cmd_done(cmd, SCST_CMD_STATE_DEFAULT, SCST_CONTEXT_SAME);
	res = SCST_EXEC_COMPLETED;
	goto out;
}

static int scst_local_exec(struct scst_cmd *cmd)
{
	int res, rc;

	TRACE_ENTRY();

	BUILD_BUG_ON(SCST_CMD_STATE_RES_CONT_SAME != SCST_EXEC_NOT_COMPLETED);
	BUILD_BUG_ON(SCST_CMD_STATE_RES_CONT_NEXT != SCST_EXEC_COMPLETED);

	rc = scst_check_local_events(cmd);
	if (unlikely(rc != 0))
		goto out_done;

	__scst_cmd_get(cmd);

	res = scst_do_local_exec(cmd);
	if (likely(res == SCST_EXEC_NOT_COMPLETED))
		scst_set_cmd_state(cmd, SCST_CMD_STATE_REAL_EXEC);
	else if (res == SCST_EXEC_COMPLETED)
		scst_post_exec_sn(cmd, true);
	else
		sBUG();

	__scst_cmd_put(cmd);

	/* SCST_EXEC_* match SCST_CMD_STATE_RES_* */

out:
	TRACE_EXIT_RES(res);
	return res;

out_done:
	cmd->scst_cmd_done(cmd, SCST_CMD_STATE_DEFAULT, SCST_CONTEXT_SAME);
	res = SCST_CMD_STATE_RES_CONT_NEXT;
	goto out;
}

static int scst_pre_exec_checks(struct scst_cmd *cmd)
{
	int res, rc;

	TRACE_ENTRY();

	EXTRACHECKS_BUG_ON(cmd->lba == SCST_DEF_LBA_DATA_LEN);
	EXTRACHECKS_BUG_ON(cmd->data_len == SCST_DEF_LBA_DATA_LEN);

	rc = __scst_check_local_events(cmd, false);
	if (unlikely(rc != 0))
		goto out_done;

	res = SCST_CMD_STATE_RES_CONT_SAME;

out:
	TRACE_EXIT_RES(res);
	return res;

out_done:
	cmd->scst_cmd_done(cmd, SCST_CMD_STATE_DEFAULT, SCST_CONTEXT_SAME);
	res = SCST_CMD_STATE_RES_CONT_NEXT;
	goto out;
}

static inline bool scst_check_alua(struct scst_cmd *cmd, int *out_res)
{
	int (*alua_filter)(struct scst_cmd *cmd);
	bool res = false;

	alua_filter = READ_ONCE(cmd->tgt_dev->alua_filter);
	if (unlikely(alua_filter)) {
		int ac = alua_filter(cmd);

		if (ac != SCST_ALUA_CHECK_OK) {
			if (ac != SCST_ALUA_CHECK_DELAYED) {
				EXTRACHECKS_BUG_ON(cmd->status == 0);
				scst_set_cmd_abnormal_done_state(cmd);
				*out_res = SCST_CMD_STATE_RES_CONT_SAME;
			}
			res = true;
		}
	}

	return res;
}

static int scst_exec_check_blocking(struct scst_cmd **active_cmd)
{
	struct scst_cmd *cmd = *active_cmd;
	struct scst_cmd *ref_cmd;
	int res = SCST_CMD_STATE_RES_CONT_NEXT;

	TRACE_ENTRY();

	scst_set_cmd_state(cmd, SCST_CMD_STATE_EXEC_CHECK_BLOCKING);

	if (unlikely(scst_check_alua(cmd, &res)))
		goto out;

	if (unlikely(scst_check_blocked_dev(cmd)))
		goto out;

	/* To protect tgt_dev */
	ref_cmd = cmd;
	__scst_cmd_get(ref_cmd);

	while (1) {
		int rc;

#ifdef CONFIG_SCST_DEBUG_SN
		if ((scst_random() % 120) == 7) {
			int t = scst_random() % 200;

			TRACE_SN("Delaying IO on %d ms", t);
			msleep(t);
		}
#endif
		/*
		 * After sent_for_exec set, scst_post_exec_sn() must be called
		 * before exiting this function!
		 */
		cmd->sent_for_exec = 1;
		/*
		 * To sync with scst_abort_cmd(). The above assignment must
		 * be before SCST_CMD_ABORTED test, done later in
		 * __scst_check_local_events(). It's far from here, so the order
		 * is virtually guaranteed, but let's have it just in case.
		 */
		smp_mb();

		cmd->scst_cmd_done = scst_cmd_done_local;

		rc = scst_pre_exec_checks(cmd);
		if (unlikely(rc != SCST_CMD_STATE_RES_CONT_SAME)) {
			EXTRACHECKS_BUG_ON(rc != SCST_CMD_STATE_RES_CONT_NEXT);
			EXTRACHECKS_BUG_ON(cmd->state == SCST_CMD_STATE_EXEC_CHECK_BLOCKING);
			goto done;
		}

		scst_set_cmd_state(cmd, SCST_CMD_STATE_LOCAL_EXEC);

		rc = scst_do_local_exec(cmd);
		if (likely(rc == SCST_EXEC_NOT_COMPLETED)) {
			/* Nothing to do */
		} else {
			sBUG_ON(rc != SCST_EXEC_COMPLETED);
			goto done;
		}

		scst_set_cmd_state(cmd, SCST_CMD_STATE_REAL_EXEC);

		rc = scst_do_real_exec(cmd);
		sBUG_ON(rc != SCST_EXEC_COMPLETED);

done:
		cmd = scst_post_exec_sn(cmd, false);
		if (cmd == NULL)
			break;

		EXTRACHECKS_BUG_ON(cmd->state != SCST_CMD_STATE_EXEC_CHECK_SN);
		EXTRACHECKS_BUG_ON(cmd->done);

		scst_set_cmd_state(cmd, SCST_CMD_STATE_EXEC_CHECK_BLOCKING);

		if (unlikely(scst_check_alua(cmd, &res)))
			goto out;

		if (unlikely(scst_check_blocked_dev(cmd)))
			break;

		__scst_cmd_put(ref_cmd);
		ref_cmd = cmd;
		__scst_cmd_get(ref_cmd);
	}

	*active_cmd = cmd;

#if LINUX_VERSION_CODE < KERNEL_VERSION(2, 6, 39)
	if (ref_cmd->dev->scsi_dev != NULL)
		generic_unplug_device(ref_cmd->dev->scsi_dev->request_queue);
#endif

	__scst_cmd_put(ref_cmd);
	/* !! At this point sess, dev and tgt_dev can be already freed !! */

out:
	TRACE_EXIT_RES(res);
	return res;
}

static int scst_exec_check_sn(struct scst_cmd **active_cmd)
{
	int res;
	struct scst_cmd *cmd = *active_cmd;
	struct scst_order_data *order_data = cmd->cur_order_data;
	typeof(order_data->expected_sn) expected_sn;

	TRACE_ENTRY();

	if (unlikely(cmd->internal))
		goto exec;

	if (unlikely(order_data->aca_tgt_dev != 0)) {
		if (!cmd->cmd_aca_allowed) {
			spin_lock_irq(&order_data->sn_lock);
			if (test_bit(SCST_CMD_ABORTED, &cmd->cmd_flags)) {
				/*
				 * cmd can be aborted and the unblock
				 * procedure finished while we were
				 * entering here. I.e. cmd can not be ACA
				 * blocked/deferred anymore for any case,
				 * hence let it pass through.
				 */
			} else if (order_data->aca_tgt_dev != 0) {
				unsigned int qerr, q;
				bool this_nex = ((unsigned long)cmd->tgt_dev == order_data->aca_tgt_dev);

				/*
				 * Commands can potentially "leak" from
				 * scst_process_check_condition() after
				 * establishing ACA due to separate locks, so
				 * let's catch such "leaked" commands here.
				 * In any case, if QErr requests them to be
				 * aborted, they must not be deferred/blocked.
				 */

				/* dev->qerr can be changed behind our back */
				q = cmd->dev->qerr;
				/* READ_ONCE doesn't work for bit fields */
				qerr = READ_ONCE(q);

				switch (qerr) {
				case SCST_QERR_2_RESERVED:
				default:
				case SCST_QERR_0_ALL_RESUME:
defer:
					TRACE_MGMT_DBG("Deferring cmd %p due to "
						"ACA active (tgt_dev %p)", cmd,
						cmd->tgt_dev);
					order_data->def_cmd_count++;
					list_add_tail(&cmd->deferred_cmd_list_entry,
						&order_data->deferred_cmd_list);
					spin_unlock_irq(&order_data->sn_lock);
					res = SCST_CMD_STATE_RES_CONT_NEXT;
					goto out;
				case SCST_QERR_3_ABORT_THIS_NEXUS_ONLY:
					if (!this_nex)
						goto defer;
					/* fall through */
				case SCST_QERR_1_ABORT_ALL:
					TRACE_MGMT_DBG("Aborting cmd %p due to "
						"ACA active (tgt_dev %p)", cmd,
						cmd->tgt_dev);
					scst_abort_cmd(cmd, NULL, !this_nex, 0);
					scst_set_cmd_abnormal_done_state(cmd);
					res = SCST_CMD_STATE_RES_CONT_SAME;
					spin_unlock_irq(&order_data->sn_lock);
					goto out;
				}
			}
			spin_unlock_irq(&order_data->sn_lock);
		} else
			goto exec;
	}

	if (unlikely(cmd->queue_type == SCST_CMD_QUEUE_HEAD_OF_QUEUE))
		goto exec;

	/* Must check here to catch ACA cmds after just cleared ACA */
	if (unlikely(test_bit(SCST_CMD_ABORTED, &cmd->cmd_flags))) {
		scst_set_cmd_abnormal_done_state(cmd);
		res = SCST_CMD_STATE_RES_CONT_SAME;
		goto out;
	}

	EXTRACHECKS_BUG_ON(!cmd->sn_set);

	expected_sn = READ_ONCE(order_data->expected_sn);
	/* Optimized for lockless fast path */
	if ((cmd->sn != expected_sn) || (order_data->hq_cmd_count > 0)) {
		spin_lock_irq(&order_data->sn_lock);

		order_data->def_cmd_count++;
		/*
		 * Memory barrier is needed here to implement lockless fast
		 * path. We need the exact order of reads and writes between
		 * def_cmd_count and expected_sn. Otherwise, we can miss case,
		 * when expected_sn was changed to be equal to cmd->sn while
		 * we are queueing cmd into the deferred list after expected_sn
		 * read below. It will lead to a forever stuck command. But with
		 * the barrier in such case __scst_check_deferred_commands()
		 * will be called and it will take sn_lock, so we will be
		 * synchronized.
		 */
		smp_mb();

		expected_sn = order_data->expected_sn;
		if ((cmd->sn != expected_sn) || (order_data->hq_cmd_count > 0)) {
			if (unlikely(test_bit(SCST_CMD_ABORTED,
					      &cmd->cmd_flags))) {
				/* Necessary to allow aborting out of sn cmds */
				TRACE_MGMT_DBG("Aborting out of sn cmd %p "
					"(tag %llu, sn %u)", cmd,
					(unsigned long long)cmd->tag, cmd->sn);
				order_data->def_cmd_count--;
				scst_set_cmd_abnormal_done_state(cmd);
				res = SCST_CMD_STATE_RES_CONT_SAME;
			} else {
				TRACE_SN("Deferring cmd %p (sn=%d, set %d, "
					"expected_sn=%d)", cmd, cmd->sn,
					cmd->sn_set, expected_sn);
				list_add_tail(&cmd->deferred_cmd_list_entry,
					      &order_data->deferred_cmd_list);
				res = SCST_CMD_STATE_RES_CONT_NEXT;
			}
			spin_unlock_irq(&order_data->sn_lock);
			goto out;
		} else {
			TRACE_SN("Somebody incremented expected_sn %d, "
				"continuing", expected_sn);
			order_data->def_cmd_count--;
			spin_unlock_irq(&order_data->sn_lock);
		}
	}

exec:
	res = scst_exec_check_blocking(active_cmd);

out:
	TRACE_EXIT_HRES(res);
	return res;
}

/* No locks supposed to be held */
static int scst_check_sense(struct scst_cmd *cmd)
{
	int res = 0;
	struct scst_device *dev = cmd->dev;

	TRACE_ENTRY();

	if (unlikely(cmd->ua_ignore)) {
		PRINT_BUFF_FLAG(TRACE_SCSI, "Local UA sense", cmd->sense,
			cmd->sense_valid_len);
		goto out;
	}

	/* If we had internal bus reset behind us, set the command error UA */
	if ((dev->scsi_dev != NULL) &&
	    unlikely(cmd->host_status == DID_RESET)) {
		if ((cmd->op_flags & SCST_SKIP_UA) == 0) {
			TRACE(TRACE_MGMT, "DID_RESET: was_reset=%d host_status=%x",
			      dev->scsi_dev->was_reset, cmd->host_status);
			scst_set_cmd_error(cmd, SCST_LOAD_SENSE(scst_sense_reset_UA));
		} else {
			int sl;
			uint8_t sense[SCST_STANDARD_SENSE_LEN];

			TRACE(TRACE_MGMT, "DID_RESET received for device %s, "
				"triggering reset UA", dev->virt_name);
			sl = scst_set_sense(sense, sizeof(sense), dev->d_sense,
				SCST_LOAD_SENSE(scst_sense_reset_UA));
			scst_dev_check_set_UA(dev, NULL, sense, sl);
			scst_abort_cmd(cmd, NULL, false, false);
		}
		/* It looks like it is safe to clear was_reset here */
		dev->scsi_dev->was_reset = 0;
	}

	if (unlikely(cmd->status == SAM_STAT_CHECK_CONDITION) &&
	    scst_sense_valid(cmd->sense)) {
		TRACE(TRACE_SCSI, "cmd %p with valid sense received", cmd);
		PRINT_BUFF_FLAG(TRACE_SCSI, "Sense", cmd->sense,
			cmd->sense_valid_len);

		/* Check Unit Attention Sense Key */
		if (scst_is_ua_sense(cmd->sense, cmd->sense_valid_len)) {
			if (scst_analyze_sense(cmd->sense, cmd->sense_valid_len,
					SCST_SENSE_ASC_VALID,
					0, SCST_SENSE_ASC_UA_RESET, 0)) {
				if (cmd->double_ua_possible) {
					TRACE_DBG("Double UA "
						"detected for device %p", dev);
					TRACE_DBG("Retrying cmd"
						" %p (tag %llu)", cmd,
						(unsigned long long)cmd->tag);

					cmd->status = 0;
					cmd->msg_status = 0;
					cmd->host_status = DID_OK;
					cmd->driver_status = 0;
					cmd->completed = 0;

					mempool_free(cmd->sense,
						     scst_sense_mempool);
					cmd->sense = NULL;

					scst_check_restore_sg_buff(cmd);
					if (cmd->data_direction & SCST_DATA_WRITE)
						scst_set_write_len(cmd);

					sBUG_ON(cmd->dbl_ua_orig_resp_data_len < 0);
					cmd->data_direction =
						cmd->dbl_ua_orig_data_direction;
					cmd->resp_data_len =
						cmd->dbl_ua_orig_resp_data_len;

					scst_set_cmd_state(cmd, SCST_CMD_STATE_LOCAL_EXEC);
					cmd->retry = 1;
					res = 1;
					goto out;
				}
			}
			scst_dev_check_set_UA(dev, cmd,	cmd->sense,
				cmd->sense_valid_len);
		}
	}

	if (unlikely(cmd->double_ua_possible)) {
		if ((cmd->op_flags & SCST_SKIP_UA) == 0) {
			TRACE_DBG("Clearing dbl_ua_possible flag (dev %p, "
				"cmd %p)", dev, cmd);
			/*
			 * Lock used to protect other flags in the bitfield
			 * (just in case, actually). Those flags can't be
			 * changed in parallel, because the device is
			 * serialized.
			 */
			spin_lock_bh(&dev->dev_lock);
			dev->dev_double_ua_possible = 0;
			spin_unlock_bh(&dev->dev_lock);
		}
	}

out:
	TRACE_EXIT_RES(res);
	return res;
}

static bool scst_check_auto_sense(struct scst_cmd *cmd)
{
	bool res = false;

	TRACE_ENTRY();

	if (unlikely(cmd->status == SAM_STAT_CHECK_CONDITION) &&
	    !scst_sense_valid(cmd->sense)) {
		if (!test_bit(SCST_CMD_ABORTED, &cmd->cmd_flags)) {
			TRACE(TRACE_SCSI|TRACE_MINOR_AND_MGMT_DBG,
				"CHECK_CONDITION, but no sense: cmd->status=%x, "
				"cmd->msg_status=%x, cmd->host_status=%x, "
				"cmd->driver_status=%x (cmd %p)",
				cmd->status, cmd->msg_status, cmd->host_status,
				cmd->driver_status, cmd);
		}
		res = true;
	} else if (unlikely(cmd->host_status)) {
		if ((cmd->host_status == DID_REQUEUE) ||
		    (cmd->host_status == DID_IMM_RETRY) ||
		    (cmd->host_status == DID_SOFT_ERROR) ||
		    (cmd->host_status == DID_BUS_BUSY) ||
		    (cmd->host_status == DID_TRANSPORT_DISRUPTED) ||
		    (cmd->host_status == DID_TRANSPORT_FAILFAST) ||
		    (cmd->host_status == DID_ALLOC_FAILURE)) {
			scst_set_busy(cmd);
		} else if (cmd->host_status == DID_RESET) {
			/* Postpone handling to scst_check_sense() */
		} else if ((cmd->host_status == DID_ABORT) ||
			   (cmd->host_status == DID_NO_CONNECT) ||
			   (cmd->host_status == DID_TIME_OUT) ||
			   (cmd->host_status == DID_NEXUS_FAILURE)) {
			scst_abort_cmd(cmd, NULL, false, false);
		} else if (cmd->host_status == DID_MEDIUM_ERROR) {
			if (cmd->data_direction & SCST_DATA_WRITE)
				scst_set_cmd_error(cmd,	SCST_LOAD_SENSE(scst_sense_write_error));
			else
				scst_set_cmd_error(cmd,	SCST_LOAD_SENSE(scst_sense_read_error));
		} else if ((cmd->host_status == DID_TARGET_FAILURE) && (cmd->status != 0)) {
			/* It's OK, normal workflow, ignore */
		} else {
			TRACE(TRACE_SCSI|TRACE_MINOR_AND_MGMT_DBG, "Host "
				"status 0x%x received, returning HARDWARE ERROR "
				"instead (cmd %p, op %s, target %s, device "
				"%s)", cmd->host_status, cmd, scst_get_opcode_name(cmd),
				cmd->tgt->tgt_name, cmd->dev->virt_name);
			scst_set_cmd_error(cmd,
				SCST_LOAD_SENSE(scst_sense_internal_failure));
		}
	}

	TRACE_EXIT_RES(res);
	return res;
}

static int scst_pre_dev_done(struct scst_cmd *cmd)
{
	int res = SCST_CMD_STATE_RES_CONT_SAME, rc;

	TRACE_ENTRY();

again:
	rc = scst_check_auto_sense(cmd);
	if (unlikely(rc)) {
		if (test_bit(SCST_CMD_ABORTED, &cmd->cmd_flags))
			goto next;
		PRINT_INFO("Command finished with CHECK CONDITION, but "
			"without sense data (opcode %s), issuing "
			"REQUEST SENSE", scst_get_opcode_name(cmd));
		rc = scst_prepare_request_sense(cmd);
		if (rc == 0)
			res = SCST_CMD_STATE_RES_CONT_NEXT;
		else {
			PRINT_ERROR("%s", "Unable to issue REQUEST SENSE, "
				    "returning HARDWARE ERROR");
			scst_set_cmd_error(cmd,
				SCST_LOAD_SENSE(scst_sense_internal_failure));
		}
		goto out;
	}

next:
	rc = scst_check_sense(cmd);
	if (unlikely(rc)) {
		/*
		 * We can't allow atomic command on the exec stages, so
		 * restart to the thread
		 */
		res = SCST_CMD_STATE_RES_NEED_THREAD;
		goto out;
	}

	if (likely(scst_cmd_completed_good(cmd))) {
		if (cmd->deferred_dif_read_check) {
			rc = scst_dif_process_read(cmd);

			if (unlikely(rc != 0)) {
				cmd->deferred_dif_read_check = 0;
				goto again;
			}
		}

		if (unlikely((cmd->cdb[0] == MODE_SENSE ||
			      cmd->cdb[0] == MODE_SENSE_10)) &&
		    (cmd->tgt_dev->tgt_dev_rd_only || cmd->dev->swp) &&
		    (cmd->dev->type == TYPE_DISK ||
		     cmd->dev->type == TYPE_WORM ||
		     cmd->dev->type == TYPE_MOD ||
		     cmd->dev->type == TYPE_TAPE)) {
			int32_t length;
			uint8_t *address;
			bool err = false;

			length = scst_get_buf_full(cmd, &address);
			if (length < 0) {
				PRINT_ERROR("%s", "Unable to get "
					"MODE_SENSE buffer");
				scst_set_cmd_error(cmd,
					SCST_LOAD_SENSE(
						scst_sense_internal_failure));
				err = true;
			} else if (length > 2 && cmd->cdb[0] == MODE_SENSE)
				address[2] |= 0x80;   /* Write Protect*/
			else if (length > 3 && cmd->cdb[0] == MODE_SENSE_10)
				address[3] |= 0x80;   /* Write Protect*/

			if (err)
				goto out;
			else
				scst_put_buf_full(cmd, address);
		}

		if (unlikely((cmd->cdb[0] == MODE_SELECT) ||
		    (cmd->cdb[0] == MODE_SELECT_10) ||
		    (cmd->cdb[0] == LOG_SELECT))) {
			TRACE(TRACE_SCSI, "MODE/LOG SELECT succeeded (LUN %lld)",
				(unsigned long long int)cmd->lun);
			scst_set_cmd_state(cmd, SCST_CMD_STATE_MODE_SELECT_CHECKS);
			goto out;
		}
	} else {
		/* Check for MODE PARAMETERS CHANGED UA */
		if ((cmd->dev->scsi_dev != NULL) &&
		    (cmd->status == SAM_STAT_CHECK_CONDITION) &&
		    scst_is_ua_sense(cmd->sense, cmd->sense_valid_len) &&
		    scst_analyze_sense(cmd->sense, cmd->sense_valid_len,
					SCST_SENSE_ASCx_VALID,
					0, 0x2a, 0x01)) {
			TRACE(TRACE_SCSI, "MODE PARAMETERS CHANGED UA (lun "
				"%lld)", (unsigned long long int)cmd->lun);
			scst_set_cmd_state(cmd, SCST_CMD_STATE_MODE_SELECT_CHECKS);
			goto out;
		}
	}

	scst_set_cmd_state(cmd, SCST_CMD_STATE_DEV_DONE);

out:
	TRACE_EXIT_RES(res);
	return res;
}

static int scst_mode_select_checks(struct scst_cmd *cmd)
{
	int res = SCST_CMD_STATE_RES_CONT_SAME;

	TRACE_ENTRY();

	if (likely(scsi_status_is_good(cmd->status))) {
		int atomic = scst_cmd_atomic(cmd);

		if (unlikely((cmd->cdb[0] == MODE_SELECT) ||
		    (cmd->cdb[0] == MODE_SELECT_10) ||
		    (cmd->cdb[0] == LOG_SELECT))) {
			struct scst_device *dev = cmd->dev;
			int sl;
			uint8_t sense_buffer[SCST_STANDARD_SENSE_LEN];

			if (atomic && (dev->scsi_dev != NULL)) {
				TRACE_DBG("%s", "MODE/LOG SELECT: thread "
					"context required");
				res = SCST_CMD_STATE_RES_NEED_THREAD;
				goto out;
			}

			TRACE(TRACE_SCSI, "MODE/LOG SELECT succeeded, "
				"setting the SELECT UA (lun=%lld)",
				(unsigned long long int)cmd->lun);

			spin_lock_bh(&dev->dev_lock);
			if (cmd->cdb[0] == LOG_SELECT) {
				sl = scst_set_sense(sense_buffer,
					sizeof(sense_buffer),
					dev->d_sense,
					UNIT_ATTENTION, 0x2a, 0x02);
			} else {
				sl = scst_set_sense(sense_buffer,
					sizeof(sense_buffer),
					dev->d_sense,
					UNIT_ATTENTION, 0x2a, 0x01);
			}
			scst_dev_check_set_local_UA(dev, cmd, sense_buffer, sl);
			spin_unlock_bh(&dev->dev_lock);

			if (dev->scsi_dev != NULL)
				scst_obtain_device_parameters(dev, cmd->cdb);
		}
	} else if ((cmd->status == SAM_STAT_CHECK_CONDITION) &&
		    scst_is_ua_sense(cmd->sense, cmd->sense_valid_len) &&
		     /* mode parameters changed */
		    (scst_analyze_sense(cmd->sense, cmd->sense_valid_len,
					SCST_SENSE_ASCx_VALID,
					0, 0x2a, 0x01) ||
		     scst_analyze_sense(cmd->sense, cmd->sense_valid_len,
					SCST_SENSE_ASC_VALID,
					0, 0x29, 0) /* reset */ ||
		     scst_analyze_sense(cmd->sense, cmd->sense_valid_len,
					SCST_SENSE_ASC_VALID,
					0, 0x28, 0) /* medium changed */ ||
		     /* cleared by another ini (just in case) */
		     scst_analyze_sense(cmd->sense, cmd->sense_valid_len,
					SCST_SENSE_ASC_VALID,
					0, 0x2F, 0))) {
		int atomic = scst_cmd_atomic(cmd);

		if (atomic) {
			TRACE_DBG("Possible parameters changed UA %x: "
				"thread context required", cmd->sense[12]);
			res = SCST_CMD_STATE_RES_NEED_THREAD;
			goto out;
		}

		TRACE(TRACE_SCSI, "Possible parameters changed UA %x "
			"(LUN %lld): getting new parameters", cmd->sense[12],
			(unsigned long long int)cmd->lun);

		scst_obtain_device_parameters(cmd->dev, NULL);
	} else
		sBUG();

	scst_set_cmd_state(cmd, SCST_CMD_STATE_DEV_DONE);

out:
	TRACE_EXIT_HRES(res);
	return res;
}

static int scst_dev_done(struct scst_cmd *cmd)
{
	int res = SCST_CMD_STATE_RES_CONT_SAME;
	int state;
	struct scst_dev_type *devt = cmd->devt;

	TRACE_ENTRY();

	state = SCST_CMD_STATE_PRE_XMIT_RESP1;

	if (likely((cmd->op_flags & SCST_FULLY_LOCAL_CMD) == 0) &&
	    likely(devt->dev_done != NULL)) {
		int rc;

		if (unlikely(!devt->dev_done_atomic &&
			     scst_cmd_atomic(cmd))) {
			/*
			 * It shouldn't be because of the SCST_TGT_DEV_AFTER_*
			 * optimization.
			 */
			TRACE_MGMT_DBG("Dev handler %s dev_done() needs thread "
				"context, rescheduling", devt->name);
			res = SCST_CMD_STATE_RES_NEED_THREAD;
			goto out;
		}

		TRACE_DBG("Calling dev handler %s dev_done(%p)",
			devt->name, cmd);
		rc = devt->dev_done(cmd);
		TRACE_DBG("Dev handler %s dev_done() returned %d",
		      devt->name, rc);
		if (rc != SCST_CMD_STATE_DEFAULT)
			state = rc;
	}

	switch (state) {
#ifdef CONFIG_SCST_EXTRACHECKS
	case SCST_CMD_STATE_PRE_XMIT_RESP1:
	case SCST_CMD_STATE_PRE_XMIT_RESP2:
	case SCST_CMD_STATE_PARSE:
	case SCST_CMD_STATE_PREPARE_SPACE:
	case SCST_CMD_STATE_RDY_TO_XFER:
	case SCST_CMD_STATE_TGT_PRE_EXEC:
	case SCST_CMD_STATE_EXEC_CHECK_SN:
	case SCST_CMD_STATE_EXEC_CHECK_BLOCKING:
	case SCST_CMD_STATE_LOCAL_EXEC:
	case SCST_CMD_STATE_REAL_EXEC:
	case SCST_CMD_STATE_PRE_DEV_DONE:
	case SCST_CMD_STATE_MODE_SELECT_CHECKS:
	case SCST_CMD_STATE_DEV_DONE:
	case SCST_CMD_STATE_XMIT_RESP:
	case SCST_CMD_STATE_FINISHED:
	case SCST_CMD_STATE_FINISHED_INTERNAL:
#else
	default:
#endif
		scst_set_cmd_state(cmd, state);
		break;
	case SCST_CMD_STATE_NEED_THREAD_CTX:
		TRACE_DBG("Dev handler %s dev_done() requested "
		      "thread context, rescheduling",
		      devt->name);
		res = SCST_CMD_STATE_RES_NEED_THREAD;
		goto out;
#ifdef CONFIG_SCST_EXTRACHECKS
	default:
		if (state >= 0) {
			PRINT_ERROR("Dev handler %s dev_done() returned "
				"invalid cmd state %d",
				devt->name, state);
		} else {
			PRINT_ERROR("Dev handler %s dev_done() returned "
				"error %d", devt->name, state);
		}
		scst_set_cmd_error(cmd,
			   SCST_LOAD_SENSE(scst_sense_hardw_error));
		scst_set_cmd_abnormal_done_state(cmd);
		break;
#endif
	}

	scst_check_unblock_dev(cmd);

	if (cmd->inc_expected_sn_on_done && cmd->sent_for_exec && cmd->sn_set) {
		bool rc = scst_inc_expected_sn(cmd);

		if (rc)
			scst_make_deferred_commands_active(cmd->cur_order_data);
	}

	if (unlikely(cmd->internal))
		scst_set_cmd_state(cmd, SCST_CMD_STATE_FINISHED_INTERNAL);

#ifndef CONFIG_SCST_TEST_IO_IN_SIRQ
#ifdef CONFIG_SCST_EXTRACHECKS
	if (cmd->state != SCST_CMD_STATE_PRE_XMIT_RESP1) {
		/* We can't allow atomic command on the exec stages */
		if (scst_cmd_atomic(cmd)) {
			switch (state) {
			case SCST_CMD_STATE_TGT_PRE_EXEC:
			case SCST_CMD_STATE_EXEC_CHECK_SN:
			case SCST_CMD_STATE_EXEC_CHECK_BLOCKING:
			case SCST_CMD_STATE_LOCAL_EXEC:
			case SCST_CMD_STATE_REAL_EXEC:
				TRACE_DBG("Atomic context and redirect, "
					"rescheduling (cmd %p)", cmd);
				res = SCST_CMD_STATE_RES_NEED_THREAD;
				break;
			}
		}
	}
#endif
#endif

out:
	TRACE_EXIT_HRES(res);
	return res;
}

static int scst_pre_xmit_response2(struct scst_cmd *cmd)
{
	int res;

	TRACE_ENTRY();

again:
	if (unlikely(test_bit(SCST_CMD_ABORTED, &cmd->cmd_flags)))
		scst_xmit_process_aborted_cmd(cmd);
	else if (unlikely(cmd->status == SAM_STAT_CHECK_CONDITION)) {
		if (cmd->tgt_dev != NULL) {
			int rc = scst_process_check_condition(cmd);
			/* !! At this point cmd can be already dead !! */
			if (rc == -1) {
				res = SCST_CMD_STATE_RES_CONT_NEXT;
				goto out;
			} else if (rc == 1)
				goto again;
		}
	} else if (likely(cmd->tgt_dev != NULL)) {
		struct scst_order_data *order_data = cmd->cur_order_data;

		if (unlikely(order_data->aca_tgt_dev != 0)) {
			if (!cmd->cmd_aca_allowed) {
				spin_lock_irq(&order_data->sn_lock);
				if (test_bit(SCST_CMD_ABORTED, &cmd->cmd_flags)) {
					/*
					 * cmd can be aborted and the unblock
					 * procedure finished while we were
					 * entering here. I.e. cmd can not be
					 * blocked anymore for any case.
					 */
					spin_unlock_irq(&order_data->sn_lock);
					goto again;
				}
				if (order_data->aca_tgt_dev != 0) {
					TRACE_MGMT_DBG("Deferring done cmd %p due "
						"to ACA active (tgt_dev %p)",
						cmd, cmd->tgt_dev);
					order_data->def_cmd_count++;
					/*
					 * Put cmd in the head to let restart
					 * earlier, because it's already completed
					 */
					list_add(&cmd->deferred_cmd_list_entry,
						&order_data->deferred_cmd_list);
					spin_unlock_irq(&order_data->sn_lock);
					res = SCST_CMD_STATE_RES_CONT_NEXT;
					goto out;
				}
				spin_unlock_irq(&order_data->sn_lock);
			}
		}
	}

	if (unlikely(cmd->queue_type == SCST_CMD_QUEUE_ACA) &&
	    (cmd->tgt_dev != NULL)) {
		struct scst_order_data *order_data = cmd->cur_order_data;

		spin_lock_irq(&order_data->sn_lock);
		if (order_data->aca_cmd == cmd) {
			TRACE_MGMT_DBG("ACA cmd %p finished", cmd);
			order_data->aca_cmd = NULL;
		}
		spin_unlock_irq(&order_data->sn_lock);
	}

	if (unlikely(test_bit(SCST_CMD_NO_RESP, &cmd->cmd_flags))) {
		EXTRACHECKS_BUG_ON(!test_bit(SCST_CMD_ABORTED, &cmd->cmd_flags));
		TRACE_MGMT_DBG("Flag NO_RESP set for cmd %p (tag %llu), "
			"skipping", cmd, (unsigned long long int)cmd->tag);
		scst_set_cmd_state(cmd, SCST_CMD_STATE_FINISHED);
		goto out_same;
	}

	if (unlikely(cmd->resid_possible))
		scst_adjust_resp_data_len(cmd);
	else
		cmd->adjusted_resp_data_len = cmd->resp_data_len;

	scst_set_cmd_state(cmd, SCST_CMD_STATE_XMIT_RESP);

out_same:
	res = SCST_CMD_STATE_RES_CONT_SAME;

out:
	TRACE_EXIT_RES(res);
	return res;
}

static int scst_pre_xmit_response1(struct scst_cmd *cmd)
{
	int res;

	TRACE_ENTRY();

	EXTRACHECKS_BUG_ON(cmd->internal);

#ifdef CONFIG_SCST_DEBUG_TM
	if (cmd->tm_dbg_delayed &&
	    !test_bit(SCST_CMD_ABORTED, &cmd->cmd_flags)) {
		if (scst_cmd_atomic(cmd)) {
			TRACE_MGMT_DBG("%s",
				"DEBUG_TM delayed cmd needs a thread");
			res = SCST_CMD_STATE_RES_NEED_THREAD;
			return res;
		}
		TRACE_MGMT_DBG("Delaying cmd %p (tag %llu) for 1 second",
			cmd, cmd->tag);
		schedule_timeout_uninterruptible(HZ);
	}
#endif

	if (likely(cmd->tgt_dev != NULL)) {
		/*
		 * Those counters protect from not getting too long processing
		 * latency, so we should decrement them after cmd completed.
		 */
		smp_mb__before_atomic_dec();
		atomic_dec(&cmd->tgt_dev->tgt_dev_cmd_count);
#ifdef CONFIG_SCST_PER_DEVICE_CMD_COUNT_LIMIT
		atomic_dec(&cmd->dev->dev_cmd_count);
#endif
		if (unlikely(cmd->queue_type == SCST_CMD_QUEUE_HEAD_OF_QUEUE))
			scst_on_hq_cmd_response(cmd);
		else if (unlikely(!cmd->sent_for_exec)) {
			/*
			 * scst_post_exec_sn() can't be called in parallel
			 * due to the sent_for_exec contract obligation
			 */
			TRACE_SN("cmd %p was not sent for exec (sn %d, "
				"set %d)", cmd, cmd->sn, cmd->sn_set);
			scst_unblock_deferred(cmd->cur_order_data, cmd);
		}
	}

	cmd->done = 1;
	smp_mb(); /* to sync with scst_abort_cmd() */

	scst_set_cmd_state(cmd, SCST_CMD_STATE_PRE_XMIT_RESP2);
	res = scst_pre_xmit_response2(cmd);

	TRACE_EXIT_RES(res);
	return res;
}

static int scst_xmit_response(struct scst_cmd *cmd)
{
	struct scst_tgt_template *tgtt = cmd->tgtt;
	int res, rc;

	TRACE_ENTRY();

	EXTRACHECKS_BUG_ON(cmd->internal);

	if (unlikely(!tgtt->xmit_response_atomic &&
		     scst_cmd_atomic(cmd))) {
		/*
		 * It shouldn't be because of the SCST_TGT_DEV_AFTER_*
		 * optimization.
		 */
		TRACE_MGMT_DBG("Target driver %s xmit_response() needs thread "
			"context, rescheduling", tgtt->name);
		res = SCST_CMD_STATE_RES_NEED_THREAD;
		goto out;
	}

	res = SCST_CMD_STATE_RES_CONT_NEXT;
	scst_set_cmd_state(cmd, SCST_CMD_STATE_XMIT_WAIT);

	TRACE_DBG("Calling xmit_response(%p)", cmd);

#if defined(CONFIG_SCST_DEBUG) || defined(CONFIG_SCST_TRACING)
	if (unlikely(trace_flag & TRACE_DATA_SEND) &&
	    (cmd->data_direction & SCST_DATA_READ)) {
		int i, sg_cnt;
		struct scatterlist *sg, *sgi;

		if (cmd->tgt_i_sg != NULL) {
			sg = cmd->tgt_i_sg;
			sg_cnt = cmd->tgt_i_sg_cnt;
		} else {
			sg = cmd->sg;
			sg_cnt = cmd->sg_cnt;
		}
		if (sg != NULL) {
			PRINT_INFO("Xmitting data for cmd %p "
				"(sg_cnt %d, sg %p, sg[0].page %p, buf %p, "
				"resp len %d)", cmd, sg_cnt, sg,
				(void *)sg_page(&sg[0]), sg_virt(sg),
				cmd->resp_data_len);
			for_each_sg(sg, sgi, sg_cnt, i) {
				PRINT_INFO("sg %d", i);
				PRINT_BUFFER("data", sg_virt(sgi),
					     sgi->length);
			}
		}
	}
#endif

	if (tgtt->on_hw_pending_cmd_timeout != NULL) {
		struct scst_session *sess = cmd->sess;

		cmd->hw_pending_start = jiffies;
		cmd->cmd_hw_pending = 1;
		if (!test_bit(SCST_SESS_HW_PENDING_WORK_SCHEDULED, &sess->sess_aflags)) {
			TRACE_DBG("Sched HW pending work for sess %p "
				"(max time %d)", sess,
				tgtt->max_hw_pending_time);
			set_bit(SCST_SESS_HW_PENDING_WORK_SCHEDULED,
				&sess->sess_aflags);
			schedule_delayed_work(&sess->hw_pending_work,
				tgtt->max_hw_pending_time * HZ);
		}
	}

#ifdef CONFIG_SCST_DEBUG_RETRY
	if (((scst_random() % 100) == 77))
		rc = SCST_TGT_RES_QUEUE_FULL;
	else
#endif
		rc = tgtt->xmit_response(cmd);
	TRACE_DBG("xmit_response() returned %d", rc);

	if (likely(rc == SCST_TGT_RES_SUCCESS))
		goto out;

	cmd->cmd_hw_pending = 0;

	/* Restore the previous state */
	scst_set_cmd_state(cmd, SCST_CMD_STATE_XMIT_RESP);

	switch (rc) {
	case SCST_TGT_RES_QUEUE_FULL:
		scst_queue_retry_cmd(cmd);
		goto out;

	case SCST_TGT_RES_NEED_THREAD_CTX:
		TRACE_DBG("Target driver %s xmit_response() "
		      "requested thread context, rescheduling",
		      tgtt->name);
		res = SCST_CMD_STATE_RES_NEED_THREAD;
		goto out;

	default:
		if (rc == SCST_TGT_RES_FATAL_ERROR) {
			PRINT_ERROR("Target driver %s xmit_response() returned "
				"fatal error", tgtt->name);
		} else {
			PRINT_ERROR("Target driver %s xmit_response() returned "
				"invalid value %d", tgtt->name, rc);
		}
		scst_set_cmd_error(cmd, SCST_LOAD_SENSE(scst_sense_hardw_error));
		scst_set_cmd_state(cmd, SCST_CMD_STATE_FINISHED);
		res = SCST_CMD_STATE_RES_CONT_SAME;
		goto out;
	}

out:
	/* Caution: cmd can be already dead here */
	TRACE_EXIT_HRES(res);
	return res;
}

/**
 * scst_tgt_cmd_done() - the command's processing done
 * @cmd:	SCST command
 * @pref_context: preferred command execution context
 *
 * Description:
 *    Notifies SCST that the driver sent the response and the command
 *    can be freed now. Don't forget to set the delivery status, if it
 *    isn't success, using scst_set_delivery_status() before calling
 *    this function. The third argument sets preferred command execution
 *    context (see SCST_CONTEXT_* constants for details)
 */
void scst_tgt_cmd_done(struct scst_cmd *cmd,
	enum scst_exec_context pref_context)
{
	TRACE_ENTRY();

	sBUG_ON(cmd->state != SCST_CMD_STATE_XMIT_WAIT);

	cmd->cmd_hw_pending = 0;

	if (unlikely(cmd->tgt_dev == NULL))
		pref_context = SCST_CONTEXT_THREAD;

	scst_set_cmd_state(cmd, SCST_CMD_STATE_FINISHED);

	scst_process_redirect_cmd(cmd, pref_context, 1);

	TRACE_EXIT();
	return;
}
EXPORT_SYMBOL(scst_tgt_cmd_done);

static int scst_finish_cmd(struct scst_cmd *cmd)
{
	int res;
	struct scst_session *sess = cmd->sess;
	struct scst_io_stat_entry *stat;
	int block_shift, align_len;
	uint64_t lba;

	TRACE_ENTRY();

	if (unlikely(cmd->delivery_status != SCST_CMD_DELIVERY_SUCCESS)) {
		if ((cmd->tgt_dev != NULL) &&
		    (cmd->status == SAM_STAT_CHECK_CONDITION) &&
		    scst_is_ua_sense(cmd->sense, cmd->sense_valid_len)) {
			/* This UA delivery failed, so we need to requeue it */
			if (scst_cmd_atomic(cmd) &&
			    scst_is_ua_global(cmd->sense, cmd->sense_valid_len)) {
				TRACE_MGMT_DBG("Requeuing of global UA for "
					"failed cmd %p needs a thread", cmd);
				res = SCST_CMD_STATE_RES_NEED_THREAD;
				goto out;
			}
			scst_requeue_ua(cmd, NULL, 0);
		}
	}

	atomic_dec(&sess->sess_cmd_count);

	spin_lock_irq(&sess->sess_list_lock);

	stat = &sess->io_stats[cmd->data_direction];
	stat->cmd_count++;
	stat->io_byte_count += cmd->bufflen + cmd->out_bufflen;
	if (likely(cmd->dev != NULL)) {
		block_shift = cmd->dev->block_shift;
		/* Let's track only 4K unaligned cmds at the moment */
		align_len = (block_shift != 0) ? 4095 : 0;
		lba = cmd->lba;
	} else {
		block_shift = 0;
		align_len = 0;
		lba = 0;
	}

	if (unlikely(((lba << block_shift) & align_len) != 0) ||
	    unlikely(((cmd->bufflen + cmd->out_bufflen) & align_len) != 0))
		stat->unaligned_cmd_count++;

	list_del(&cmd->sess_cmd_list_entry);

	/*
	 * Done under sess_list_lock to sync with scst_abort_cmd() without
	 * using extra barrier.
	 */
	cmd->finished = 1;

	spin_unlock_irq(&sess->sess_list_lock);

	if (unlikely(cmd->cmd_on_global_stpg_list)) {
		TRACE_DBG("Unlisting being freed STPG cmd %p", cmd);
		EXTRACHECKS_BUG_ON(cmd->cmd_global_stpg_blocked);
		scst_stpg_del_unblock_next(cmd);
	}

	if (unlikely(test_bit(SCST_CMD_ABORTED, &cmd->cmd_flags)))
		scst_finish_cmd_mgmt(cmd);

	__scst_cmd_put(cmd);

	res = SCST_CMD_STATE_RES_CONT_NEXT;

out:
	TRACE_EXIT_HRES(res);
	return res;
}

/* Must be called under sn_lock with IRQs off */
static inline void scst_inc_expected_sn_idle(struct scst_order_data *order_data)
{
	order_data->expected_sn++;
	/*
	 * Write must be before def_cmd_count read to be in
	 * sync with scst_post_exec_sn(). See comment in
	 * scst_exec_check_sn(). Just in case if spin_unlock() isn't
	 * memory a barrier. Although, checking of def_cmd_count
	 * is far from here, but who knows, let's be safer.
	 */
	smp_mb();
	TRACE_SN("New expected_sn: %d", order_data->expected_sn);

	scst_make_deferred_commands_active_locked(order_data);
	return;
}

/*
 * scst_cmd_set_sn - Assign SN and a slot number to a command.
 *
 * Commands that may be executed concurrently are assigned the same slot
 * number. A command that must be executed after previously received commands
 * is assigned a new and higher slot number.
 *
 * No locks expected.
 *
 * Note: This approach in full compliance with SAM may result in the reordering
 * of conflicting SIMPLE READ and/or WRITE commands (commands with at least
 * partially overlapping data ranges and of which at least one of them is a
 * WRITE command). An initiator is not allowed to submit such conflicting
 * commands. After having modified data, an initiator must wait for the result
 * of that operation before rereading or rewriting the modified data range or
 * use ORDERED subsequent conflicting command(s). See also comments about the
 * command identifier in SAM-5 or comments about task tags and command
 * reordering in previous SAM revisions.
 */
static void scst_cmd_set_sn(struct scst_cmd *cmd)
{
	struct scst_order_data *order_data = cmd->cur_order_data;
	unsigned long flags;

	TRACE_ENTRY();

	if (((cmd->op_flags & SCST_IMPLICIT_HQ) != 0) &&
	    likely(cmd->queue_type == SCST_CMD_QUEUE_SIMPLE)) {
		TRACE_SN("Implicit HQ cmd %p", cmd);
		cmd->queue_type = SCST_CMD_QUEUE_HEAD_OF_QUEUE;
	}

	EXTRACHECKS_BUG_ON(cmd->sn_set || cmd->hq_cmd_inced);

	/* Optimized for lockless fast path of sequence of SIMPLE commands */

	scst_check_debug_sn(cmd);

#ifdef CONFIG_SCST_STRICT_SERIALIZING
	if (likely(cmd->queue_type != SCST_CMD_QUEUE_HEAD_OF_QUEUE))
		cmd->queue_type = SCST_CMD_QUEUE_ORDERED;
#endif

	if (cmd->dev->queue_alg == SCST_QUEUE_ALG_0_RESTRICTED_REORDER) {
		if (likely(cmd->queue_type != SCST_CMD_QUEUE_HEAD_OF_QUEUE)) {
			/*
			 * Not the best way, but good enough until there is a
			 * possibility to specify queue type during pass-through
			 * commands submission.
			 */
			TRACE_SN("Restricted reorder dev %s (cmd %p)",
				cmd->dev->virt_name, cmd);
			cmd->queue_type = SCST_CMD_QUEUE_ORDERED;
		}
	}

again:
	switch (cmd->queue_type) {
	case SCST_CMD_QUEUE_SIMPLE:
		if (order_data->prev_cmd_ordered) {
			if (atomic_read(order_data->cur_sn_slot) != 0) {
				order_data->cur_sn_slot++;
				if (order_data->cur_sn_slot == order_data->sn_slots +
								ARRAY_SIZE(order_data->sn_slots))
					order_data->cur_sn_slot = order_data->sn_slots;
				if (unlikely(atomic_read(order_data->cur_sn_slot) != 0)) {
					static int q;

					if (q++ < 10)
						PRINT_WARNING("Not enough SN slots "
							"(dev %s)", cmd->dev->virt_name);
					goto ordered;
				}
				TRACE_SN("New cur SN slot %zd",
					order_data->cur_sn_slot - order_data->sn_slots);
			}

			order_data->curr_sn++;
			TRACE_SN("Incremented curr_sn %d", order_data->curr_sn);

			order_data->prev_cmd_ordered = 0;
			/*
			 * expected_sn will be/was incremented by the
			 * previous ORDERED cmd
			 */
		}

		cmd->sn_slot = order_data->cur_sn_slot;
		atomic_inc(cmd->sn_slot);
		cmd->sn = order_data->curr_sn;
		cmd->sn_set = 1;
		break;

	case SCST_CMD_QUEUE_UNTAGGED: /* put here with goto for better SIMPLE fast path */
		/* It is processed further as SIMPLE */
		cmd->queue_type = SCST_CMD_QUEUE_SIMPLE;
		goto again;

	case SCST_CMD_QUEUE_ORDERED:
		TRACE_SN("ORDERED cmd %p (op %s)", cmd, scst_get_opcode_name(cmd));
ordered:
		order_data->curr_sn++;
		TRACE_SN("Incremented curr_sn %d", order_data->curr_sn);

		if (order_data->prev_cmd_ordered) {
			TRACE_SN("Prev cmd ordered set");
			/*
			 * expected_sn will be/was incremented by the
			 * previous ORDERED cmd
			 */
		} else {
			order_data->prev_cmd_ordered = 1;

			spin_lock_irqsave(&order_data->sn_lock, flags);

			/*
			 * If no commands are going to reach
			 * scst_inc_expected_sn(), inc expected_sn here.
			 */
			if (atomic_read(order_data->cur_sn_slot) == 0)
				scst_inc_expected_sn_idle(order_data);
			else {
				order_data->pending_simple_inc_expected_sn++;
				TRACE_SN("New inc pending_simple_inc_expected_sn: %d",
					order_data->pending_simple_inc_expected_sn);
				smp_mb(); /* to sync with scst_inc_expected_sn() */
				if (unlikely(atomic_read(order_data->cur_sn_slot) == 0)) {
					order_data->pending_simple_inc_expected_sn--;
					TRACE_SN("New dec pending_simple_inc_expected_sn: %d",
						order_data->pending_simple_inc_expected_sn);
					EXTRACHECKS_BUG_ON(order_data->pending_simple_inc_expected_sn < 0);
					scst_inc_expected_sn_idle(order_data);
				}
			}
			spin_unlock_irqrestore(&order_data->sn_lock, flags);
		}

		cmd->sn = order_data->curr_sn;
		cmd->sn_set = 1;
		break;

	case SCST_CMD_QUEUE_HEAD_OF_QUEUE:
		TRACE_SN("HQ cmd %p (op %s)", cmd, scst_get_opcode_name(cmd));
		spin_lock_irqsave(&order_data->sn_lock, flags);
		order_data->hq_cmd_count++;
		spin_unlock_irqrestore(&order_data->sn_lock, flags);
		cmd->hq_cmd_inced = 1;
		goto out;

	case SCST_CMD_QUEUE_ACA:
		/* Nothing to do */
		goto out;

	default:
		sBUG();
	}

	TRACE_SN("cmd(%p)->sn: %d (order_data %p, *cur_sn_slot %d, "
		"prev_cmd_ordered %d, cur_sn_slot %zd)", cmd,
		cmd->sn, order_data, atomic_read(order_data->cur_sn_slot),
		order_data->prev_cmd_ordered,
		order_data->cur_sn_slot - order_data->sn_slots);

out:
	TRACE_EXIT();
	return;
}

/*
 * Must be invoked either under RCU read lock or with sess->tgt_dev_list_mutex
 * held.
 */
struct scst_tgt_dev *scst_lookup_tgt_dev(struct scst_session *sess, u64 lun)
{
	struct list_head *head;
	struct scst_tgt_dev *tgt_dev;

#if LINUX_VERSION_CODE >= KERNEL_VERSION(2, 6, 37)
#if defined(CONFIG_SCST_EXTRACHECKS) && defined(CONFIG_PREEMPT_RCU) && \
	defined(CONFIG_DEBUG_LOCK_ALLOC)
	WARN_ON_ONCE(debug_locks &&
		     !lockdep_is_held(&sess->tgt_dev_list_mutex) &&
		     rcu_preempt_depth() == 0);
#endif
#endif

	head = &sess->sess_tgt_dev_list[SESS_TGT_DEV_LIST_HASH_FN(lun)];
	list_for_each_entry_rcu(tgt_dev, head, sess_tgt_dev_list_entry) {
		if (tgt_dev->lun == lun)
			return tgt_dev;
	}

	return NULL;
}

/*
 * Returns 0 on success, > 0 when we need to wait for unblock,
 * < 0 if there is no device (lun) or device type handler.
 *
 * No locks, but might be on IRQ, protection is done by the
 * suspended activity.
 */
static int scst_translate_lun(struct scst_cmd *cmd)
{
	struct scst_tgt_dev *tgt_dev = NULL;
	int res;
	bool nul_dev = false;

	TRACE_ENTRY();

	cmd->cpu_cmd_counter = scst_get();

	if (likely(!test_bit(SCST_FLAG_SUSPENDED, &scst_flags))) {
		TRACE_DBG("Finding tgt_dev for cmd %p (lun %lld)", cmd,
			(unsigned long long int)cmd->lun);
		res = -1;

		rcu_read_lock();
		tgt_dev = scst_lookup_tgt_dev(cmd->sess, cmd->lun);
		rcu_read_unlock();

		if (tgt_dev) {
			TRACE_DBG("tgt_dev %p found", tgt_dev);

			if (likely(tgt_dev->dev->handler != &scst_null_devtype)) {
				cmd->cmd_threads = tgt_dev->active_cmd_threads;
				cmd->tgt_dev = tgt_dev;
				cmd->cur_order_data = tgt_dev->curr_order_data;
				cmd->dev = tgt_dev->dev;
				cmd->devt = tgt_dev->dev->handler;

				res = 0;
			} else {
				PRINT_INFO("Dev handler for device %lld is NULL, "
					"the device will not be visible remotely",
					(unsigned long long int)cmd->lun);
				nul_dev = true;
			}
		}
		if (unlikely(res != 0)) {
			if (!nul_dev) {
				TRACE(TRACE_MINOR,
					"tgt_dev for LUN %lld not found, command to "
					"unexisting LU (initiator %s, target %s)?",
					(unsigned long long int)cmd->lun,
					cmd->sess->initiator_name, cmd->tgt->tgt_name);
				scst_event_queue_lun_not_found(cmd);
			}
			scst_put(cmd->cpu_cmd_counter);
		}
	} else {
		scst_put(cmd->cpu_cmd_counter);
		TRACE_MGMT_DBG("%s", "FLAG SUSPENDED set, skipping");
		res = 1;
	}

	TRACE_EXIT_RES(res);
	return res;
}

/*
 * No locks, but might be on IRQ.
 *
 * Returns 0 on success, > 0 when we need to wait for unblock,
 * < 0 if there is no device (lun) or device type handler.
 */
static int __scst_init_cmd(struct scst_cmd *cmd)
{
	int res = 0;
	unsigned long flags;
	struct scst_order_data *order_data;

	TRACE_ENTRY();

	res = scst_translate_lun(cmd);
	if (likely(res == 0)) {
		int cnt;
		bool failure = false;

		order_data = cmd->cur_order_data;

		scst_set_cmd_state(cmd, SCST_CMD_STATE_PARSE);

		cnt = atomic_inc_return(&cmd->tgt_dev->tgt_dev_cmd_count);
		if (unlikely(cnt > cmd->dev->max_tgt_dev_commands)) {
			TRACE(TRACE_FLOW_CONTROL,
				"Too many pending commands (%d) in "
				"session, returning BUSY to initiator \"%s\"",
				cnt, (cmd->sess->initiator_name[0] == '\0') ?
				  "Anonymous" : cmd->sess->initiator_name);
			failure = true;
		}

#ifdef CONFIG_SCST_PER_DEVICE_CMD_COUNT_LIMIT
		cnt = atomic_inc_return(&cmd->dev->dev_cmd_count);
		if (unlikely(cnt > SCST_MAX_DEV_COMMANDS)) {
			if (!failure) {
				TRACE(TRACE_FLOW_CONTROL,
					"Too many pending device "
					"commands (%d), returning BUSY to "
					"initiator \"%s\"", cnt,
					(cmd->sess->initiator_name[0] == '\0') ?
						"Anonymous" :
						cmd->sess->initiator_name);
				failure = true;
			}
		}
#endif

		if (unlikely(failure)) {
			/*
			 * Better to delivery BUSY ASAP, than to delay
			 * it due to ACA
			 */
			goto out_busy_bypass_aca;
		}

		/*
		 * SCST_IMPLICIT_HQ for unknown commands not implemented for
		 * case when set_sn_on_restart_cmd not set, because custom parse
		 * can reorder commands due to multithreaded processing. To
		 * implement it we need to implement all unknown commands as
		 * ORDERED in the beginning and post parse reprocess of
		 * queue_type to change it if needed. ToDo.
		 */
		scst_pre_parse(cmd);
again:
		if (unlikely(order_data->aca_tgt_dev != 0)) {
			spin_lock_irqsave(&order_data->sn_lock, flags);

			if (order_data->aca_tgt_dev == 0) {
				spin_unlock_irqrestore(&order_data->sn_lock, flags);
				goto again;
			}

			if (order_data->aca_tgt_dev == (unsigned long)cmd->tgt_dev) {
				if ((cmd->queue_type != SCST_CMD_QUEUE_ACA) ||
				    (order_data->aca_cmd != NULL) ||
				    cmd->dev->tmf_only) {
					TRACE_DBG("Refusing cmd %p, because ACA "
						"active (aca_cmd %p, tgt_dev %p)",
						cmd, order_data->aca_cmd,
						cmd->tgt_dev);
					goto out_unlock_aca_active;
				} else {
					TRACE_MGMT_DBG("ACA cmd %p (tgt_dev %p)",
						cmd, cmd->tgt_dev);
					order_data->aca_cmd = cmd;
					/* allow it */
				}
			} else {
				/* Non-faulted I_T nexus */
				EXTRACHECKS_BUG_ON(cmd->dev->tst != SCST_TST_0_SINGLE_TASK_SET);
				if (cmd->queue_type == SCST_CMD_QUEUE_ACA) {
					TRACE_MGMT_DBG("Refusing ACA cmd %p "
						"from wrong I_T nexus (aca_tgt_dev %ld, "
						"cmd->tgt_dev %p)", cmd,
						order_data->aca_tgt_dev, cmd->tgt_dev);
					scst_set_cmd_error(cmd,
						SCST_LOAD_SENSE(scst_sense_invalid_message));
					goto out_unlock_aca_active;
				} else {
					if ((cmd->cdb[0] == PERSISTENT_RESERVE_OUT) &&
					    ((cmd->cdb[1] & 0x1f) == PR_PREEMPT_AND_ABORT)) {
						TRACE_MGMT_DBG("Allow PR PREEMPT AND "
							"ABORT cmd %p during ACA "
							"(tgt_dev %p)", cmd, cmd->tgt_dev);
						/* allow it */
					} else {
						TRACE_DBG("Refusing other IT-nexus "
							"cmd %p, because ACA active "
							"(tgt_dev %p)", cmd, cmd->tgt_dev);
						if (cmd->cmd_naca)
							goto out_unlock_aca_active;
						else {
							spin_unlock_irqrestore(&order_data->sn_lock, flags);
							scst_set_cmd_error_status(cmd, SAM_STAT_BUSY);
							goto out_bypass_aca;
						}
					}
				}
			}

			cmd->cmd_aca_allowed = 1;

			spin_unlock_irqrestore(&order_data->sn_lock, flags);
		} else if (unlikely(cmd->queue_type == SCST_CMD_QUEUE_ACA)) {
			TRACE_MGMT_DBG("Refusing ACA cmd %p, because there's no ACA, "
				"tgt_dev %p", cmd, cmd->tgt_dev);
			scst_set_cmd_error(cmd,
				SCST_LOAD_SENSE(scst_sense_invalid_message));
			goto out_abnormal;
		}

		if (!cmd->set_sn_on_restart_cmd) {
			if (!cmd->tgtt->multithreaded_init_done)
				scst_cmd_set_sn(cmd);
			else {
				struct scst_order_data *order_data = cmd->cur_order_data;
				unsigned long flags;

				spin_lock_irqsave(&order_data->init_done_lock, flags);
				scst_cmd_set_sn(cmd);
				spin_unlock_irqrestore(&order_data->init_done_lock, flags);
			}
		}
	} else if (res < 0) {
		TRACE_DBG("Finishing cmd %p", cmd);
		scst_set_cmd_error(cmd, SCST_LOAD_SENSE(scst_sense_lun_not_supported));
		goto out_abnormal;
	} /* else goto out; */

out:
	TRACE_EXIT_RES(res);
	return res;

out_busy_bypass_aca:
	scst_set_busy(cmd);

out_bypass_aca:
	cmd->cmd_aca_allowed = 1; /* for check in scst_pre_xmit_response2() */

out_abnormal:
	scst_set_cmd_abnormal_done_state(cmd);
	goto out;

out_unlock_aca_active:
	spin_unlock_irqrestore(&order_data->sn_lock, flags);
	scst_set_cmd_error_status(cmd, SAM_STAT_ACA_ACTIVE);
	goto out_bypass_aca;
}

/* Called under scst_init_lock and IRQs disabled */
static void scst_do_job_init(void)
	__releases(&scst_init_lock)
	__acquires(&scst_init_lock)
{
	struct scst_cmd *cmd;
	int susp;

	TRACE_ENTRY();

restart:
	/*
	 * There is no need for read barrier here, because we don't care where
	 * this check will be done.
	 */
	susp = test_bit(SCST_FLAG_SUSPENDED, &scst_flags);
	if (scst_init_poll_cnt > 0)
		scst_init_poll_cnt--;

	list_for_each_entry(cmd, &scst_init_cmd_list, cmd_list_entry) {
		int rc;

		if (susp && !test_bit(SCST_CMD_ABORTED, &cmd->cmd_flags))
			continue;
		if (!test_bit(SCST_CMD_ABORTED, &cmd->cmd_flags)) {
			spin_unlock_irq(&scst_init_lock);
			rc = __scst_init_cmd(cmd);
			spin_lock_irq(&scst_init_lock);
			if (rc > 0) {
				TRACE_MGMT_DBG("%s",
					"FLAG SUSPENDED set, restarting");
				goto restart;
			}
		} else {
			TRACE_MGMT_DBG("Aborting not inited cmd %p (tag %llu)",
				       cmd, (unsigned long long int)cmd->tag);
			scst_set_cmd_abnormal_done_state(cmd);
		}

		/*
		 * Deleting cmd from init cmd list after __scst_init_cmd()
		 * is necessary to keep the check in scst_init_cmd() correct
		 * to preserve the commands order.
		 *
		 * We don't care about the race, when init cmd list is empty
		 * and one command detected that it just was not empty, so
		 * it's inserting to it, but another command at the same time
		 * seeing init cmd list empty and goes directly, because it
		 * could affect only commands from the same initiator to the
		 * same tgt_dev, but scst_cmd_init_done*() doesn't guarantee
		 * the order in case of simultaneous such calls anyway.
		 */
		TRACE_DBG("Deleting cmd %p from init cmd list", cmd);
		smp_wmb(); /* enforce the required order */
		list_del(&cmd->cmd_list_entry);
		spin_unlock(&scst_init_lock);

		spin_lock(&cmd->cmd_threads->cmd_list_lock);
		TRACE_DBG("Adding cmd %p to active cmd list", cmd);
		if (unlikely(cmd->queue_type == SCST_CMD_QUEUE_HEAD_OF_QUEUE))
			list_add(&cmd->cmd_list_entry,
				&cmd->cmd_threads->active_cmd_list);
		else
			list_add_tail(&cmd->cmd_list_entry,
				&cmd->cmd_threads->active_cmd_list);
		wake_up(&cmd->cmd_threads->cmd_list_waitQ);
		spin_unlock(&cmd->cmd_threads->cmd_list_lock);

		spin_lock(&scst_init_lock);
		goto restart;
	}

	TRACE_EXIT();
	return;
}

static inline int test_init_cmd_list(void)
{
	int res = (!list_empty(&scst_init_cmd_list) &&
		   !test_bit(SCST_FLAG_SUSPENDED, &scst_flags)) ||
		  unlikely(kthread_should_stop()) ||
		  (scst_init_poll_cnt > 0);
	return res;
}

int scst_init_thread(void *arg)
{
	TRACE_ENTRY();

	PRINT_INFO("Init thread started");

	current->flags |= PF_NOFREEZE;

	set_user_nice(current, -10);

	spin_lock_irq(&scst_init_lock);
	while (!kthread_should_stop()) {
		wait_event_locked(scst_init_cmd_list_waitQ,
				  test_init_cmd_list(),
				  lock_irq, scst_init_lock);
		scst_do_job_init();
	}
	spin_unlock_irq(&scst_init_lock);

	/*
	 * If kthread_should_stop() is true, we are guaranteed to be
	 * on the module unload, so scst_init_cmd_list must be empty.
	 */
	sBUG_ON(!list_empty(&scst_init_cmd_list));

	PRINT_INFO("Init thread finished");

	TRACE_EXIT();
	return 0;
}

/*
 * scst_ioctx_get() - Associate an I/O context with a thread.
 *
 * Associate an I/O context with a thread in such a way that all threads in an
 * SCST thread pool share the same I/O context. This greatly improves thread
 * pool I/O performance with at least the CFQ scheduler.
 *
 * Note: A more elegant approach would be to allocate the I/O context in
 * scst_init_threads() instead of this function. That approach is only possible
 * though after exporting alloc_io_context(). A previous discussion of this
 * topic can be found here: http://lkml.org/lkml/2008/12/11/282.
 */
static void scst_ioctx_get(struct scst_cmd_threads *p_cmd_threads)
{
#if LINUX_VERSION_CODE >= KERNEL_VERSION(2, 6, 25)
	mutex_lock(&p_cmd_threads->io_context_mutex);

	WARN_ON(current->io_context);

	if (p_cmd_threads != &scst_main_cmd_threads) {
		/*
		 * For linked IO contexts io_context might be not NULL while
		 * io_context 0.
		 */
		if (p_cmd_threads->io_context == NULL) {
#if LINUX_VERSION_CODE >= KERNEL_VERSION(3, 3, 0)
			p_cmd_threads->io_context = get_task_io_context(current,
						GFP_KERNEL, NUMA_NO_NODE);
#else
			p_cmd_threads->io_context = get_io_context(GFP_KERNEL, -1);
#endif
			TRACE_DBG("Alloced new IO context %p "
				"(p_cmd_threads %p)", p_cmd_threads->io_context,
				       p_cmd_threads);
			/*
			 * Put the extra reference created by get_io_context()
			 * because we don't need it.
			 */
			put_io_context(p_cmd_threads->io_context);
		} else {
#if (LINUX_VERSION_CODE >= KERNEL_VERSION(3, 5, 0) && (LINUX_VERSION_CODE < KERNEL_VERSION(3, 6, 0)))
#warning IO context sharing functionality disabled on 3.5 kernels due to bug in them. \
See "http://lkml.org/lkml/2012/7/17/515" for more details.
			static int q;

			if (q == 0) {
				q++;
				PRINT_WARNING("IO context sharing functionality "
					"disabled on 3.5 kernels due to bug in "
					"them. See http://lkml.org/lkml/2012/7/17/515 "
					"for more details.");
			}
#else
			ioc_task_link(p_cmd_threads->io_context);
			current->io_context = p_cmd_threads->io_context;
			TRACE_DBG("Linked IO context %p "
				"(p_cmd_threads %p)", p_cmd_threads->io_context,
				p_cmd_threads);
#endif
		}
		p_cmd_threads->io_context_refcnt++;
	}

	mutex_unlock(&p_cmd_threads->io_context_mutex);
#endif

	smp_wmb();
	p_cmd_threads->io_context_ready = true;
	return;
}

/*
 * scst_ioctx_put() - Free I/O context allocated by scst_ioctx_get().
 */
static void scst_ioctx_put(struct scst_cmd_threads *p_cmd_threads)
{
#if LINUX_VERSION_CODE >= KERNEL_VERSION(2, 6, 25)
	if (p_cmd_threads != &scst_main_cmd_threads) {
		mutex_lock(&p_cmd_threads->io_context_mutex);
		if (--p_cmd_threads->io_context_refcnt == 0)
			p_cmd_threads->io_context = NULL;
		mutex_unlock(&p_cmd_threads->io_context_mutex);
	}
#endif
	return;
}

/*
 * scst_process_active_cmd() - process active command
 *
 * Description:
 *    Main SCST commands processing routing. Must be used only by dev handlers.
 *
 *    Argument atomic is true, if function called in atomic context.
 *
 *    Must be called with no locks held.
 */
void scst_process_active_cmd(struct scst_cmd *cmd, bool atomic)
{
	int res;

	TRACE_ENTRY();

	/*
	 * Checkpatch will complain on the use of in_atomic() below. You
	 * can safely ignore this warning since in_atomic() is used here only
	 * for debugging purposes.
	 */
	EXTRACHECKS_BUG_ON(in_irq() || irqs_disabled());
	EXTRACHECKS_WARN_ON((in_atomic() || in_interrupt()) && !atomic);

	cmd->atomic = atomic;

	TRACE_DBG("cmd %p, atomic %d", cmd, atomic);

	do {
		switch (cmd->state) {
		case SCST_CMD_STATE_PARSE:
			res = scst_parse_cmd(cmd);
			break;

		case SCST_CMD_STATE_PREPARE_SPACE:
			res = scst_prepare_space(cmd);
			break;

		case SCST_CMD_STATE_PREPROCESSING_DONE:
			res = scst_preprocessing_done(cmd);
			break;

		case SCST_CMD_STATE_RDY_TO_XFER:
			res = scst_rdy_to_xfer(cmd);
			break;

		case SCST_CMD_STATE_TGT_PRE_EXEC:
			res = scst_tgt_pre_exec(cmd);
			break;

		case SCST_CMD_STATE_EXEC_CHECK_SN:
			if (tm_dbg_check_cmd(cmd) != 0) {
				res = SCST_CMD_STATE_RES_CONT_NEXT;
				TRACE_MGMT_DBG("Skipping cmd %p (tag %llu), "
					"because of TM DBG delay", cmd,
					(unsigned long long int)cmd->tag);
				break;
			}
			res = scst_exec_check_sn(&cmd);
			EXTRACHECKS_BUG_ON(res == SCST_CMD_STATE_RES_NEED_THREAD);
			/*
			 * !! At this point cmd, sess & tgt_dev can already be
			 * freed !!
			 */
			break;

		case SCST_CMD_STATE_EXEC_CHECK_BLOCKING:
			res = scst_exec_check_blocking(&cmd);
			EXTRACHECKS_BUG_ON(res == SCST_CMD_STATE_RES_NEED_THREAD);
			/*
			 * !! At this point cmd, sess & tgt_dev can already be
			 * freed !!
			 */
			break;

		case SCST_CMD_STATE_LOCAL_EXEC:
			res = scst_local_exec(cmd);
			EXTRACHECKS_BUG_ON(res == SCST_CMD_STATE_RES_NEED_THREAD);
			/*
			 * !! At this point cmd, sess & tgt_dev can already be
			 * freed !!
			 */
			break;

		case SCST_CMD_STATE_REAL_EXEC:
			res = scst_real_exec(cmd);
			EXTRACHECKS_BUG_ON(res == SCST_CMD_STATE_RES_NEED_THREAD);
			/*
			 * !! At this point cmd, sess & tgt_dev can already be
			 * freed !!
			 */
			break;

		case SCST_CMD_STATE_PRE_DEV_DONE:
			res = scst_pre_dev_done(cmd);
			EXTRACHECKS_BUG_ON((res == SCST_CMD_STATE_RES_NEED_THREAD) &&
				(cmd->state == SCST_CMD_STATE_PRE_DEV_DONE));
			break;

		case SCST_CMD_STATE_MODE_SELECT_CHECKS:
			res = scst_mode_select_checks(cmd);
			break;

		case SCST_CMD_STATE_DEV_DONE:
			res = scst_dev_done(cmd);
			break;

		case SCST_CMD_STATE_PRE_XMIT_RESP1:
			res = scst_pre_xmit_response1(cmd);
			EXTRACHECKS_BUG_ON(res == SCST_CMD_STATE_RES_NEED_THREAD);
			break;

		case SCST_CMD_STATE_PRE_XMIT_RESP2:
			res = scst_pre_xmit_response2(cmd);
			EXTRACHECKS_BUG_ON(res == SCST_CMD_STATE_RES_NEED_THREAD);
			break;

		case SCST_CMD_STATE_XMIT_RESP:
			res = scst_xmit_response(cmd);
			break;

		case SCST_CMD_STATE_FINISHED:
			res = scst_finish_cmd(cmd);
			break;

		case SCST_CMD_STATE_FINISHED_INTERNAL:
			res = scst_finish_internal_cmd(cmd);
			break;

		default:
			PRINT_CRIT_ERROR("cmd (%p) in state %d, but shouldn't "
				"be", cmd, cmd->state);
			sBUG();
#if defined(RHEL_MAJOR) && RHEL_MAJOR -0 < 6
			/* For suppressing a gcc compiler warning */
			res = SCST_CMD_STATE_RES_CONT_NEXT;
			break;
#endif
		}
	} while (res == SCST_CMD_STATE_RES_CONT_SAME);

	if (res == SCST_CMD_STATE_RES_CONT_NEXT) {
		/* None */
	} else if (res == SCST_CMD_STATE_RES_NEED_THREAD) {
#ifdef CONFIG_SCST_EXTRACHECKS
		switch (cmd->state) {
		case SCST_CMD_STATE_PARSE:
		case SCST_CMD_STATE_PREPARE_SPACE:
		case SCST_CMD_STATE_RDY_TO_XFER:
		case SCST_CMD_STATE_TGT_PRE_EXEC:
		case SCST_CMD_STATE_EXEC_CHECK_SN:
		case SCST_CMD_STATE_EXEC_CHECK_BLOCKING:
		case SCST_CMD_STATE_LOCAL_EXEC:
		case SCST_CMD_STATE_REAL_EXEC:
		case SCST_CMD_STATE_DEV_DONE:
		case SCST_CMD_STATE_XMIT_RESP:
			break;
		default:
			PRINT_CRIT_ERROR("cmd %p is in invalid state %d)", cmd,
				cmd->state);
			sBUG();
		}
#endif
		TRACE_DBG("Adding cmd %p to head of active cmd list", cmd);

		spin_lock_irq(&cmd->cmd_threads->cmd_list_lock);
		list_add(&cmd->cmd_list_entry,
			 &cmd->cmd_threads->active_cmd_list);
		wake_up(&cmd->cmd_threads->cmd_list_waitQ);
		spin_unlock_irq(&cmd->cmd_threads->cmd_list_lock);
	} else
		sBUG();

	TRACE_EXIT();
	return;
}
EXPORT_SYMBOL_GPL(scst_process_active_cmd);

/* Called under cmd_list_lock and IRQs disabled */
static void scst_do_job_active(struct list_head *cmd_list,
	spinlock_t *cmd_list_lock, bool atomic)
	__releases(cmd_list_lock)
	__acquires(cmd_list_lock)
{
	TRACE_ENTRY();

	while (!list_empty(cmd_list)) {
		struct scst_cmd *cmd = list_first_entry(cmd_list, typeof(*cmd),
					cmd_list_entry);
		TRACE_DBG("Deleting cmd %p from active cmd list", cmd);
		list_del(&cmd->cmd_list_entry);
		spin_unlock_irq(cmd_list_lock);
		scst_process_active_cmd(cmd, atomic);
		spin_lock_irq(cmd_list_lock);
	}

	TRACE_EXIT();
	return;
}

static inline int test_cmd_threads(struct scst_cmd_thread_t *thr)
{
	int res = !list_empty(&thr->thr_active_cmd_list) ||
		  !list_empty(&thr->thr_cmd_threads->active_cmd_list) ||
		  unlikely(kthread_should_stop()) ||
		  tm_dbg_is_release();
	return res;
}

int scst_cmd_thread(void *arg)
{
	struct scst_cmd_thread_t *thr = arg;
	struct scst_cmd_threads *p_cmd_threads = thr->thr_cmd_threads;
	bool someth_done, p_locked, thr_locked;

	TRACE_ENTRY();

	TRACE(TRACE_MINOR, "Processing thread %s started", current->comm);

#if 0
	set_user_nice(current, 10);
#endif
	current->flags |= PF_NOFREEZE;

	scst_ioctx_get(p_cmd_threads);

	wake_up_all(&p_cmd_threads->ioctx_wq);

	spin_lock_irq(&p_cmd_threads->cmd_list_lock);
	spin_lock(&thr->thr_cmd_list_lock);
	while (!kthread_should_stop()) {
		if (!test_cmd_threads(thr)) {
			DEFINE_WAIT(wait);

			do {
				prepare_to_wait_exclusive_head(
					&p_cmd_threads->cmd_list_waitQ,
					&wait, TASK_INTERRUPTIBLE);
				if (test_cmd_threads(thr))
					break;
				spin_unlock(&thr->thr_cmd_list_lock);
				spin_unlock_irq(&p_cmd_threads->cmd_list_lock);
				schedule();
				spin_lock_irq(&p_cmd_threads->cmd_list_lock);
				spin_lock(&thr->thr_cmd_list_lock);
			} while (!test_cmd_threads(thr));
			finish_wait(&p_cmd_threads->cmd_list_waitQ, &wait);
		}

		if (tm_dbg_is_release()) {
			spin_unlock_irq(&p_cmd_threads->cmd_list_lock);
			tm_dbg_check_released_cmds();
			spin_lock_irq(&p_cmd_threads->cmd_list_lock);
		}

		/*
		 * Idea of this code is to have local queue be more prioritized
		 * comparing to the more global queue as 2:1, as well as the
		 * local processing not touching the more global data for writes
		 * during its iterations when the more global queue is empty.
		 * Why 2:1? 2 is average number of intermediate commands states
		 * reaching this point here.
		 */

		p_locked = true;
		thr_locked = true;
		do {
			int thr_cnt;

			someth_done = false;
again:
			if (!list_empty(&p_cmd_threads->active_cmd_list)) {
				struct scst_cmd *cmd;

				if (!p_locked) {
					if (thr_locked) {
						spin_unlock_irq(&thr->thr_cmd_list_lock);
						thr_locked = false;
					}
					spin_lock_irq(&p_cmd_threads->cmd_list_lock);
					p_locked = true;
					goto again;
				}

				cmd = list_first_entry(&p_cmd_threads->active_cmd_list,
							typeof(*cmd), cmd_list_entry);

				TRACE_DBG("Deleting cmd %p from active cmd list", cmd);
				list_del(&cmd->cmd_list_entry);

				if (thr_locked) {
					spin_unlock(&thr->thr_cmd_list_lock);
					thr_locked = false;
				}
				spin_unlock_irq(&p_cmd_threads->cmd_list_lock);
				p_locked = false;

				if (cmd->cmd_thr == NULL) {
					TRACE_DBG("Assigning thread %p on cmd %p",
						thr, cmd);
					cmd->cmd_thr = thr;
				}

				scst_process_active_cmd(cmd, false);
				someth_done = true;
			}

			if (thr_locked && p_locked) {
				/* We need to maintain order of locks and unlocks */
				spin_unlock(&thr->thr_cmd_list_lock);
				spin_unlock(&p_cmd_threads->cmd_list_lock);
				spin_lock(&thr->thr_cmd_list_lock);
				p_locked = false;
			} else if (!thr_locked) {
				if (p_locked) {
					spin_unlock_irq(&p_cmd_threads->cmd_list_lock);
					p_locked = false;
				}
				spin_lock_irq(&thr->thr_cmd_list_lock);
				thr_locked = true;
			}

			thr_cnt = 0;
			while (!list_empty(&thr->thr_active_cmd_list)) {
				struct scst_cmd *cmd = list_first_entry(
							&thr->thr_active_cmd_list,
							typeof(*cmd), cmd_list_entry);

				TRACE_DBG("Deleting cmd %p from thr active cmd list", cmd);
				list_del(&cmd->cmd_list_entry);

				spin_unlock_irq(&thr->thr_cmd_list_lock);
				thr_locked = false;

				scst_process_active_cmd(cmd, false);

				someth_done = true;

				if (++thr_cnt == 2)
					break;
				else {
					spin_lock_irq(&thr->thr_cmd_list_lock);
					thr_locked = true;
				}
			}
		} while (someth_done);

		EXTRACHECKS_BUG_ON(p_locked);

		if (thr_locked) {
			spin_unlock_irq(&thr->thr_cmd_list_lock);
			thr_locked = false;
		}

#if LINUX_VERSION_CODE >= KERNEL_VERSION(3, 9, 0)
		if (scst_poll_ns > 0) {
			ktime_t end, kt;

			end = ktime_get();
			end = ktime_add_ns(end, scst_poll_ns);

			do {
				barrier();
				if (!list_empty(&p_cmd_threads->active_cmd_list) ||
				    !list_empty(&thr->thr_active_cmd_list)) {
					TRACE_DBG("Poll successful");
					goto again;
				}
				cpu_relax();
				kt = ktime_get();
			} while (ktime_before(kt, end));
		}
#endif
		spin_lock_irq(&p_cmd_threads->cmd_list_lock);
		spin_lock(&thr->thr_cmd_list_lock);
	}
	spin_unlock(&thr->thr_cmd_list_lock);
	spin_unlock_irq(&p_cmd_threads->cmd_list_lock);

	scst_ioctx_put(p_cmd_threads);

	TRACE(TRACE_MINOR, "Processing thread %s finished", current->comm);

	TRACE_EXIT();
	return 0;
}

void scst_cmd_tasklet(long p)
{
	struct scst_percpu_info *i = (struct scst_percpu_info *)p;

	TRACE_ENTRY();

	spin_lock_irq(&i->tasklet_lock);
	scst_do_job_active(&i->tasklet_cmd_list, &i->tasklet_lock, true);
	spin_unlock_irq(&i->tasklet_lock);

	TRACE_EXIT();
	return;
}

/*
 * Returns 0 on success, or > 0 if SCST_FLAG_SUSPENDED set and
 * SCST_FLAG_SUSPENDING - not. No locks, protection is done by the
 * suspended activity.
 */
static int scst_get_mgmt(struct scst_mgmt_cmd *mcmd)
{
	int res = 0;

	TRACE_ENTRY();

	mcmd->cpu_cmd_counter = scst_get();

	if (unlikely(test_bit(SCST_FLAG_SUSPENDED, &scst_flags) &&
		     !test_bit(SCST_FLAG_SUSPENDING, &scst_flags))) {
		scst_put(mcmd->cpu_cmd_counter);
		TRACE_MGMT_DBG("%s", "FLAG SUSPENDED set, skipping");
		res = 1;
		goto out;
	}

out:
	TRACE_EXIT_HRES(res);
	return res;
}

/*
 * Returns 0 on success, < 0 if there is no device handler or
 * > 0 if SCST_FLAG_SUSPENDED set and SCST_FLAG_SUSPENDING - not.
 * No locks, protection is done by the suspended activity.
 */
static int scst_mgmt_translate_lun(struct scst_mgmt_cmd *mcmd)
{
	struct scst_tgt_dev *tgt_dev;
	int res;

	TRACE_ENTRY();

	TRACE_DBG("Finding tgt_dev for mgmt cmd %p (lun %lld)", mcmd,
	      (unsigned long long int)mcmd->lun);

	res = scst_get_mgmt(mcmd);
	if (unlikely(res != 0))
		goto out;

	rcu_read_lock();
	tgt_dev = scst_lookup_tgt_dev(mcmd->sess, mcmd->lun);
	rcu_read_unlock();

	if (tgt_dev) {
		TRACE_DBG("tgt_dev %p found", tgt_dev);
		mcmd->mcmd_tgt_dev = tgt_dev;
		res = 0;
	} else {
		scst_put(mcmd->cpu_cmd_counter);
		res = -1;
	}

out:
	TRACE_EXIT_HRES(res);
	return res;
}

/* No locks */
void scst_done_cmd_mgmt(struct scst_cmd *cmd)
{
	struct scst_mgmt_cmd_stub *mstb, *t;
	bool wake = 0;
	unsigned long flags;

	TRACE_ENTRY();

	TRACE_MGMT_DBG("cmd %p done (tag %llu)",
		       cmd, (unsigned long long int)cmd->tag);

	spin_lock_irqsave(&scst_mcmd_lock, flags);

	list_for_each_entry_safe(mstb, t, &cmd->mgmt_cmd_list,
			cmd_mgmt_cmd_list_entry) {
		struct scst_mgmt_cmd *mcmd;

		if (!mstb->done_counted)
			continue;

		mcmd = mstb->mcmd;
		TRACE_MGMT_DBG("mcmd %p, mcmd->cmd_done_wait_count %d",
			mcmd, mcmd->cmd_done_wait_count);

		mcmd->cmd_done_wait_count--;

		sBUG_ON(mcmd->cmd_done_wait_count < 0);

		if (mcmd->cmd_done_wait_count > 0) {
			TRACE_MGMT_DBG("cmd_done_wait_count(%d) not 0, "
				"skipping", mcmd->cmd_done_wait_count);
			goto check_free;
		}

		if (mcmd->state == SCST_MCMD_STATE_WAITING_AFFECTED_CMDS_DONE) {
			mcmd->state = SCST_MCMD_STATE_AFFECTED_CMDS_DONE;
			TRACE_MGMT_DBG("Adding mgmt cmd %p to active mgmt cmd "
				"list", mcmd);
			list_add_tail(&mcmd->mgmt_cmd_list_entry,
				&scst_active_mgmt_cmd_list);
			wake = 1;
		}

check_free:
		if (!mstb->finish_counted) {
			TRACE_DBG("Releasing mstb %p", mstb);
			list_del(&mstb->cmd_mgmt_cmd_list_entry);
			mempool_free(mstb, scst_mgmt_stub_mempool);
		}
	}

	spin_unlock_irqrestore(&scst_mcmd_lock, flags);

	if (wake)
		wake_up(&scst_mgmt_cmd_list_waitQ);

	TRACE_EXIT();
	return;
}

/* Called under scst_mcmd_lock and IRQs disabled */
static void __scst_dec_finish_wait_count(struct scst_mgmt_cmd *mcmd, bool *wake)
{
	TRACE_ENTRY();

	mcmd->cmd_finish_wait_count--;

	sBUG_ON(mcmd->cmd_finish_wait_count < 0);

	if (mcmd->cmd_finish_wait_count > 0) {
		TRACE_MGMT_DBG("cmd_finish_wait_count(%d) not 0, "
			"skipping", mcmd->cmd_finish_wait_count);
		goto out;
	}

	if (mcmd->cmd_done_wait_count > 0) {
		TRACE_MGMT_DBG("cmd_done_wait_count(%d) not 0, "
			"skipping", mcmd->cmd_done_wait_count);
		goto out;
	}

	if (mcmd->state == SCST_MCMD_STATE_WAITING_AFFECTED_CMDS_FINISHED) {
		mcmd->state = SCST_MCMD_STATE_DONE;
		TRACE_MGMT_DBG("Adding mgmt cmd %p to active mgmt cmd "
			"list",	mcmd);
		list_add_tail(&mcmd->mgmt_cmd_list_entry,
			&scst_active_mgmt_cmd_list);
		*wake = true;
	}

out:
	TRACE_EXIT();
	return;
}

/*
 * scst_prepare_async_mcmd() - prepare async management command
 *
 * Notifies SCST that management command is going to be async, i.e.
 * will be completed in another context.
 *
 * No SCST locks supposed to be held on entrance.
 */
void scst_prepare_async_mcmd(struct scst_mgmt_cmd *mcmd)
{
	unsigned long flags;

	TRACE_ENTRY();

	TRACE_MGMT_DBG("Preparing mcmd %p for async execution "
		"(cmd_finish_wait_count %d)", mcmd,
		mcmd->cmd_finish_wait_count);

	spin_lock_irqsave(&scst_mcmd_lock, flags);
	mcmd->cmd_finish_wait_count++;
	spin_unlock_irqrestore(&scst_mcmd_lock, flags);

	TRACE_EXIT();
	return;
}
EXPORT_SYMBOL_GPL(scst_prepare_async_mcmd);

/*
 * scst_async_mcmd_completed() - async management command completed
 *
 * Notifies SCST that async management command, prepared by
 * scst_prepare_async_mcmd(), completed.
 *
 * No SCST locks supposed to be held on entrance.
 */
void scst_async_mcmd_completed(struct scst_mgmt_cmd *mcmd, int status)
{
	unsigned long flags;
	bool wake = false;

	TRACE_ENTRY();

	TRACE_MGMT_DBG("Async mcmd %p completed (status %d)", mcmd, status);

	spin_lock_irqsave(&scst_mcmd_lock, flags);

	scst_mgmt_cmd_set_status(mcmd, status);

	__scst_dec_finish_wait_count(mcmd, &wake);

	spin_unlock_irqrestore(&scst_mcmd_lock, flags);

	if (wake)
		wake_up(&scst_mgmt_cmd_list_waitQ);

	TRACE_EXIT();
	return;
}
EXPORT_SYMBOL_GPL(scst_async_mcmd_completed);

/* No locks */
void scst_finish_cmd_mgmt(struct scst_cmd *cmd)
{
	struct scst_mgmt_cmd_stub *mstb, *t;
	bool wake = false;
	unsigned long flags;

	TRACE_ENTRY();

	TRACE(TRACE_MGMT, "Aborted cmd %p finished (tag %llu, ref %d)", cmd,
		(unsigned long long int)cmd->tag, atomic_read(&cmd->cmd_ref));

	spin_lock_irqsave(&scst_mcmd_lock, flags);

	list_for_each_entry_safe(mstb, t, &cmd->mgmt_cmd_list,
			cmd_mgmt_cmd_list_entry) {
		struct scst_mgmt_cmd *mcmd = mstb->mcmd;

		TRACE_MGMT_DBG("mcmd %p, mcmd->cmd_finish_wait_count %d", mcmd,
			mcmd->cmd_finish_wait_count);

		sBUG_ON(!mstb->finish_counted);

		if (cmd->completed)
			mcmd->completed_cmd_count++;

		__scst_dec_finish_wait_count(mcmd, &wake);

		TRACE_DBG("Releasing mstb %p", mstb);
		list_del(&mstb->cmd_mgmt_cmd_list_entry);
		mempool_free(mstb, scst_mgmt_stub_mempool);
	}

	spin_unlock_irqrestore(&scst_mcmd_lock, flags);

	if (wake)
		wake_up(&scst_mgmt_cmd_list_waitQ);

	TRACE_EXIT();
	return;
}

static void scst_call_dev_task_mgmt_fn_received(struct scst_mgmt_cmd *mcmd,
	struct scst_tgt_dev *tgt_dev)
{
	struct scst_dev_type *h = tgt_dev->dev->handler;

	mcmd->task_mgmt_fn_received_called = 1;

	if (h->task_mgmt_fn_received) {
		TRACE_MGMT_DBG("Calling dev handler %s task_mgmt_fn_received(fn=%d)",
			h->name, mcmd->fn);
		h->task_mgmt_fn_received(mcmd, tgt_dev);
		TRACE_MGMT_DBG("Dev handler %s task_mgmt_fn_received() returned",
		      h->name);
	}
	return;
}

static void scst_call_dev_task_mgmt_fn_done(struct scst_mgmt_cmd *mcmd,
	struct scst_tgt_dev *tgt_dev)
{
	struct scst_dev_type *h = tgt_dev->dev->handler;

	if (h->task_mgmt_fn_done) {
		TRACE_MGMT_DBG("Calling dev handler %s task_mgmt_fn_done(fn=%d)",
			h->name, mcmd->fn);
		h->task_mgmt_fn_done(mcmd, tgt_dev);
		TRACE_MGMT_DBG("Dev handler %s task_mgmt_fn_done() returned",
		      h->name);
	}
	return;
}

static inline int scst_is_strict_mgmt_fn(int mgmt_fn)
{
	switch (mgmt_fn) {
#ifdef CONFIG_SCST_ABORT_CONSIDER_FINISHED_TASKS_AS_NOT_EXISTING
	case SCST_ABORT_TASK:
		return 1;
#endif
#if 0
	case SCST_ABORT_TASK_SET:
	case SCST_CLEAR_TASK_SET:
		return 1;
#endif
	default:
		return 0;
	}
}

/*
 * If mcmd != NULL, must be called under sess_list_lock to sync with "finished"
 * flag assignment in scst_finish_cmd()
 */
void scst_abort_cmd(struct scst_cmd *cmd, struct scst_mgmt_cmd *mcmd,
	bool other_ini, bool call_dev_task_mgmt_fn_received)
{
	unsigned long flags;
	static DEFINE_SPINLOCK(other_ini_lock);

	TRACE_ENTRY();

	/* Fantom EC commands must not leak here */
	sBUG_ON((cmd->cdb[0] == EXTENDED_COPY) && cmd->internal);

	/*
	 * Help Coverity recognize that mcmd != NULL if
	 * call_dev_task_mgmt_fn_received == true.
	 */
	if (call_dev_task_mgmt_fn_received)
		EXTRACHECKS_BUG_ON(!mcmd);

	TRACE(TRACE_SCSI|TRACE_MGMT_DEBUG, "Aborting cmd %p (tag %llu, op %s)",
		cmd, (unsigned long long int)cmd->tag, scst_get_opcode_name(cmd));

	/* To protect from concurrent aborts */
	spin_lock_irqsave(&other_ini_lock, flags);

	if (other_ini) {
		struct scst_device *dev = NULL;

		/* Might be necessary if command aborted several times */
		if (!test_bit(SCST_CMD_ABORTED, &cmd->cmd_flags))
			set_bit(SCST_CMD_ABORTED_OTHER, &cmd->cmd_flags);

		/* Necessary for scst_xmit_process_aborted_cmd */
		if (cmd->dev != NULL)
			dev = cmd->dev;
		else if ((mcmd != NULL) && (mcmd->mcmd_tgt_dev != NULL))
			dev = mcmd->mcmd_tgt_dev->dev;

		if (dev != NULL) {
			if (dev->tas)
				set_bit(SCST_CMD_DEVICE_TAS, &cmd->cmd_flags);
		} else
			PRINT_WARNING("Abort cmd %p from other initiator, but "
				"neither cmd, nor mcmd %p have tgt_dev set, so "
				"TAS information can be lost", cmd, mcmd);
	} else {
		/* Might be necessary if command aborted several times */
		clear_bit(SCST_CMD_ABORTED_OTHER, &cmd->cmd_flags);
	}

	set_bit(SCST_CMD_ABORTED, &cmd->cmd_flags);

	spin_unlock_irqrestore(&other_ini_lock, flags);

	/*
	 * To sync with setting cmd->done in scst_pre_xmit_response() (with
	 * scst_finish_cmd() we synced by using sess_list_lock) and with
	 * setting UA for aborted cmd in scst_set_pending_UA().
	 */
	smp_mb__after_set_bit();

	if (cmd->cdb[0] == EXTENDED_COPY)
		scst_cm_abort_ec_cmd(cmd);

	if (cmd->tgt_dev == NULL) {
		spin_lock_irqsave(&scst_init_lock, flags);
		scst_init_poll_cnt++;
		spin_unlock_irqrestore(&scst_init_lock, flags);
		wake_up(&scst_init_cmd_list_waitQ);
	}

	if (!cmd->finished && call_dev_task_mgmt_fn_received &&
	    (cmd->tgt_dev != NULL))
		scst_call_dev_task_mgmt_fn_received(mcmd, cmd->tgt_dev);

	spin_lock_irqsave(&scst_mcmd_lock, flags);
	if ((mcmd != NULL) && !cmd->finished) {
		struct scst_mgmt_cmd_stub *mstb;

		mstb = mempool_alloc(scst_mgmt_stub_mempool, GFP_ATOMIC);
		if (mstb == NULL) {
			PRINT_CRIT_ERROR("Allocation of management command "
				"stub failed (mcmd %p, cmd %p)", mcmd, cmd);
			goto unlock;
		}
		memset(mstb, 0, sizeof(*mstb));

		TRACE_DBG("mstb %p, mcmd %p", mstb, mcmd);

		mstb->mcmd = mcmd;

		/*
		 * Delay the response until the command's finish in order to
		 * guarantee that "no further responses from the task are sent
		 * to the SCSI initiator port" after response from the TM
		 * function is sent (SAM). Plus, we must wait here to be sure
		 * that we won't receive double commands with the same tag.
		 * Moreover, if we don't wait here, we might have a possibility
		 * for data corruption, when aborted and reported as completed
		 * command actually gets executed *after* new commands sent
		 * after this TM command completed.
		 */

		if (cmd->sent_for_exec && !cmd->done) {
			TRACE_MGMT_DBG("cmd %p (tag %llu) is being executed",
				cmd, (unsigned long long int)cmd->tag);
			mstb->done_counted = 1;
			mcmd->cmd_done_wait_count++;
		}

		/*
		 * We don't have to wait the command's status delivery finish
		 * to other initiators + it can affect MPIO failover.
		 */
		if (!other_ini) {
			mstb->finish_counted = 1;
			mcmd->cmd_finish_wait_count++;
		}

		if (mstb->done_counted || mstb->finish_counted) {
			unsigned long t;
			char state_name[32];

			if (mcmd->fn != SCST_PR_ABORT_ALL)
				t = TRACE_MGMT;
			else
				t = TRACE_MGMT_DEBUG;
			TRACE(t, "cmd %p (tag %llu, "
				"sn %u) being executed/xmitted (state %s, "
				"op %s, proc time %ld sec., timeout %d sec.), "
				"deferring ABORT (cmd_done_wait_count %d, "
				"cmd_finish_wait_count %d, internal %d, mcmd "
				"fn %d (mcmd %p), initiator %s, target %s)",
				cmd, (unsigned long long int)cmd->tag,
				cmd->sn, scst_get_cmd_state_name(state_name,
					sizeof(state_name), cmd->state),
				scst_get_opcode_name(cmd),
				(long)(jiffies - cmd->start_time) / HZ,
				cmd->timeout / HZ, mcmd->cmd_done_wait_count,
				mcmd->cmd_finish_wait_count, cmd->internal,
				mcmd->fn, mcmd, mcmd->sess->initiator_name,
				mcmd->sess->tgt->tgt_name);
			/*
			 * cmd can't die here or sess_list_lock already taken
			 * and cmd is in the sess list
			 */
			list_add_tail(&mstb->cmd_mgmt_cmd_list_entry,
				&cmd->mgmt_cmd_list);
		} else {
			/* We don't need to wait for this cmd */
			mempool_free(mstb, scst_mgmt_stub_mempool);
		}

		if (!cmd->internal && cmd->tgtt->on_abort_cmd)
			cmd->tgtt->on_abort_cmd(cmd);
	}

unlock:
	spin_unlock_irqrestore(&scst_mcmd_lock, flags);

	tm_dbg_release_cmd(cmd);

	TRACE_EXIT();
	return;
}

/* No locks. Returns 0, if mcmd should be processed further. */
static int scst_set_mcmd_next_state(struct scst_mgmt_cmd *mcmd)
{
	int res;

	spin_lock_irq(&scst_mcmd_lock);

	switch (mcmd->state) {
	case SCST_MCMD_STATE_INIT:
	case SCST_MCMD_STATE_EXEC:
		if (mcmd->cmd_done_wait_count == 0) {
			mcmd->state = SCST_MCMD_STATE_AFFECTED_CMDS_DONE;
			res = 0;
		} else {
			TRACE(TRACE_SCSI|TRACE_MGMT_DEBUG,
				"cmd_done_wait_count(%d) not 0, "
				"preparing to wait", mcmd->cmd_done_wait_count);
			mcmd->state = SCST_MCMD_STATE_WAITING_AFFECTED_CMDS_DONE;
			res = -1;
		}
		break;

	case SCST_MCMD_STATE_AFFECTED_CMDS_DONE:
		if (mcmd->cmd_finish_wait_count == 0) {
			mcmd->state = SCST_MCMD_STATE_DONE;
			res = 0;
		} else {
			TRACE(TRACE_SCSI|TRACE_MGMT_DEBUG,
				"cmd_finish_wait_count(%d) not 0, "
				"preparing to wait",
				mcmd->cmd_finish_wait_count);
			mcmd->state = SCST_MCMD_STATE_WAITING_AFFECTED_CMDS_FINISHED;
			res = -1;
		}
		break;

	case SCST_MCMD_STATE_DONE:
		mcmd->state = SCST_MCMD_STATE_FINISHED;
		res = 0;
		break;

	default:
	{
		char fn_name[16], state_name[32];

		PRINT_CRIT_ERROR("Wrong mcmd %p state %s (fn %s, "
			"cmd_finish_wait_count %d, cmd_done_wait_count %d)",
			mcmd, scst_get_mcmd_state_name(state_name,
					sizeof(state_name), mcmd->state),
			scst_get_tm_fn_name(fn_name, sizeof(fn_name), mcmd->fn),
			mcmd->cmd_finish_wait_count, mcmd->cmd_done_wait_count);
#if !defined(__CHECKER__)
		spin_unlock_irq(&scst_mcmd_lock);
#endif
		res = -1;
		sBUG();
	}
	}

	spin_unlock_irq(&scst_mcmd_lock);

	return res;
}

/* IRQs supposed to be disabled */
static bool __scst_check_unblock_aborted_cmd(struct scst_cmd *cmd,
	struct list_head *list_entry, bool blocked)
{
	bool res;

	if (test_bit(SCST_CMD_ABORTED, &cmd->cmd_flags)) {
		list_del(list_entry);
		if (blocked)
			cmd->cmd_global_stpg_blocked = 0;
		spin_lock(&cmd->cmd_threads->cmd_list_lock);
		list_add_tail(&cmd->cmd_list_entry,
			&cmd->cmd_threads->active_cmd_list);
		wake_up(&cmd->cmd_threads->cmd_list_waitQ);
		spin_unlock(&cmd->cmd_threads->cmd_list_lock);
		res = 1;
	} else
		res = 0;
	return res;
}

void scst_unblock_aborted_cmds(const struct scst_tgt *tgt,
	const struct scst_session *sess, const struct scst_device *device,
	bool scst_mutex_held)
{
	struct scst_device *dev;

	TRACE_ENTRY();

	if (!scst_mutex_held)
		mutex_lock(&scst_mutex);
	else
		lockdep_assert_held(&scst_mutex);

	list_for_each_entry(dev, &scst_dev_list, dev_list_entry) {
		struct scst_cmd *cmd, *tcmd;
		struct scst_tgt_dev *tgt_dev;

		if ((device != NULL) && (device != dev))
			continue;

		spin_lock_bh(&dev->dev_lock);
		local_irq_disable_nort();
		list_for_each_entry_safe(cmd, tcmd, &dev->blocked_cmd_list,
					blocked_cmd_list_entry) {

			if ((tgt != NULL) && (tgt != cmd->tgt))
				continue;
			if ((sess != NULL) && (sess != cmd->sess))
				continue;

			if (__scst_check_unblock_aborted_cmd(cmd,
					&cmd->blocked_cmd_list_entry, true)) {
				TRACE_MGMT_DBG("Unblock aborted blocked cmd %p", cmd);
			}
		}
		local_irq_enable_nort();
		spin_unlock_bh(&dev->dev_lock);

		local_irq_disable_nort();
		list_for_each_entry(tgt_dev, &dev->dev_tgt_dev_list,
					dev_tgt_dev_list_entry) {
			struct scst_order_data *order_data = tgt_dev->curr_order_data;

			spin_lock(&order_data->sn_lock);
			list_for_each_entry_safe(cmd, tcmd,
					&order_data->deferred_cmd_list,
					deferred_cmd_list_entry) {

				if ((tgt != NULL) && (tgt != cmd->tgt))
					continue;
				if ((sess != NULL) && (sess != cmd->sess))
					continue;

				if (__scst_check_unblock_aborted_cmd(cmd,
						&cmd->deferred_cmd_list_entry, false)) {
					TRACE_MGMT_DBG("Unblocked aborted SN "
						"cmd %p (sn %u)", cmd, cmd->sn);
					order_data->def_cmd_count--;
				}
			}
			spin_unlock(&order_data->sn_lock);
		}
		local_irq_enable_nort();
	}

	if (!scst_mutex_held)
		mutex_unlock(&scst_mutex);

	TRACE_EXIT();
	return;
}

static void __scst_abort_task_set(struct scst_mgmt_cmd *mcmd,
	struct scst_tgt_dev *tgt_dev)
{
	struct scst_cmd *cmd;
	struct scst_session *sess = tgt_dev->sess;
	bool other_ini;

	TRACE_ENTRY();

	if ((mcmd->fn == SCST_PR_ABORT_ALL) &&
	    (mcmd->origin_pr_cmd->sess != sess))
		other_ini = true;
	else
		other_ini = false;

	spin_lock_irq(&sess->sess_list_lock);

	TRACE_DBG("Searching in sess cmd list (sess=%p)", sess);
	list_for_each_entry(cmd, &sess->sess_cmd_list,
			    sess_cmd_list_entry) {
		if ((mcmd->fn == SCST_PR_ABORT_ALL) &&
		    (mcmd->origin_pr_cmd == cmd))
			continue;
		if ((cmd->tgt_dev == tgt_dev) ||
		    ((cmd->tgt_dev == NULL) &&
		     (cmd->lun == tgt_dev->lun))) {
			if (mcmd->cmd_sn_set) {
				sBUG_ON(!cmd->tgt_sn_set);
				if (scst_sn_before(mcmd->cmd_sn, cmd->tgt_sn) ||
				    (mcmd->cmd_sn == cmd->tgt_sn))
					continue;
			}
			scst_abort_cmd(cmd, mcmd, other_ini, 0);
		}
	}
	spin_unlock_irq(&sess->sess_list_lock);

	TRACE_EXIT();
	return;
}

/* Returns 0 if the command processing should be continued, <0 otherwise */
static int scst_abort_task_set(struct scst_mgmt_cmd *mcmd)
{
	int res;
	struct scst_tgt_dev *tgt_dev = mcmd->mcmd_tgt_dev;

	TRACE(TRACE_MGMT, "Aborting task set (lun=%lld, mcmd=%p)",
	      (unsigned long long int)tgt_dev->lun, mcmd);

	__scst_abort_task_set(mcmd, tgt_dev);

	if (mcmd->fn == SCST_PR_ABORT_ALL) {
		struct scst_cmd *orig_pr_cmd = mcmd->origin_pr_cmd;
		struct scst_pr_abort_all_pending_mgmt_cmds_counter *pr_cnt =
			orig_pr_cmd->pr_abort_counter;

		if (tgt_dev->curr_order_data->aca_tgt_dev == (unsigned long)mcmd->mcmd_tgt_dev) {
			/* PR cmd is clearing the commands received on the faulted I_T nexus */
			if (orig_pr_cmd->cur_order_data->aca_tgt_dev == (unsigned long)orig_pr_cmd->tgt_dev) {
				/* PR cmd received on the faulted I_T nexus */
				if (orig_pr_cmd->queue_type == SCST_CMD_QUEUE_ACA)
					scst_clear_aca(tgt_dev,
						(tgt_dev != orig_pr_cmd->tgt_dev));
			} else {
				/* PR cmd received on a non-faulted I_T nexus */
				if (orig_pr_cmd->queue_type != SCST_CMD_QUEUE_ACA)
					scst_clear_aca(tgt_dev,
						(tgt_dev != orig_pr_cmd->tgt_dev));
			}
		}

		if (atomic_dec_and_test(&pr_cnt->pr_aborting_cnt))
			complete_all(&pr_cnt->pr_aborting_cmpl);
	}

	tm_dbg_task_mgmt(mcmd->mcmd_tgt_dev->dev, "ABORT TASK SET/PR ABORT", 0);

	scst_unblock_aborted_cmds(tgt_dev->sess->tgt, tgt_dev->sess, tgt_dev->dev, false);

	scst_call_dev_task_mgmt_fn_received(mcmd, tgt_dev);

	res = scst_set_mcmd_next_state(mcmd);

	TRACE_EXIT_RES(res);
	return res;
}

static bool scst_is_cmd_belongs_to_dev(struct scst_cmd *cmd,
				       struct scst_device *dev)
{
	struct scst_tgt_dev *tgt_dev;
	bool res;

	TRACE_ENTRY();

	TRACE_DBG("Finding match for dev %s and cmd %p (lun %lld)",
		  dev->virt_name, cmd, (unsigned long long int)cmd->lun);

	rcu_read_lock();
	tgt_dev = scst_lookup_tgt_dev(cmd->sess, cmd->lun);
	res = tgt_dev && tgt_dev->dev == dev;
	rcu_read_unlock();

	TRACE_EXIT_HRES(res);
	return res;
}

/* Returns 0 if the command processing should be continued, <0 otherwise */
static int scst_clear_task_set(struct scst_mgmt_cmd *mcmd)
{
	int res;
	struct scst_device *dev = mcmd->mcmd_tgt_dev->dev;
	struct scst_tgt_dev *tgt_dev;
	LIST_HEAD(UA_tgt_devs);

	TRACE_ENTRY();

	TRACE(TRACE_MGMT, "Clearing task set (lun=%lld, mcmd=%p)",
		(unsigned long long int)mcmd->lun, mcmd);

#if 0 /* we are SAM-3 */
	/*
	 * When a logical unit is aborting one or more tasks from a SCSI
	 * initiator port with the TASK ABORTED status it should complete all
	 * of those tasks before entering additional tasks from that SCSI
	 * initiator port into the task set - SAM2
	 */
	mcmd->needs_unblocking = 1;
	spin_lock_bh(&dev->dev_lock);
	scst_block_dev(dev);
	spin_unlock_bh(&dev->dev_lock);
#endif

	__scst_abort_task_set(mcmd, mcmd->mcmd_tgt_dev);

	mutex_lock(&scst_mutex);

	list_for_each_entry(tgt_dev, &dev->dev_tgt_dev_list,
			dev_tgt_dev_list_entry) {
		struct scst_session *sess = tgt_dev->sess;
		struct scst_cmd *cmd;
		int aborted = 0;

		if (tgt_dev == mcmd->mcmd_tgt_dev)
			continue;

		spin_lock_irq(&sess->sess_list_lock);

		TRACE_DBG("Searching in sess cmd list (sess=%p)", sess);
		list_for_each_entry(cmd, &sess->sess_cmd_list,
				    sess_cmd_list_entry) {
			if ((cmd->dev == dev) ||
			    ((cmd->dev == NULL) &&
			     scst_is_cmd_belongs_to_dev(cmd, dev))) {
				scst_abort_cmd(cmd, mcmd, 1, 0);
				aborted = 1;
			}
		}
		spin_unlock_irq(&sess->sess_list_lock);

		if (aborted)
			list_add_tail(&tgt_dev->extra_tgt_dev_list_entry,
					&UA_tgt_devs);
	}

	tm_dbg_task_mgmt(mcmd->mcmd_tgt_dev->dev, "CLEAR TASK SET", 0);

	scst_unblock_aborted_cmds(NULL, NULL, dev, true);

	if (!dev->tas) {
		uint8_t sense_buffer[SCST_STANDARD_SENSE_LEN];
		int sl;

		sl = scst_set_sense(sense_buffer, sizeof(sense_buffer),
			dev->d_sense,
			SCST_LOAD_SENSE(scst_sense_cleared_by_another_ini_UA));

		list_for_each_entry(tgt_dev, &UA_tgt_devs,
				extra_tgt_dev_list_entry) {
			/*
			 * Potentially, setting UA here, when the aborted
			 * commands are still running, can lead to a situation
			 * that one of them could take it, then that would be
			 * detected and the UA requeued. But, meanwhile, one or
			 * more subsequent, i.e. not aborted, commands can
			 * "leak" executed normally. So, as result, the
			 * UA would be delivered one or more commands "later".
			 * However, that should be OK, because, if multiple
			 * commands are being executed in parallel, you can't
			 * control exact order of UA delivery anyway.
			 */
			scst_check_set_UA(tgt_dev, sense_buffer, sl, 0);
		}
	}

	mutex_unlock(&scst_mutex);

	scst_call_dev_task_mgmt_fn_received(mcmd, mcmd->mcmd_tgt_dev);

	res = scst_set_mcmd_next_state(mcmd);

	TRACE_EXIT_RES(res);
	return res;
}

/*
 * Returns 0 if the command processing should be continued,
 * >0, if it should be requeued, <0 otherwise.
 */
static int scst_mgmt_cmd_init(struct scst_mgmt_cmd *mcmd)
{
	int res = 0, rc, t;

	TRACE_ENTRY();

	t = mcmd->sess->acg->acg_black_hole_type;
	if (unlikely((t == SCST_ACG_BLACK_HOLE_ALL) ||
		     (t == SCST_ACG_BLACK_HOLE_DATA_MCMD))) {
		TRACE_MGMT_DBG("Dropping mcmd %p (fn %d, initiator %s)", mcmd,
			mcmd->fn, mcmd->sess->initiator_name);
		mcmd->mcmd_dropped = 1;
	}

	switch (mcmd->fn) {
	case SCST_ABORT_TASK:
	{
		struct scst_session *sess = mcmd->sess;
		struct scst_cmd *cmd;
		struct scst_tgt_dev *tgt_dev;

		spin_lock_irq(&sess->sess_list_lock);
		cmd = __scst_find_cmd_by_tag(sess, mcmd->tag, true);
		if (cmd == NULL) {
			TRACE_MGMT_DBG("ABORT TASK: command "
			      "for tag %llu not found",
			      (unsigned long long int)mcmd->tag);
			scst_mgmt_cmd_set_status(mcmd, SCST_MGMT_STATUS_TASK_NOT_EXIST);
			spin_unlock_irq(&sess->sess_list_lock);
			res = scst_set_mcmd_next_state(mcmd);
			goto out;
		}
		__scst_cmd_get(cmd);
		tgt_dev = cmd->tgt_dev;
		if (tgt_dev != NULL)
			mcmd->cpu_cmd_counter = scst_get();
		spin_unlock_irq(&sess->sess_list_lock);
		TRACE_DBG("Cmd to abort %p for tag %llu found (tgt_dev %p)",
			cmd, (unsigned long long int)mcmd->tag, tgt_dev);
		mcmd->cmd_to_abort = cmd;
		sBUG_ON(mcmd->mcmd_tgt_dev != NULL);
		mcmd->mcmd_tgt_dev = tgt_dev;
		mcmd->state = SCST_MCMD_STATE_EXEC;
		break;
	}

	case SCST_TARGET_RESET:
		/*
		 * Needed to protect against race, when a device added after
		 * blocking, so unblocking then will make dev->block_count
		 * of the new device negative.
		 */
		rc = scst_get_mgmt(mcmd);
		if (rc == 0) {
			mcmd->state = SCST_MCMD_STATE_EXEC;
			mcmd->scst_get_called = 1;
		} else {
			EXTRACHECKS_BUG_ON(rc < 0);
			res = rc;
		}
		break;

	case SCST_NEXUS_LOSS_SESS:
	case SCST_ABORT_ALL_TASKS_SESS:
	case SCST_NEXUS_LOSS:
	case SCST_ABORT_ALL_TASKS:
	case SCST_UNREG_SESS_TM:
		mcmd->state = SCST_MCMD_STATE_EXEC;
		break;

	case SCST_ABORT_TASK_SET:
	case SCST_CLEAR_ACA:
	case SCST_CLEAR_TASK_SET:
	case SCST_LUN_RESET:
	case SCST_PR_ABORT_ALL:
		rc = scst_mgmt_translate_lun(mcmd);
		if (rc == 0)
			mcmd->state = SCST_MCMD_STATE_EXEC;
		else if (rc < 0) {
			PRINT_ERROR("Corresponding device for LUN %lld not "
				"found", (unsigned long long int)mcmd->lun);
			scst_mgmt_cmd_set_status(mcmd, SCST_MGMT_STATUS_LUN_NOT_EXIST);
			res = scst_set_mcmd_next_state(mcmd);
		} else
			res = rc;
		break;

	default:
		sBUG();
	}

out:
	scst_event_queue_tm_fn_received(mcmd);

	TRACE_EXIT_RES(res);
	return res;
}

/* Returns 0 if the command processing should be continued, <0 otherwise */
static int scst_target_reset(struct scst_mgmt_cmd *mcmd)
{
	int res, rc;
	struct scst_device *dev;
	struct scst_acg *acg = mcmd->sess->acg;
	struct scst_acg_dev *acg_dev;
	LIST_HEAD(host_devs);

	TRACE_ENTRY();

	TRACE(TRACE_MGMT, "Target reset (mcmd %p, cmd count %d)",
		mcmd, atomic_read(&mcmd->sess->sess_cmd_count));

	mcmd->needs_unblocking = 1;

	mutex_lock(&scst_mutex);

	list_for_each_entry(acg_dev, &acg->acg_dev_list, acg_dev_list_entry) {
		struct scst_device *d;
		struct scst_tgt_dev *tgt_dev;
		struct scst_lksb pr_lksb;
		int found = 0;

		dev = acg_dev->dev;

		scst_res_lock(dev, &pr_lksb);
		scst_block_dev(dev);
		scst_process_reset(dev, mcmd->sess, NULL, mcmd, true);
		scst_res_unlock(dev, &pr_lksb);

		list_for_each_entry(tgt_dev, &dev->dev_tgt_dev_list,
				dev_tgt_dev_list_entry) {
			if (mcmd->sess == tgt_dev->sess) {
				scst_call_dev_task_mgmt_fn_received(mcmd, tgt_dev);
				break;
			}
		}

		tm_dbg_task_mgmt(dev, "TARGET RESET", 0);

		if (dev->scsi_dev == NULL)
			continue;

		list_for_each_entry(d, &host_devs, tm_dev_list_entry) {
			if (dev->scsi_dev->host->host_no ==
				    d->scsi_dev->host->host_no) {
				found = 1;
				break;
			}
		}
		if (!found)
			list_add_tail(&dev->tm_dev_list_entry, &host_devs);
	}

	scst_unblock_aborted_cmds(NULL, NULL, NULL, true);

	/*
	 * We suppose here that for all commands that already on devices
	 * on/after scsi_reset_provider() completion callbacks will be called.
	 */

	list_for_each_entry(dev, &host_devs, tm_dev_list_entry) {
		/* dev->scsi_dev must be non-NULL here */
		TRACE(TRACE_MGMT, "Resetting host %d bus ",
			dev->scsi_dev->host->host_no);
#if LINUX_VERSION_CODE >= KERNEL_VERSION(3, 19, 0)
		{
			int arg = SG_SCSI_RESET_TARGET;

			rc = scsi_ioctl_reset(dev->scsi_dev,
					      (__force __user int *)&arg);
		}
#elif LINUX_VERSION_CODE >= KERNEL_VERSION(2, 6, 26)
		rc = scsi_reset_provider(dev->scsi_dev, SCSI_TRY_RESET_TARGET);
#else
		rc = scsi_reset_provider(dev->scsi_dev, SCSI_TRY_RESET_BUS);
#endif
		TRACE(TRACE_MGMT, "Result of host %d target reset: %s",
		      dev->scsi_dev->host->host_no,
		      (rc == SUCCESS) ? "SUCCESS" : "FAILED");
#if 0
		if ((rc != SUCCESS) &&
		    (mcmd->status == SCST_MGMT_STATUS_SUCCESS)) {
			/*
			 * SCSI_TRY_RESET_BUS is also done by
			 * scsi_reset_provider()
			 */
			scst_mgmt_cmd_set_status(mcmd, SCST_MGMT_STATUS_FAILED);
		}
#else
	/*
	 * scsi_reset_provider() returns very weird status, so let's
	 * always succeed
	 */
#endif
	}

	list_for_each_entry(acg_dev, &acg->acg_dev_list, acg_dev_list_entry) {
		dev = acg_dev->dev;
		if (dev->scsi_dev != NULL)
			dev->scsi_dev->was_reset = 0;
	}

	mutex_unlock(&scst_mutex);

	res = scst_set_mcmd_next_state(mcmd);

	TRACE_EXIT_RES(res);
	return res;
}

/* Returns 0 if the command processing should be continued, <0 otherwise */
static int scst_lun_reset(struct scst_mgmt_cmd *mcmd)
{
	int res, rc;
	struct scst_tgt_dev *tgt_dev = mcmd->mcmd_tgt_dev;
	struct scst_device *dev = tgt_dev->dev;
	struct scst_lksb pr_lksb;

	TRACE_ENTRY();

	TRACE(TRACE_MGMT, "Resetting LUN %lld (mcmd %p)",
	      (unsigned long long int)tgt_dev->lun, mcmd);

	mcmd->needs_unblocking = 1;

	scst_res_lock(dev, &pr_lksb);
	scst_block_dev(dev);
	scst_process_reset(dev, mcmd->sess, NULL, mcmd, true);
	scst_res_unlock(dev, &pr_lksb);

	scst_call_dev_task_mgmt_fn_received(mcmd, tgt_dev);

	if (dev->scsi_dev != NULL) {
		TRACE(TRACE_MGMT, "Resetting host %d bus ",
		      dev->scsi_dev->host->host_no);
#if LINUX_VERSION_CODE >= KERNEL_VERSION(3, 19, 0)
		{
			int arg = SG_SCSI_RESET_DEVICE;

			rc = scsi_ioctl_reset(dev->scsi_dev,
					      (__force __user int *)&arg);
		}
#else
		rc = scsi_reset_provider(dev->scsi_dev, SCSI_TRY_RESET_DEVICE);
#endif
		TRACE(TRACE_MGMT, "scsi_reset_provider(%s) returned %d",
		      dev->virt_name, rc);
#if 0
		if (rc != SUCCESS && mcmd->status == SCST_MGMT_STATUS_SUCCESS)
			scst_mgmt_cmd_set_status(mcmd, SCST_MGMT_STATUS_FAILED);
#else
		/*
		 * scsi_reset_provider() returns very weird status, so let's
		 * always succeed
		 */
#endif
		dev->scsi_dev->was_reset = 0;
	}

	scst_unblock_aborted_cmds(NULL, NULL, dev, false);

	tm_dbg_task_mgmt(mcmd->mcmd_tgt_dev->dev, "LUN RESET", 0);

	res = scst_set_mcmd_next_state(mcmd);

	TRACE_EXIT_RES(res);
	return res;
}

static void scst_do_nexus_loss_sess(struct scst_mgmt_cmd *mcmd)
{
	int i;
	struct scst_session *sess = mcmd->sess;
	struct scst_tgt_dev *tgt_dev;

	TRACE_ENTRY();

	rcu_read_lock();
	for (i = 0; i < SESS_TGT_DEV_LIST_HASH_SIZE; i++) {
		struct list_head *head = &sess->sess_tgt_dev_list[i];

		list_for_each_entry_rcu(tgt_dev, head,
					sess_tgt_dev_list_entry) {
			scst_nexus_loss(tgt_dev,
				(mcmd->fn != SCST_UNREG_SESS_TM));
		}
	}
	rcu_read_unlock();

	TRACE_EXIT();
	return;
}

/* Returns 0 if the command processing should be continued, <0 otherwise */
static int scst_abort_all_nexus_loss_sess(struct scst_mgmt_cmd *mcmd,
	int nexus_loss_unreg_sess)
{
	int res;
	int i;
	struct scst_session *sess = mcmd->sess;
	struct scst_tgt_dev *tgt_dev;

	TRACE_ENTRY();

	if (nexus_loss_unreg_sess) {
		TRACE_MGMT_DBG("Nexus loss or UNREG SESS for sess %p (mcmd %p)",
			sess, mcmd);
	} else {
		TRACE_MGMT_DBG("Aborting all from sess %p (mcmd %p)",
			sess, mcmd);
	}

	rcu_read_lock();
	for (i = 0; i < SESS_TGT_DEV_LIST_HASH_SIZE; i++) {
		struct list_head *head = &sess->sess_tgt_dev_list[i];

		list_for_each_entry_rcu(tgt_dev, head,
					sess_tgt_dev_list_entry) {
			__scst_abort_task_set(mcmd, tgt_dev);

			scst_call_dev_task_mgmt_fn_received(mcmd, tgt_dev);

			tm_dbg_task_mgmt(tgt_dev->dev, "NEXUS LOSS SESS or "
				"ABORT ALL SESS or UNREG SESS",
				(mcmd->fn == SCST_UNREG_SESS_TM));
		}
		if (nexus_loss_unreg_sess) {
			/*
			 * We need at first abort all affected commands and
			 * only then release them as part of clearing ACA
			 */
			list_for_each_entry(tgt_dev, head, sess_tgt_dev_list_entry) {
				scst_clear_aca(tgt_dev,
					(tgt_dev != mcmd->mcmd_tgt_dev));
			}
		}
	}
	rcu_read_unlock();

	scst_unblock_aborted_cmds(NULL, sess, NULL, false);

	res = scst_set_mcmd_next_state(mcmd);

	TRACE_EXIT_RES(res);
	return res;
}

static void scst_do_nexus_loss_tgt(struct scst_mgmt_cmd *mcmd)
{
	int i;
	struct scst_tgt *tgt = mcmd->sess->tgt;
	struct scst_session *sess;

	TRACE_ENTRY();

	rcu_read_lock();
	list_for_each_entry(sess, &tgt->sess_list, sess_list_entry) {
		for (i = 0; i < SESS_TGT_DEV_LIST_HASH_SIZE; i++) {
			struct list_head *head = &sess->sess_tgt_dev_list[i];
			struct scst_tgt_dev *tgt_dev;

			list_for_each_entry_rcu(tgt_dev, head,
					sess_tgt_dev_list_entry) {
				scst_nexus_loss(tgt_dev, true);
			}
		}
	}
	rcu_read_unlock();

	TRACE_EXIT();
	return;
}

static int scst_abort_all_nexus_loss_tgt(struct scst_mgmt_cmd *mcmd,
	int nexus_loss)
{
	int res;
	int i;
	struct scst_tgt *tgt = mcmd->sess->tgt;
	struct scst_session *sess;

	TRACE_ENTRY();

	if (nexus_loss) {
		TRACE_MGMT_DBG("I_T Nexus loss (tgt %p, mcmd %p)",
			tgt, mcmd);
	} else {
		TRACE_MGMT_DBG("Aborting all from tgt %p (mcmd %p)",
			tgt, mcmd);
	}

	mutex_lock(&scst_mutex);

	rcu_read_lock();
	list_for_each_entry(sess, &tgt->sess_list, sess_list_entry) {
		for (i = 0; i < SESS_TGT_DEV_LIST_HASH_SIZE; i++) {
			struct list_head *head = &sess->sess_tgt_dev_list[i];
			struct scst_tgt_dev *tgt_dev;

			list_for_each_entry_rcu(tgt_dev, head,
					sess_tgt_dev_list_entry) {
				__scst_abort_task_set(mcmd, tgt_dev);

				if (mcmd->sess == tgt_dev->sess)
					scst_call_dev_task_mgmt_fn_received(
						mcmd, tgt_dev);

				tm_dbg_task_mgmt(tgt_dev->dev, "NEXUS LOSS or "
					"ABORT ALL", 0);
			}
			if (nexus_loss) {
				/*
				 * We need at first abort all affected commands and
				 * only then release them as part of clearing ACA
				 */
				list_for_each_entry(tgt_dev, head, sess_tgt_dev_list_entry) {
					scst_clear_aca(tgt_dev,
						(tgt_dev != mcmd->mcmd_tgt_dev));
				}
			}
		}
	}
	rcu_read_unlock();

	scst_unblock_aborted_cmds(tgt, NULL, NULL, true);

	mutex_unlock(&scst_mutex);

	res = scst_set_mcmd_next_state(mcmd);

	TRACE_EXIT_RES(res);
	return res;
}

static int scst_abort_task(struct scst_mgmt_cmd *mcmd)
{
	int res;
	struct scst_cmd *cmd = mcmd->cmd_to_abort;

	TRACE_ENTRY();

	TRACE_MGMT_DBG("Aborting task (cmd %p, sn %d, set %d, tag %llu, "
		"queue_type %x)", cmd, cmd->sn, cmd->sn_set,
		(unsigned long long int)mcmd->tag, cmd->queue_type);

	if (mcmd->lun_set && (mcmd->lun != cmd->lun)) {
		PRINT_ERROR("ABORT TASK: LUN mismatch: mcmd LUN %llx, "
			"cmd LUN %llx, cmd tag %llu",
			(unsigned long long int)mcmd->lun,
			(unsigned long long int)cmd->lun,
			(unsigned long long int)mcmd->tag);
		scst_mgmt_cmd_set_status(mcmd, SCST_MGMT_STATUS_REJECTED);
	} else if (mcmd->cmd_sn_set &&
		   (scst_sn_before(mcmd->cmd_sn, cmd->tgt_sn) ||
		    (mcmd->cmd_sn == cmd->tgt_sn))) {
		PRINT_ERROR("ABORT TASK: SN mismatch: mcmd SN %x, "
			"cmd SN %x, cmd tag %llu", mcmd->cmd_sn,
			cmd->tgt_sn, (unsigned long long int)mcmd->tag);
		scst_mgmt_cmd_set_status(mcmd, SCST_MGMT_STATUS_REJECTED);
	} else {
		spin_lock_irq(&cmd->sess->sess_list_lock);
		scst_abort_cmd(cmd, mcmd, 0, 1);
		spin_unlock_irq(&cmd->sess->sess_list_lock);

		scst_unblock_aborted_cmds(cmd->tgt, cmd->sess, cmd->dev, false);
	}

	res = scst_set_mcmd_next_state(mcmd);

	mcmd->cmd_to_abort = NULL; /* just in case */

	__scst_cmd_put(cmd);

	TRACE_EXIT_RES(res);
	return res;
}

/* sn_lock supposed to be held and IRQs off */
static void __scst_clear_aca(struct scst_tgt_dev *tgt_dev,
	struct scst_mgmt_cmd *mcmd, bool other_ini)
{
	struct scst_order_data *order_data = tgt_dev->curr_order_data;
	struct scst_cmd *aca_cmd;

	TRACE_ENTRY();

	TRACE_MGMT_DBG("Clearing ACA for tgt_dev %p (lun %lld)",
	      tgt_dev, (unsigned long long)tgt_dev->lun);

	aca_cmd = order_data->aca_cmd;
	if (aca_cmd != NULL) {
		unsigned long flags;

		TRACE_MGMT_DBG("Aborting pending ACA cmd %p", aca_cmd);
		spin_lock_irqsave(&aca_cmd->sess->sess_list_lock, flags);
		scst_abort_cmd(aca_cmd, mcmd, other_ini, (mcmd != NULL));
		spin_unlock_irqrestore(&aca_cmd->sess->sess_list_lock, flags);
	}

	order_data->aca_tgt_dev = 0;
	order_data->aca_cmd = NULL;

	TRACE_EXIT();
	return;
}

/* No locks or dev_lock, or scst_mutex */
void scst_clear_aca(struct scst_tgt_dev *tgt_dev, bool other_ini)
{
	struct scst_order_data *order_data = tgt_dev->curr_order_data;

	TRACE_ENTRY();

	spin_lock_irq(&order_data->sn_lock);

	if (order_data->aca_tgt_dev == 0) {
		TRACE_DBG("No ACA (tgt_dev %p)", tgt_dev);
		EXTRACHECKS_BUG_ON(order_data->aca_cmd != NULL);
		goto out_unlock;
	}

	__scst_clear_aca(tgt_dev, NULL, other_ini);

	spin_unlock_irq(&order_data->sn_lock);

	scst_make_deferred_commands_active(order_data);

out:
	TRACE_EXIT();
	return;

out_unlock:
	spin_unlock_irq(&order_data->sn_lock);
	goto out;
}

/* No locks */
static int scst_clear_aca_mcmd(struct scst_mgmt_cmd *mcmd)
{
	int res;
	struct scst_tgt_dev *mcmd_tgt_dev = mcmd->mcmd_tgt_dev;
	struct scst_order_data *order_data = mcmd_tgt_dev->curr_order_data;
	unsigned long aca_tgt_dev;

	TRACE_ENTRY();

	TRACE(TRACE_MGMT, "CLEAR ACA (dev %s, lun=%lld, mcmd %p, tgt_dev %p)",
		mcmd_tgt_dev->dev->virt_name,
		(unsigned long long int)mcmd_tgt_dev->lun, mcmd, mcmd_tgt_dev);

	spin_lock_irq(&order_data->sn_lock);

	aca_tgt_dev = order_data->aca_tgt_dev;

	if (aca_tgt_dev == 0) {
		TRACE(TRACE_MGMT, "CLEAR ACA while there's no ACA (mcmd %p)", mcmd);
		goto out_unlock_done;
	}

	if ((unsigned long)mcmd_tgt_dev != aca_tgt_dev) {
		TRACE(TRACE_MGMT, "CLEAR ACA from not initiated ACA I_T nexus "
			"(mcmd %p, mcmd_tgt_dev %p, aca_tgt_dev %ld)", mcmd,
			mcmd_tgt_dev, aca_tgt_dev);
		goto out_unlock_reject;
	}

	__scst_clear_aca(mcmd_tgt_dev, mcmd, false);

	spin_unlock_irq(&order_data->sn_lock);

	scst_make_deferred_commands_active(order_data);

	scst_unblock_aborted_cmds(mcmd_tgt_dev->sess->tgt, mcmd_tgt_dev->sess,
		mcmd_tgt_dev->dev, false);

out_state:
	res = scst_set_mcmd_next_state(mcmd);

	TRACE_EXIT_RES(res);
	return res;

out_unlock_reject:
	mcmd->status = SCST_MGMT_STATUS_REJECTED;


out_unlock_done:
	spin_unlock_irq(&order_data->sn_lock);
	goto out_state;
}

/* Returns 0 if the command processing should be continued, <0 otherwise */
static int scst_mgmt_cmd_exec(struct scst_mgmt_cmd *mcmd)
{
	int res = 0;

	TRACE_ENTRY();

	switch (mcmd->fn) {
	case SCST_ABORT_TASK:
		res = scst_abort_task(mcmd);
		break;

	case SCST_ABORT_TASK_SET:
	case SCST_PR_ABORT_ALL:
		res = scst_abort_task_set(mcmd);
		break;

	case SCST_CLEAR_TASK_SET:
		if (mcmd->mcmd_tgt_dev->dev->tst == SCST_TST_1_SEP_TASK_SETS)
			res = scst_abort_task_set(mcmd);
		else
			res = scst_clear_task_set(mcmd);
		break;

	case SCST_LUN_RESET:
		res = scst_lun_reset(mcmd);
		break;

	case SCST_TARGET_RESET:
		res = scst_target_reset(mcmd);
		break;

	case SCST_ABORT_ALL_TASKS_SESS:
		res = scst_abort_all_nexus_loss_sess(mcmd, 0);
		break;

	case SCST_NEXUS_LOSS_SESS:
	case SCST_UNREG_SESS_TM:
		res = scst_abort_all_nexus_loss_sess(mcmd, 1);
		break;

	case SCST_ABORT_ALL_TASKS:
		res = scst_abort_all_nexus_loss_tgt(mcmd, 0);
		break;

	case SCST_NEXUS_LOSS:
		res = scst_abort_all_nexus_loss_tgt(mcmd, 1);
		break;

	case SCST_CLEAR_ACA:
		res = scst_clear_aca_mcmd(mcmd);
		goto out_done;

	default:
		PRINT_ERROR("Unknown task management function %d", mcmd->fn);
		scst_mgmt_cmd_set_status(mcmd, SCST_MGMT_STATUS_REJECTED);
		goto out_done;
	}

out:
	TRACE_EXIT_RES(res);
	return res;

out_done:
	res = scst_set_mcmd_next_state(mcmd);
	goto out;
}

static void scst_call_task_mgmt_affected_cmds_done(struct scst_mgmt_cmd *mcmd)
{
	struct scst_session *sess = mcmd->sess;

	if ((sess->tgt->tgtt->task_mgmt_affected_cmds_done != NULL) &&
	    (mcmd->fn != SCST_UNREG_SESS_TM) &&
	    (mcmd->fn != SCST_PR_ABORT_ALL)) {
		TRACE_DBG("Calling target %s task_mgmt_affected_cmds_done(%p)",
			sess->tgt->tgtt->name, sess);
		sess->tgt->tgtt->task_mgmt_affected_cmds_done(mcmd);
		TRACE_MGMT_DBG("Target's %s task_mgmt_affected_cmds_done() "
			"returned", sess->tgt->tgtt->name);
	}
	return;
}

static int scst_mgmt_affected_cmds_done(struct scst_mgmt_cmd *mcmd)
{
	int res, i;
	struct scst_session *sess = mcmd->sess;
	struct scst_device *dev;
	struct scst_tgt_dev *tgt_dev;

	TRACE_ENTRY();

	switch (mcmd->fn) {
	case SCST_NEXUS_LOSS_SESS:
	case SCST_UNREG_SESS_TM:
		scst_do_nexus_loss_sess(mcmd);
		break;

	case SCST_NEXUS_LOSS:
		scst_do_nexus_loss_tgt(mcmd);
		break;
	}

	if (!mcmd->task_mgmt_fn_received_called)
		goto tgt_done;

	switch (mcmd->fn) {
	case SCST_ABORT_TASK:
	case SCST_ABORT_TASK_SET:
	case SCST_CLEAR_TASK_SET:
	case SCST_PR_ABORT_ALL:
	case SCST_LUN_RESET:
		if (mcmd->mcmd_tgt_dev != NULL)
			scst_call_dev_task_mgmt_fn_done(mcmd, mcmd->mcmd_tgt_dev);
		break;

	case SCST_TARGET_RESET:
	{
		struct scst_acg *acg = sess->acg;
		struct scst_acg_dev *acg_dev;

		mutex_lock(&scst_mutex);
		rcu_read_lock();
		list_for_each_entry(acg_dev, &acg->acg_dev_list, acg_dev_list_entry) {
			dev = acg_dev->dev;
			list_for_each_entry(tgt_dev, &dev->dev_tgt_dev_list,
					dev_tgt_dev_list_entry) {
				if (mcmd->sess == tgt_dev->sess) {
					scst_call_dev_task_mgmt_fn_done(mcmd, tgt_dev);
					break;
				}
			}
		}
		rcu_read_unlock();
		mutex_unlock(&scst_mutex);
		break;
	}

	case SCST_ABORT_ALL_TASKS_SESS:
	case SCST_NEXUS_LOSS_SESS:
	case SCST_UNREG_SESS_TM:
		rcu_read_lock();
		for (i = 0; i < SESS_TGT_DEV_LIST_HASH_SIZE; i++) {
			struct list_head *head = &sess->sess_tgt_dev_list[i];

			list_for_each_entry_rcu(tgt_dev, head, sess_tgt_dev_list_entry) {
				scst_call_dev_task_mgmt_fn_done(mcmd, tgt_dev);
			}
		}
		rcu_read_unlock();
		break;

	case SCST_ABORT_ALL_TASKS:
	case SCST_NEXUS_LOSS:
	{
		struct scst_session *s;
		struct scst_tgt *tgt = sess->tgt;

		mutex_lock(&scst_mutex);
		rcu_read_lock();
		list_for_each_entry(s, &tgt->sess_list, sess_list_entry) {
			for (i = 0; i < SESS_TGT_DEV_LIST_HASH_SIZE; i++) {
				struct list_head *head = &s->sess_tgt_dev_list[i];

				list_for_each_entry_rcu(tgt_dev, head,
						sess_tgt_dev_list_entry) {
					if (mcmd->sess == tgt_dev->sess)
						scst_call_dev_task_mgmt_fn_done(
							mcmd, tgt_dev);
				}
			}
		}
		rcu_read_unlock();
		mutex_unlock(&scst_mutex);
		break;
	}

	default:
		PRINT_ERROR("Wrong task management function %d on "
			"task_mgmt_fn_done() stage", mcmd->fn);
		break;
	}

tgt_done:
	scst_call_task_mgmt_affected_cmds_done(mcmd);

	switch (mcmd->fn) {
	case SCST_LUN_RESET:
	case SCST_TARGET_RESET:
	case SCST_NEXUS_LOSS_SESS:
	case SCST_NEXUS_LOSS:
	case SCST_UNREG_SESS_TM:
		scst_cm_free_pending_list_ids(sess);
		break;
	}

	res = scst_set_mcmd_next_state(mcmd);

	TRACE_EXIT_RES(res);
	return res;
}

static void scst_mgmt_cmd_send_done(struct scst_mgmt_cmd *mcmd)
{
	struct scst_device *dev;
	struct scst_session *sess = mcmd->sess;

	TRACE_ENTRY();

	mcmd->state = SCST_MCMD_STATE_FINISHED;
	if (scst_is_strict_mgmt_fn(mcmd->fn) && (mcmd->completed_cmd_count > 0))
		scst_mgmt_cmd_set_status(mcmd, SCST_MGMT_STATUS_TASK_NOT_EXIST);

	if (mcmd->fn < SCST_UNREG_SESS_TM)
		TRACE(TRACE_MGMT, "TM fn %d (mcmd %p) finished, "
			"status %d", mcmd->fn, mcmd, mcmd->status);
	else
		TRACE_MGMT_DBG("TM fn %d (mcmd %p) finished, "
			"status %d", mcmd->fn, mcmd, mcmd->status);

	if (mcmd->fn == SCST_PR_ABORT_ALL) {
		mcmd->origin_pr_cmd->scst_cmd_done(mcmd->origin_pr_cmd,
					SCST_CMD_STATE_DEFAULT,
					SCST_CONTEXT_THREAD);
	} else if ((sess->tgt->tgtt->task_mgmt_fn_done != NULL) &&
		   (mcmd->fn != SCST_UNREG_SESS_TM)) {
		TRACE_DBG("Calling target %s task_mgmt_fn_done(%p)",
			sess->tgt->tgtt->name, sess);
		sess->tgt->tgtt->task_mgmt_fn_done(mcmd);
		TRACE_MGMT_DBG("Target's %s task_mgmt_fn_done() "
			"returned", sess->tgt->tgtt->name);
	}

	if (mcmd->needs_unblocking) {
		switch (mcmd->fn) {
		case SCST_LUN_RESET:
		case SCST_CLEAR_TASK_SET:
			dev = mcmd->mcmd_tgt_dev->dev;
			spin_lock_bh(&dev->dev_lock);
			scst_unblock_dev(dev);
			spin_unlock_bh(&dev->dev_lock);
			break;

		case SCST_TARGET_RESET:
		{
			struct scst_acg *acg = mcmd->sess->acg;
			struct scst_acg_dev *acg_dev;

			mutex_lock(&scst_mutex);
			list_for_each_entry(acg_dev, &acg->acg_dev_list,
					acg_dev_list_entry) {
				dev = acg_dev->dev;
				spin_lock_bh(&dev->dev_lock);
				scst_unblock_dev(dev);
				spin_unlock_bh(&dev->dev_lock);
			}
			mutex_unlock(&scst_mutex);
			break;
		}

		default:
			sBUG();
			break;
		}
	}

	mcmd->tgt_priv = NULL;

	TRACE_EXIT();
	return;
}

/* Returns >0, if cmd should be requeued */
static int scst_process_mgmt_cmd(struct scst_mgmt_cmd *mcmd)
{
	int res = 0;

	TRACE_ENTRY();

	/*
	 * We are in the TM thread and mcmd->state guaranteed to not be
	 * changed behind us.
	 */

	TRACE_DBG("mcmd %p, state %d", mcmd, mcmd->state);

	while (1) {
		switch (mcmd->state) {
		case SCST_MCMD_STATE_INIT:
			res = scst_mgmt_cmd_init(mcmd);
			if (res != 0)
				goto out;
			break;

		case SCST_MCMD_STATE_EXEC:
			if (scst_mgmt_cmd_exec(mcmd))
				goto out;
			break;

		case SCST_MCMD_STATE_AFFECTED_CMDS_DONE:
			if (scst_mgmt_affected_cmds_done(mcmd))
				goto out;
			break;

		case SCST_MCMD_STATE_DONE:
			scst_mgmt_cmd_send_done(mcmd);
			break;

		case SCST_MCMD_STATE_FINISHED:
			scst_free_mgmt_cmd(mcmd);
			/* mcmd is dead */
			goto out;

		default:
		{
			char fn_name[16], state_name[32];

			PRINT_CRIT_ERROR("Wrong mcmd %p state %s (fn %s, "
				"cmd_finish_wait_count %d, cmd_done_wait_count "
				"%d)", mcmd, scst_get_mcmd_state_name(state_name,
					sizeof(state_name), mcmd->state),
				scst_get_tm_fn_name(fn_name, sizeof(fn_name), mcmd->fn),
				mcmd->cmd_finish_wait_count,
				mcmd->cmd_done_wait_count);
			sBUG();
		}
		}
	}

out:
	TRACE_EXIT_RES(res);
	return res;
}

static inline int test_mgmt_cmd_list(void)
{
	int res = !list_empty(&scst_active_mgmt_cmd_list) ||
		  unlikely(kthread_should_stop());
	return res;
}

int scst_tm_thread(void *arg)
{
	TRACE_ENTRY();

	PRINT_INFO("Task management thread started");

	current->flags |= PF_NOFREEZE;

	set_user_nice(current, -10);

	spin_lock_irq(&scst_mcmd_lock);
	while (!kthread_should_stop()) {
		wait_event_locked(scst_mgmt_cmd_list_waitQ,
				  test_mgmt_cmd_list(), lock_irq,
				  scst_mcmd_lock);

		while (!list_empty(&scst_active_mgmt_cmd_list)) {
			int rc;
			struct scst_mgmt_cmd *mcmd;

			mcmd = list_first_entry(&scst_active_mgmt_cmd_list,
					  typeof(*mcmd), mgmt_cmd_list_entry);
			TRACE_MGMT_DBG("Deleting mgmt cmd %p from active cmd "
				"list", mcmd);
			list_del(&mcmd->mgmt_cmd_list_entry);
			spin_unlock_irq(&scst_mcmd_lock);
			rc = scst_process_mgmt_cmd(mcmd);
			spin_lock_irq(&scst_mcmd_lock);
			if (rc > 0) {
				if (test_bit(SCST_FLAG_SUSPENDED, &scst_flags) &&
				    !test_bit(SCST_FLAG_SUSPENDING,
						&scst_flags)) {
					TRACE_MGMT_DBG("Adding mgmt cmd %p to "
						"head of delayed mgmt cmd list",
						mcmd);
					list_add(&mcmd->mgmt_cmd_list_entry,
						&scst_delayed_mgmt_cmd_list);
				} else {
					TRACE_MGMT_DBG("Adding mgmt cmd %p to "
						"head of active mgmt cmd list",
						mcmd);
					list_add(&mcmd->mgmt_cmd_list_entry,
					       &scst_active_mgmt_cmd_list);
				}
			}
		}
	}
	spin_unlock_irq(&scst_mcmd_lock);

	/*
	 * If kthread_should_stop() is true, we are guaranteed to be
	 * on the module unload, so scst_active_mgmt_cmd_list must be empty.
	 */
	sBUG_ON(!list_empty(&scst_active_mgmt_cmd_list));

	PRINT_INFO("Task management thread finished");

	TRACE_EXIT();
	return 0;
}

static struct scst_mgmt_cmd *scst_pre_rx_mgmt_cmd(struct scst_session
	*sess, int fn, int atomic, void *tgt_priv)
{
	struct scst_mgmt_cmd *mcmd = NULL;

	TRACE_ENTRY();

	if (unlikely(sess->tgt->tgtt->task_mgmt_fn_done == NULL)) {
		PRINT_ERROR("New mgmt cmd, but task_mgmt_fn_done() is NULL "
			    "(target %s)", sess->tgt->tgtt->name);
		goto out;
	}

	mcmd = scst_alloc_mgmt_cmd(atomic ? GFP_ATOMIC : GFP_KERNEL);
	if (mcmd == NULL) {
		PRINT_CRIT_ERROR("Lost TM fn %d, initiator %s", fn,
			sess->initiator_name);
		goto out;
	}

	mcmd->sess = sess;
	scst_sess_get(sess);

	atomic_inc(&sess->sess_cmd_count);

	mcmd->fn = fn;
	mcmd->state = SCST_MCMD_STATE_INIT;
	mcmd->tgt_priv = tgt_priv;

	if (fn == SCST_PR_ABORT_ALL) {
		atomic_inc(&mcmd->origin_pr_cmd->pr_abort_counter->pr_abort_pending_cnt);
		atomic_inc(&mcmd->origin_pr_cmd->pr_abort_counter->pr_aborting_cnt);
	}

out:
	TRACE_EXIT();
	return mcmd;
}

static int scst_post_rx_mgmt_cmd(struct scst_session *sess,
	struct scst_mgmt_cmd *mcmd)
{
	unsigned long flags;
	int res = 0;

	TRACE_ENTRY();

	if (unlikely(sess->shut_phase != SCST_SESS_SPH_READY)) {
		PRINT_CRIT_ERROR("New mgmt cmd while shutting down the "
			"session %p shut_phase %ld", sess, sess->shut_phase);
		sBUG();
	}

	local_irq_save_nort(flags);

	spin_lock(&sess->sess_list_lock);

	if (unlikely(sess->init_phase != SCST_SESS_IPH_READY)) {
		switch (sess->init_phase) {
		case SCST_SESS_IPH_INITING:
			TRACE_DBG("Adding mcmd %p to init deferred mcmd list",
				mcmd);
			list_add_tail(&mcmd->mgmt_cmd_list_entry,
				&sess->init_deferred_mcmd_list);
			goto out_unlock;
		case SCST_SESS_IPH_SUCCESS:
			break;
		case SCST_SESS_IPH_FAILED:
			res = -1;
			goto out_unlock;
		default:
			sBUG();
		}
	}

	spin_unlock(&sess->sess_list_lock);

	TRACE_MGMT_DBG("Adding mgmt cmd %p to active mgmt cmd list", mcmd);
	spin_lock(&scst_mcmd_lock);
	list_add_tail(&mcmd->mgmt_cmd_list_entry, &scst_active_mgmt_cmd_list);
	spin_unlock(&scst_mcmd_lock);

	local_irq_restore_nort(flags);

	wake_up(&scst_mgmt_cmd_list_waitQ);

out:
	TRACE_EXIT();
	return res;

out_unlock:
	spin_unlock(&sess->sess_list_lock);
	local_irq_restore_nort(flags);
	goto out;
}

/*
 * scst_rx_mgmt_fn() - create new management command and send it for execution
 *
 * Description:
 *    Creates new management command and sends it for execution.
 *
 *    Returns 0 for success, error code otherwise.
 *
 *    Must not be called in parallel with scst_unregister_session() for the
 *    same sess.
 */
int scst_rx_mgmt_fn(struct scst_session *sess,
	const struct scst_rx_mgmt_params *params)
{
	int res = -EFAULT;
	struct scst_mgmt_cmd *mcmd = NULL;
	char state_name[32];

	TRACE_ENTRY();

	switch (params->fn) {
	case SCST_ABORT_TASK:
		sBUG_ON(!params->tag_set);
		break;
	case SCST_TARGET_RESET:
	case SCST_ABORT_ALL_TASKS:
	case SCST_NEXUS_LOSS:
	case SCST_UNREG_SESS_TM:
		break;
	default:
		sBUG_ON(!params->lun_set);
	}

	mcmd = scst_pre_rx_mgmt_cmd(sess, params->fn, params->atomic,
		params->tgt_priv);
	if (mcmd == NULL)
		goto out;

	if (params->lun_set) {
		mcmd->lun = scst_unpack_lun(params->lun, params->lun_len);
		if (mcmd->lun == NO_SUCH_LUN)
			goto out_free;
		mcmd->lun_set = 1;
	}

	if (params->tag_set)
		mcmd->tag = params->tag;

	mcmd->cmd_sn_set = params->cmd_sn_set;
	mcmd->cmd_sn = params->cmd_sn;

	if (params->fn < SCST_UNREG_SESS_TM)
		TRACE(TRACE_MGMT, "TM fn %s/%d (mcmd %p, initiator %s, target %s)",
			scst_get_tm_fn_name(state_name, sizeof(state_name), params->fn),
			params->fn, mcmd, sess->initiator_name, sess->tgt->tgt_name);
	else
		TRACE_MGMT_DBG("TM fn %s/%d (mcmd %p)",
			scst_get_tm_fn_name(state_name, sizeof(state_name), params->fn),
			params->fn, mcmd);

	TRACE_MGMT_DBG("sess=%p, tag_set %d, tag %lld, lun_set %d, "
		"lun=%lld, cmd_sn_set %d, cmd_sn %d, priv %p", sess,
		params->tag_set,
		(unsigned long long int)params->tag,
		params->lun_set,
		(unsigned long long int)mcmd->lun,
		params->cmd_sn_set,
		params->cmd_sn,
		params->tgt_priv);

	if (scst_post_rx_mgmt_cmd(sess, mcmd) != 0)
		goto out_free;

	res = 0;

out:
	TRACE_EXIT_RES(res);
	return res;

out_free:
	scst_free_mgmt_cmd(mcmd);
	mcmd = NULL;
	goto out;
}
EXPORT_SYMBOL(scst_rx_mgmt_fn);

/*
 * Written by Jack Handy - jakkhandy@hotmail.com
 * Taken by Gennadiy Nerubayev <parakie@gmail.com> from
 * http://www.codeproject.com/KB/string/wildcmp.aspx. No license attached
 * to it, and it's posted on a free site; assumed to be free for use.
 *
 * Added the negative sign support - VLNB
 *
 * Also see comment for wildcmp().
 *
 * User space part of iSCSI-SCST also has a copy of this code, so fixing a bug
 * here, don't forget to fix the copy too!
 */
static bool __wildcmp(const char *wild, const char *string, int recursion_level)
{
	const char *cp = NULL, *mp = NULL;

	while ((*string) && (*wild != '*')) {
		if ((*wild == '!') && (recursion_level == 0))
			return !__wildcmp(++wild, string, ++recursion_level);

		if ((tolower(*wild) != tolower(*string)) && (*wild != '?'))
			return false;

		wild++;
		string++;
	}

	while (*string) {
		if ((*wild == '!') && (recursion_level == 0))
			return !__wildcmp(++wild, string, ++recursion_level);

		if (*wild == '*') {
			if (!*++wild)
				return true;

			mp = wild;
			cp = string+1;
		} else if ((tolower(*wild) == tolower(*string)) || (*wild == '?')) {
			wild++;
			string++;
		} else {
			wild = mp;
			string = cp++;
		}
	}

	while (*wild == '*')
		wild++;

	return !*wild;
}

/*
 * Returns true if string "string" matches pattern "wild", false otherwise.
 * Pattern is a regular DOS-type pattern, containing '*' and '?' symbols.
 * '*' means match all any symbols, '?' means match only any single symbol.
 *
 * For instance:
 * if (wildcmp("bl?h.*", "blah.jpg")) {
 *   // match
 *  } else {
 *   // no match
 *  }
 *
 * Also it supports boolean inversion sign '!', which does boolean inversion of
 * the value of the rest of the string. Only one '!' allowed in the pattern,
 * other '!' are treated as regular symbols. For instance:
 * if (wildcmp("bl!?h.*", "blah.jpg")) {
 *   // no match
 *  } else {
 *   // match
 *  }
 *
 * Also see comment for __wildcmp().
 */
static bool wildcmp(const char *wild, const char *string)
{
	return __wildcmp(wild, string, 0);
}

#ifdef CONFIG_SCST_PROC

/* scst_mutex supposed to be held */
static struct scst_acg *scst_find_acg_by_name_wild(const char *initiator_name)
{
	struct scst_acg *acg, *res = NULL;
	struct scst_acn *n;

	TRACE_ENTRY();

	list_for_each_entry(acg, &scst_acg_list, acg_list_entry) {
		list_for_each_entry(n, &acg->acn_list, acn_list_entry) {
			if (wildcmp(n->name, initiator_name)) {
				TRACE_DBG("Access control group %s found",
					acg->acg_name);
				res = acg;
				goto out;
			}
		}
	}

out:
	TRACE_EXIT_HRES(res);
	return res;
}

/* scst_mutex supposed to be held */
static struct scst_acg *scst_find_acg_by_name(const char *acg_name)
{
	struct scst_acg *acg, *res = NULL;

	TRACE_ENTRY();

	list_for_each_entry(acg, &scst_acg_list, acg_list_entry) {
		if (strcmp(acg->acg_name, acg_name) == 0) {
			TRACE_DBG("Access control group %s found",
				acg->acg_name);
			res = acg;
			goto out;
		}
	}

out:
	TRACE_EXIT_HRES(res);
	return res;
}

#else /* CONFIG_SCST_PROC */

/* scst_mutex supposed to be held */
static struct scst_acg *scst_find_tgt_acg_by_name_wild(struct scst_tgt *tgt,
	const char *initiator_name)
{
	struct scst_acg *acg, *res = NULL;
	struct scst_acn *n;

	TRACE_ENTRY();

	if (initiator_name == NULL)
		goto out;

	list_for_each_entry(acg, &tgt->tgt_acg_list, acg_list_entry) {
		list_for_each_entry(n, &acg->acn_list, acn_list_entry) {
			if (wildcmp(n->name, initiator_name)) {
				TRACE_DBG("Access control group %s found",
					acg->acg_name);
				res = acg;
				goto out;
			}
		}
	}

out:
	TRACE_EXIT_HRES(res);
	return res;
}

#endif /* CONFIG_SCST_PROC */

/* Must be called under scst_mutex */
static struct scst_acg *__scst_find_acg(struct scst_tgt *tgt,
	const char *initiator_name)
{
	struct scst_acg *acg = NULL;

	TRACE_ENTRY();

#ifdef CONFIG_SCST_PROC
	if (initiator_name)
		acg = scst_find_acg_by_name_wild(initiator_name);
	if ((acg == NULL) && (tgt->default_group_name != NULL))
		acg = scst_find_acg_by_name(tgt->default_group_name);
	if (acg == NULL)
		acg = scst_default_acg;
#else
	acg = scst_find_tgt_acg_by_name_wild(tgt, initiator_name);
	if (acg == NULL)
		acg = tgt->default_acg;
#endif

	TRACE_EXIT_HRES((unsigned long)acg);
	return acg;
}

/* Must be called under scst_mutex */
struct scst_acg *scst_find_acg(const struct scst_session *sess)
{
	return __scst_find_acg(sess->tgt, sess->initiator_name);
}

/*
 * scst_initiator_has_luns() - check if this initiator will see any LUNs
 *
 * Checks if this initiator will see any LUNs upon connect to this target.
 * Returns true if yes and false otherwise.
 */
bool scst_initiator_has_luns(struct scst_tgt *tgt, const char *initiator_name)
{
	bool res;
	struct scst_acg *acg;

	TRACE_ENTRY();

	mutex_lock(&scst_mutex);

	acg = __scst_find_acg(tgt, initiator_name);

	res = !list_empty(&acg->acg_dev_list);

	if (!res)
		scst_event_queue_negative_luns_inquiry(tgt, initiator_name);

	mutex_unlock(&scst_mutex);

	TRACE_EXIT_RES(res);
	return res;
}
EXPORT_SYMBOL_GPL(scst_initiator_has_luns);

/* Supposed to be called under scst_mutex */
static char *scst_get_unique_sess_name(struct list_head *sysfs_sess_list,
				       const char *initiator_name)
{
	char *name = (char *)initiator_name;
	struct scst_session *s;
	int len = 0, n = 1;

	BUG_ON(!initiator_name);
	lockdep_assert_held(&scst_mutex);

restart:
	list_for_each_entry(s, sysfs_sess_list, sysfs_sess_list_entry) {
		BUG_ON(!s->sess_name);
		if (strcmp(name, s->sess_name) == 0) {
			TRACE_DBG("Duplicated session from the same initiator "
				"%s found", name);

			if (name == initiator_name) {
				len = strlen(initiator_name) + 20;
				name = kmalloc(len, GFP_KERNEL);
				if (name == NULL) {
					PRINT_ERROR("Unable to allocate a "
						"replacement name (size %d)",
						len);
					break;
				}
			}

			snprintf(name, len, "%s_%d", initiator_name, n);
			n++;
			goto restart;
		}
	}
	return name;
}

static int scst_init_session(struct scst_session *sess)
{
	int res = 0;
	struct scst_cmd *cmd, *cmd_tmp;
	struct scst_mgmt_cmd *mcmd, *tm;
	int mwake = 0;

	TRACE_ENTRY();

	mutex_lock(&scst_mutex);

	sess->acg = scst_find_acg(sess);

	PRINT_INFO("Using security group \"%s\" for initiator \"%s\" "
		"(target %s)", sess->acg->acg_name, sess->initiator_name,
		sess->tgt->tgt_name);

	scst_get_acg(sess->acg);
	list_add_tail(&sess->acg_sess_list_entry, &sess->acg->acg_sess_list);

	TRACE_DBG("Adding sess %p to tgt->sess_list", sess);
	list_add_tail(&sess->sess_list_entry, &sess->tgt->sess_list);

	INIT_LIST_HEAD(&sess->sysfs_sess_list_entry);

	if (sess->tgt->tgtt->get_initiator_port_transport_id != NULL) {
		res = sess->tgt->tgtt->get_initiator_port_transport_id(
					sess->tgt, sess, &sess->transport_id);
		if (res != 0) {
			PRINT_ERROR("Unable to make initiator %s port "
				"transport id", sess->initiator_name);
			goto failed;
		}
		TRACE_PR("sess %p (ini %s), transport id %s/%d", sess,
			sess->initiator_name,
			debug_transport_id_to_initiator_name(
				sess->transport_id), sess->tgt->rel_tgt_id);
	}

	res = -ENOMEM;
	sess->sess_name = scst_get_unique_sess_name(&sess->tgt->sysfs_sess_list,
					       sess->initiator_name);
	if (!sess->sess_name)
		goto failed;

	res = scst_sess_sysfs_create(sess);
	if (res != 0)
		goto failed;

	list_add_tail(&sess->sysfs_sess_list_entry,
		      &sess->tgt->sysfs_sess_list);

	/*
	 * scst_sess_alloc_tgt_devs() must be called after session added in the
	 * sess_list to not race with scst_check_reassign_sess()!
	 */
	res = scst_sess_alloc_tgt_devs(sess);

failed:
	mutex_unlock(&scst_mutex);

	if (sess->init_result_fn) {
		TRACE_DBG("Calling init_result_fn(%p)", sess);
		sess->init_result_fn(sess, sess->reg_sess_data, res);
		TRACE_DBG("%s", "init_result_fn() returned");
	}

	spin_lock_irq(&sess->sess_list_lock);

	if (res == 0)
		sess->init_phase = SCST_SESS_IPH_SUCCESS;
	else
		sess->init_phase = SCST_SESS_IPH_FAILED;

	list_for_each_entry_safe(cmd, cmd_tmp, &sess->init_deferred_cmd_list,
				 cmd_list_entry) {
		TRACE_DBG("Deleting cmd %p from init deferred cmd list", cmd);
		list_del(&cmd->cmd_list_entry);
		atomic_dec(&sess->sess_cmd_count);
		spin_unlock_irq(&sess->sess_list_lock);
		scst_cmd_init_done(cmd, SCST_CONTEXT_THREAD);
		spin_lock_irq(&sess->sess_list_lock);
	}

	spin_lock(&scst_mcmd_lock);
	list_for_each_entry_safe(mcmd, tm, &sess->init_deferred_mcmd_list,
				mgmt_cmd_list_entry) {
		TRACE_DBG("Moving mgmt command %p from init deferred mcmd list",
			mcmd);
		list_move_tail(&mcmd->mgmt_cmd_list_entry,
			&scst_active_mgmt_cmd_list);
		mwake = 1;
	}

	spin_unlock(&scst_mcmd_lock);
	/*
	 * In case of an error at this point the caller target driver supposed
	 * to already call this sess's unregistration.
	 */
	sess->init_phase = SCST_SESS_IPH_READY;
	spin_unlock_irq(&sess->sess_list_lock);

	if (mwake)
		wake_up(&scst_mgmt_cmd_list_waitQ);

	scst_sess_put(sess);

	TRACE_EXIT();
	return res;
}

static struct scst_session *__scst_register_session(struct scst_tgt *tgt, int atomic,
	const char *initiator_name, void *tgt_priv, void *result_fn_data,
	void (*result_fn)(struct scst_session *sess, void *data, int result), bool mq)
{
	struct scst_session *sess;
	int res;
	unsigned long flags;

	TRACE_ENTRY();

	sess = scst_alloc_session(tgt, atomic ? GFP_ATOMIC : GFP_KERNEL,
		initiator_name);
	if (sess == NULL)
		goto out;

	TRACE_DBG("New sess %p, mq %d", sess, mq);

	scst_sess_set_tgt_priv(sess, tgt_priv);
	sess->sess_mq = mq;

	scst_sess_get(sess); /* one for registered session */
	scst_sess_get(sess); /* one held until sess is inited */

	if (atomic) {
		sess->reg_sess_data = result_fn_data;
		sess->init_result_fn = result_fn;
		spin_lock_irqsave(&scst_mgmt_lock, flags);
		TRACE_DBG("Adding sess %p to scst_sess_init_list", sess);
		list_add_tail(&sess->sess_init_list_entry,
			      &scst_sess_init_list);
		spin_unlock_irqrestore(&scst_mgmt_lock, flags);
		wake_up(&scst_mgmt_waitQ);
	} else {
		res = scst_init_session(sess);
		if (res != 0)
			goto out_free;
	}

out:
	TRACE_EXIT();
	return sess;

out_free:
	scst_free_session(sess);
	sess = NULL;
	goto out;
}

/**
 * scst_register_session() - register session
 * @tgt:	target
 * @atomic:	true, if the function called in the atomic context. If false,
 *		 this function will block until the session registration is
 *		 completed.
 * @initiator_name: remote initiator's name, any NULL-terminated string,
 *		    e.g. iSCSI name, which used as the key to found appropriate
 *		    access control group. Could be NULL, then the default
 *		    target's LUNs are used.
 * @tgt_priv:	pointer to target driver's private data
 * @result_fn_data: any target driver supplied data
 * @result_fn:	pointer to the function that will be asynchronously called
 *		 when session initialization finishes.
 *		 Can be NULL. Parameters:
 *		    - sess - session
 *		    - data - target driver supplied to scst_register_session()
 *			     data
 *		    - result - session initialization result, 0 on success or
 *			      appropriate error code otherwise
 *
 * Description:
 *    Registers new session. Returns new session on success or NULL otherwise.
 *
 *    Note: A session creation and initialization is a complex task,
 *    which requires sleeping state, so it can't be fully done
 *    in interrupt context. Therefore the "bottom half" of it, if
 *    scst_register_session() is called from atomic context, will be
 *    done in SCST thread context. In this case scst_register_session()
 *    will return not completely initialized session, but the target
 *    driver can supply commands to this session via scst_rx_cmd().
 *    Those commands processing will be delayed inside SCST until
 *    the session initialization is finished, then their processing
 *    will be restarted. The target driver will be notified about
 *    finish of the session initialization by function result_fn().
 *    On success the target driver could do nothing, but if the
 *    initialization fails, the target driver must ensure that
 *    no more new commands being sent or will be sent to SCST after
 *    result_fn() returns. All already sent to SCST commands for
 *    failed session will be returned in xmit_response() with BUSY status.
 *    In case of failure the driver shall call scst_unregister_session()
 *    inside result_fn(), it will NOT be called automatically.
 */
struct scst_session *scst_register_session(struct scst_tgt *tgt, int atomic,
	const char *initiator_name, void *tgt_priv, void *result_fn_data,
	void (*result_fn)(struct scst_session *sess, void *data, int result))
{
	return __scst_register_session(tgt, atomic, initiator_name, tgt_priv, result_fn_data,
		result_fn, false);
}
EXPORT_SYMBOL_GPL(scst_register_session);

/**
 * scst_register_session_mq() - register multi-queue session
 * @tgt:	target
 * @atomic:	True if called from atomic context. If false,
 *		this function will block until the session registration is
 *		completed.
 * @initiator_name: Remote initiator name, NULL-terminated, e.g. the iSCSI
 *		initiator name. Used as key when looking up access control
 *		group information. If NULL then the default target's LUNs are
 *		used.
 * @tgt_priv:	Pointer to the private data of the target driver.
 * @result_fn_data: Any target driver supplied data.
 * @result_fn:	Pointer to a function that will be asynchronously when session
 *		initialization has finished. Can be NULL. Parameters:
 *		    - sess - session.
 *		    - data - @result_fn_data.
 *		    - result - session initialization result, 0 on success or
 *			      appropriate error code otherwise.
 *
 * Description:
 *    Registers new MQ session. Returns new session on success or NULL otherwise.
 *
 *    MQ session is a session, which is part of a set of sessions from the same
 *    initiator, for instance, one session per CPU. The only difference with
 *    non-MQ sessions is that reservations are not supported on MQ-sessions
 *    (because there is no way to group sessions together from reservations POV)
 */
struct scst_session *scst_register_session_mq(struct scst_tgt *tgt, int atomic,
	const char *initiator_name, void *tgt_priv, void *result_fn_data,
	void (*result_fn)(struct scst_session *sess, void *data, int result))
{
	return __scst_register_session(tgt, atomic, initiator_name, tgt_priv, result_fn_data,
		result_fn, true);
}
EXPORT_SYMBOL_GPL(scst_register_session_mq);

/**
 * scst_register_session_non_gpl() - register session (non-GPL version)
 * @tgt:	target
 * @initiator_name: remote initiator's name, any NULL-terminated string,
 *		    e.g. iSCSI name, which used as the key to found appropriate
 *		    access control group. Could be NULL, then the default
 *		    target's LUNs are used.
 * @tgt_priv:	pointer to target driver's private data
 *
 * Description:
 *    Registers new session. Returns new session on success or NULL otherwise.
 */
struct scst_session *scst_register_session_non_gpl(struct scst_tgt *tgt,
	const char *initiator_name, void *tgt_priv)
{
	return scst_register_session(tgt, 0, initiator_name, tgt_priv,
			NULL, NULL);
}
EXPORT_SYMBOL(scst_register_session_non_gpl);

/**
 * scst_unregister_session() - unregister session
 * @sess:	session to be unregistered
 * @wait:	if true, instructs to wait until all commands, which
 *		currently is being executed and belonged to the session,
 *		finished. Otherwise, target driver should be prepared to
 *		receive xmit_response() for the session's command after
 *		scst_unregister_session() returns.
 * @unreg_done_fn: pointer to the function that will be asynchronously called
 *		   when the last session's command finishes and
 *		   the session is about to be completely freed. Can be NULL.
 *		   Parameter:
 *			- sess - session
 *
 * Unregisters session.
 *
 * Notes:
 * - All outstanding commands will be finished regularly. After
 *   scst_unregister_session() returned, no new commands must be sent to
 *   SCST via scst_rx_cmd().
 *
 * - The caller must ensure that no scst_rx_cmd() or scst_rx_mgmt_fn_*() is
 *   called in parallel with scst_unregister_session().
 *
 * - Can be called before result_fn() of scst_register_session() called,
 *   i.e. during the session registration/initialization.
 *
 * - It is highly recommended to call scst_unregister_session() as soon as it
 *   gets clear that session will be unregistered and not to wait until all
 *   related commands finished. This function provides the wait functionality,
 *   but it also starts recovering stuck commands, if there are any.
 *   Otherwise, your target driver could wait for those commands forever.
 */
void scst_unregister_session(struct scst_session *sess, int wait,
	void (*unreg_done_fn)(struct scst_session *sess))
{
	unsigned long flags;
	DECLARE_COMPLETION_ONSTACK(c);
	int rc;

	TRACE_ENTRY();

	TRACE_MGMT_DBG("Unregistering session %p (wait %d)", sess, wait);

	sess->unreg_done_fn = unreg_done_fn;

	/* Abort all outstanding commands and clear reservation, if necessary */
	rc = scst_rx_mgmt_fn_lun(sess, SCST_UNREG_SESS_TM,
				 NULL, 0, SCST_ATOMIC, NULL);
	if (rc != 0) {
		PRINT_ERROR("SCST_UNREG_SESS_TM failed %d (sess %p)",
			rc, sess);
	}

	sess->shut_phase = SCST_SESS_SPH_SHUTDOWN;

	spin_lock_irqsave(&scst_mgmt_lock, flags);

	if (wait)
		sess->shutdown_compl = &c;

	spin_unlock_irqrestore(&scst_mgmt_lock, flags);

	scst_sess_put(sess);

	if (wait) {
		TRACE_DBG("Waiting for session %p to complete", sess);
		wait_for_completion(&c);
	}

	TRACE_EXIT();
	return;
}
EXPORT_SYMBOL_GPL(scst_unregister_session);

/**
 * scst_unregister_session_non_gpl() - unregister session, non-GPL version
 * @sess:	session to be unregistered
 *
 * Unregisters session.
 *
 * See notes for scst_unregister_session() above.
 */
void scst_unregister_session_non_gpl(struct scst_session *sess)
{
	TRACE_ENTRY();

	scst_unregister_session(sess, 1, NULL);

	TRACE_EXIT();
	return;
}
EXPORT_SYMBOL(scst_unregister_session_non_gpl);

static inline int test_mgmt_list(void)
{
	int res = !list_empty(&scst_sess_init_list) ||
		  !list_empty(&scst_sess_shut_list) ||
		  unlikely(kthread_should_stop());
	return res;
}

int scst_global_mgmt_thread(void *arg)
{
	struct scst_session *sess;

	TRACE_ENTRY();

	PRINT_INFO("Management thread started");

	current->flags |= PF_NOFREEZE;

	set_user_nice(current, -10);

	spin_lock_irq(&scst_mgmt_lock);
	while (!kthread_should_stop()) {
		wait_event_locked(scst_mgmt_waitQ, test_mgmt_list(), lock_irq,
				  scst_mgmt_lock);

		while (!list_empty(&scst_sess_init_list)) {
			sess = list_first_entry(&scst_sess_init_list,
				typeof(*sess), sess_init_list_entry);
			TRACE_DBG("Removing sess %p from scst_sess_init_list",
				sess);
			list_del(&sess->sess_init_list_entry);
			spin_unlock_irq(&scst_mgmt_lock);

			if (sess->init_phase == SCST_SESS_IPH_INITING) {
				/*
				 * Note: it's not necessary to free the session
				 * here if initialization fails. See also the
				 * comment block above scst_register_session().
				 */
				scst_init_session(sess);
			} else {
				PRINT_CRIT_ERROR("session %p is in "
					"scst_sess_init_list, but in unknown "
					"init phase %x", sess,
					sess->init_phase);
				sBUG();
			}

			spin_lock_irq(&scst_mgmt_lock);
		}

		while (!list_empty(&scst_sess_shut_list)) {
			sess = list_first_entry(&scst_sess_shut_list,
				typeof(*sess), sess_shut_list_entry);
			TRACE_DBG("Removing sess %p from scst_sess_shut_list",
				sess);
			list_del(&sess->sess_shut_list_entry);
			spin_unlock_irq(&scst_mgmt_lock);

			switch (sess->shut_phase) {
			case SCST_SESS_SPH_SHUTDOWN:
				sBUG_ON(atomic_read(&sess->refcnt) != 0);
				scst_free_session_callback(sess);
				break;
			default:
				PRINT_CRIT_ERROR("session %p is in "
					"scst_sess_shut_list, but in unknown "
					"shut phase %lx", sess,
					sess->shut_phase);
				sBUG();
				break;
			}

			spin_lock_irq(&scst_mgmt_lock);
		}
	}
	spin_unlock_irq(&scst_mgmt_lock);

	/*
	 * If kthread_should_stop() is true, we are guaranteed to be
	 * on the module unload, so both lists must be empty.
	 */
	sBUG_ON(!list_empty(&scst_sess_init_list));
	sBUG_ON(!list_empty(&scst_sess_shut_list));

	PRINT_INFO("Management thread finished");

	TRACE_EXIT();
	return 0;
}

/* Called under sess->sess_list_lock */
static struct scst_cmd *__scst_find_cmd_by_tag(struct scst_session *sess,
	uint64_t tag, bool to_abort)
{
	struct scst_cmd *cmd, *res = NULL;

	TRACE_ENTRY();

	/* ToDo: hash list */

	TRACE_DBG("%s (sess=%p, tag=%llu)", "Searching in sess cmd list",
		  sess, (unsigned long long int)tag);

	list_for_each_entry(cmd, &sess->sess_cmd_list,
			sess_cmd_list_entry) {
		if ((cmd->tag == tag) && likely(!cmd->internal)) {
			/*
			 * We must not count done commands, because
			 * they were submitted for transmission.
			 * Otherwise we can have a race, when for
			 * some reason cmd's release delayed
			 * after transmission and initiator sends
			 * cmd with the same tag => it can be possible
			 * that a wrong cmd will be returned.
			 */
			if (cmd->done) {
				if (to_abort) {
					/*
					 * We should return the latest not
					 * aborted cmd with this tag.
					 */
					if (res == NULL)
						res = cmd;
					else {
						if (test_bit(SCST_CMD_ABORTED,
								&res->cmd_flags)) {
							res = cmd;
						} else if (!test_bit(SCST_CMD_ABORTED,
								&cmd->cmd_flags))
							res = cmd;
					}
				}
				continue;
			} else {
				res = cmd;
				break;
			}
		}
	}

	TRACE_EXIT();
	return res;
}

/*
 * scst_find_cmd() - find command by custom comparison function
 *
 * Finds a command based on user supplied data and comparison
 * callback function, that should return true, if the command is found.
 * Returns the command on success or NULL otherwise.
 */
struct scst_cmd *scst_find_cmd(struct scst_session *sess, void *data,
			       int (*cmp_fn)(struct scst_cmd *cmd,
					     void *data))
{
	struct scst_cmd *cmd = NULL;
	unsigned long flags = 0;

	TRACE_ENTRY();

	if (cmp_fn == NULL)
		goto out;

	spin_lock_irqsave(&sess->sess_list_lock, flags);

	TRACE_DBG("Searching in sess cmd list (sess=%p)", sess);
	list_for_each_entry(cmd, &sess->sess_cmd_list, sess_cmd_list_entry) {
		/*
		 * We must not count done commands, because they were
		 * submitted for transmission. Otherwise we can have a race,
		 * when for some reason cmd's release delayed after
		 * transmission and initiator sends cmd with the same tag =>
		 * it can be possible that a wrong cmd will be returned.
		 */
		if (cmd->done)
			continue;
		if (cmp_fn(cmd, data) && likely(!cmd->internal))
			goto out_unlock;
	}

	cmd = NULL;

out_unlock:
	spin_unlock_irqrestore(&sess->sess_list_lock, flags);

out:
	TRACE_EXIT();
	return cmd;
}
EXPORT_SYMBOL(scst_find_cmd);

/*
 * scst_find_cmd_by_tag() - find command by tag
 *
 * Finds a command based on the supplied tag comparing it with one
 * that previously set by scst_cmd_set_tag(). Returns the found command on
 * success or NULL otherwise.
 */
struct scst_cmd *scst_find_cmd_by_tag(struct scst_session *sess,
	uint64_t tag)
{
	unsigned long flags;
	struct scst_cmd *cmd;

	spin_lock_irqsave(&sess->sess_list_lock, flags);
	cmd = __scst_find_cmd_by_tag(sess, tag, false);
	spin_unlock_irqrestore(&sess->sess_list_lock, flags);
	return cmd;
}
EXPORT_SYMBOL(scst_find_cmd_by_tag);<|MERGE_RESOLUTION|>--- conflicted
+++ resolved
@@ -2129,13 +2129,8 @@
 {
 	TRACE_ENTRY();
 
-<<<<<<< HEAD
-	scst_set_exec_time(cmd);
-
 	WARN_ON_ONCE(IS_ERR_VALUE((long)result));
 
-=======
->>>>>>> eeed9fc4
 	cmd->status = result & 0xff;
 	cmd->msg_status = msg_byte(result);
 	cmd->host_status = host_byte(result);
