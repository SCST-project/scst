/*
 *  include/scst.h
 *
 *  Copyright (C) 2004 - 2015 Vladislav Bolkhovitin <vst@vlnb.net>
 *  Copyright (C) 2004 - 2005 Leonid Stoljar
 *  Copyright (C) 2007 - 2015 SanDisk Corporation
 *  Copyright (C) 2010 - 2011 Bart Van Assche <bvanassche@acm.org>.
 *
 *  Main SCSI target mid-level include file.
 *
 *  This program is free software; you can redistribute it and/or
 *  modify it under the terms of the GNU General Public License
 *  as published by the Free Software Foundation, version 2
 *  of the License.
 *
 *  This program is distributed in the hope that it will be useful,
 *  but WITHOUT ANY WARRANTY; without even the implied warranty of
 *  MERCHANTABILITY or FITNESS FOR A PARTICULAR PURPOSE. See the
 *  GNU General Public License for more details.
 */

#ifndef __SCST_H
#define __SCST_H

/** See README for description of those conditional defines **/
/* #define CONFIG_SCST_MEASURE_LATENCY */
/* #define CONFIG_SCST_DEBUG_TM */
/* #define CONFIG_SCST_TM_DBG_GO_OFFLINE */

/** See README for description of those conditional defines **/
#define CONFIG_SCST_DIF_INJECT_CORRUPTED_TAGS

#include <linux/types.h>
#ifndef INSIDE_KERNEL_TREE
#include <linux/version.h>
#endif
#include <linux/blkdev.h>
#include <linux/interrupt.h>
#include <linux/wait.h>
#include <linux/cpumask.h>
#include <linux/dlm.h>
#ifdef CONFIG_SCST_MEASURE_LATENCY
#include <linux/log2.h>
#endif
#include <asm/unaligned.h>

#if 0 /* Let's disable it for now to see if users will complain about it */
#define CONFIG_SCST_PER_DEVICE_CMD_COUNT_LIMIT
#endif

/* #define CONFIG_SCST_PROC */

#ifdef CONFIG_SCST_PROC
#include <linux/proc_fs.h>
#include <linux/seq_file.h>
#elif defined(RHEL_MAJOR) && RHEL_MAJOR -0 <= 5
#error The SCST sysfs interface is not supported on RHEL 5. Please run make enable_proc.
#elif LINUX_VERSION_CODE < KERNEL_VERSION(2, 6, 26)
#error The SCST sysfs interface is supported from kernel version 2.6.26 on. Please run make enable_proc.
#endif

#include <scsi/scsi_cmnd.h>
#include <scsi/scsi_device.h>
#include <scsi/scsi_eh.h>
#include <scsi/scsi.h>

#ifdef INSIDE_KERNEL_TREE
#include <scst/backport.h>
#include <scst/scst_const.h>
#else
#include <backport.h>
#include <scst_const.h>
#endif

#ifdef INSIDE_KERNEL_TREE
#include <scst/scst_sgv.h>
#else
#include "scst_sgv.h"
#endif

#define SCST_INTERFACE_VERSION	    \
		SCST_VERSION_STRING SCST_INTF_VER SCST_CONST_VERSION

#define SCST_LOCAL_NAME			"scst_local"

/*************************************************************
 ** States of command processing state machine. At first,
 ** "active" states, then - "passive" ones. This is to have
 ** more efficient generated code of the corresponding
 ** "switch" statements.
 **
 ** !! Adding new states don't forget to update scst_cmd_state_name
 ** !! as well!
 *************************************************************/
enum {
	/** Active states **/

	/* Dev handler's parse() is going to be called */
	SCST_CMD_STATE_PARSE = 0,

	/* Allocation of the cmd's data buffer */
	SCST_CMD_STATE_PREPARE_SPACE,

	/* Calling preprocessing_done() */
	SCST_CMD_STATE_PREPROCESSING_DONE,

	/* Target driver's rdy_to_xfer() is going to be called */
	SCST_CMD_STATE_RDY_TO_XFER,

	/* Target driver's pre_exec() is going to be called */
	SCST_CMD_STATE_TGT_PRE_EXEC,

	/*
	 * Cmd is going to be sent for execution. The first stage of it is
	 * order checking
	 */
	SCST_CMD_STATE_EXEC_CHECK_SN,

	/* Internal post-exec checks */
	SCST_CMD_STATE_PRE_DEV_DONE,

	/* Internal MODE SELECT pages related checks */
	SCST_CMD_STATE_MODE_SELECT_CHECKS,

	/* Dev handler's dev_done() is going to be called */
	SCST_CMD_STATE_DEV_DONE,

	/* Checks before target driver's xmit_response() is called */
	SCST_CMD_STATE_PRE_XMIT_RESP,

	/* Checks 1 before target driver's xmit_response() is called */
	SCST_CMD_STATE_PRE_XMIT_RESP1,

	/* Checks 2 before target driver's xmit_response() is called */
	SCST_CMD_STATE_PRE_XMIT_RESP2,

	/* Target driver's xmit_response() is going to be called */
	SCST_CMD_STATE_XMIT_RESP,

	/* Cmd finished */
	SCST_CMD_STATE_FINISHED,

	/* Internal cmd finished */
	SCST_CMD_STATE_FINISHED_INTERNAL,

	SCST_CMD_STATE_LAST_ACTIVE = (SCST_CMD_STATE_FINISHED_INTERNAL+100),

	/** Passive states **/

	/* A cmd is created, but scst_cmd_init_done() not called */
	SCST_CMD_STATE_INIT_WAIT,

	/* LUN translation (cmd->tgt_dev assignment) */
	SCST_CMD_STATE_INIT,

	/* Waiting for scst_restart_cmd() */
	SCST_CMD_STATE_PREPROCESSING_DONE_CALLED,

	/* Waiting for data from the initiator (until scst_rx_data() called) */
	SCST_CMD_STATE_DATA_WAIT,

	/*
	 * Cmd is ready for exec (after check if its device is blocked or should
	 * be blocked)
	 */
	SCST_CMD_STATE_EXEC_CHECK_BLOCKING,

	/* Cmd is being checked if it should be executed locally */
	SCST_CMD_STATE_LOCAL_EXEC,

	/* Cmd is ready for execution */
	SCST_CMD_STATE_REAL_EXEC,

	/* Waiting for CDB's execution finish */
	SCST_CMD_STATE_EXEC_WAIT,

	/* Waiting for response's transmission finish */
	SCST_CMD_STATE_XMIT_WAIT,
};

/*************************************************************
 * Can be returned instead of cmd's state by dev handlers'
 * functions, if the command's state should be set by default
 *************************************************************/
#define SCST_CMD_STATE_DEFAULT        500

/*************************************************************
 * Can be returned instead of cmd's state by dev handlers'
 * functions, if it is impossible to complete requested
 * task in atomic context. The cmd will be restarted in thread
 * context.
 *************************************************************/
#define SCST_CMD_STATE_NEED_THREAD_CTX 1000

/*************************************************************
 * Can be returned instead of cmd's state by dev handlers'
 * parse function, if the cmd processing should be stopped
 * for now. The cmd will be restarted by dev handlers itself.
 *************************************************************/
#define SCST_CMD_STATE_STOP           1001

/*************************************************************
 ** States of mgmt command processing state machine
 **
 ** !! Adding new states don't forget to update
 ** !! scst_mcmd_state_name as well!
 *************************************************************/
enum {
	/* LUN translation (mcmd->tgt_dev assignment) */
	SCST_MCMD_STATE_INIT = 0,

	/* Mgmt cmd is being processed */
	SCST_MCMD_STATE_EXEC,

	/* Waiting for affected commands done */
	SCST_MCMD_STATE_WAITING_AFFECTED_CMDS_DONE,

	/* Post actions when affected commands done */
	SCST_MCMD_STATE_AFFECTED_CMDS_DONE,

	/* Waiting for affected local commands finished */
	SCST_MCMD_STATE_WAITING_AFFECTED_CMDS_FINISHED,

	/* Target driver's task_mgmt_fn_done() is going to be called */
	SCST_MCMD_STATE_DONE,

	/* The mcmd finished */
	SCST_MCMD_STATE_FINISHED,
};

/*************************************************************
 ** Constants for "atomic" parameter of SCST's functions
 *************************************************************/
#define SCST_NON_ATOMIC              0
#define SCST_ATOMIC                  1

/*************************************************************
 ** Values for pref_context parameter of scst_cmd_init_done(),
 ** scst_rx_data(), scst_restart_cmd(), scst_tgt_cmd_done()
 ** and scst_cmd_done()
 *************************************************************/

enum scst_exec_context {
	/*
	 * Direct cmd's processing (i.e. regular function calls in the current
	 * context) sleeping is not allowed
	 */
	SCST_CONTEXT_DIRECT_ATOMIC,

	/*
	 * Direct cmd's processing (i.e. regular function calls in the current
	 * context), sleeping is allowed, no restrictions
	 */
	SCST_CONTEXT_DIRECT,

	/* Tasklet or thread context required for cmd's processing */
	SCST_CONTEXT_TASKLET,

	/* Thread context required for cmd's processing */
	SCST_CONTEXT_THREAD,

	/*
	 * Context is the same as it was in previous call of the corresponding
	 * callback. For example, if dev handler's exec() does sync. data
	 * reading this value should be used for scst_cmd_done(). The same is
	 * true if scst_tgt_cmd_done() called directly from target driver's
	 * xmit_response(). Not allowed in scst_cmd_init_done() and
	 * scst_cmd_init_stage1_done().
	 */
	SCST_CONTEXT_SAME
};

/*************************************************************
 ** Values for status parameter of scst_rx_data()
 *************************************************************/

/* Success */
#define SCST_RX_STATUS_SUCCESS       0

/*
 * Data receiving finished with error, so set the sense and
 * finish the command, including xmit_response() call
 */
#define SCST_RX_STATUS_ERROR         1

/*
 * Data receiving finished with error and the sense is set,
 * so finish the command, including xmit_response() call
 */
#define SCST_RX_STATUS_ERROR_SENSE_SET 2

/*
 * Data receiving finished with fatal error, so finish the command,
 * but don't call xmit_response()
 */
#define SCST_RX_STATUS_ERROR_FATAL   3

/*************************************************************
 ** Values for status parameter of scst_restart_cmd()
 *************************************************************/

/* Success */
#define SCST_PREPROCESS_STATUS_SUCCESS       0

/*
 * Command's processing finished with error, so set the sense and
 * finish the command, including xmit_response() call
 */
#define SCST_PREPROCESS_STATUS_ERROR         1

/*
 * Command's processing finished with error and the sense is set,
 * so finish the command, including xmit_response() call
 */
#define SCST_PREPROCESS_STATUS_ERROR_SENSE_SET 2

/*
 * Command's processing finished with fatal error, so finish the command,
 * but don't call xmit_response()
 */
#define SCST_PREPROCESS_STATUS_ERROR_FATAL   3

/*************************************************************
 ** Values for AEN functions
 *************************************************************/

/*
 * SCSI Asynchronous Event. Parameter contains SCSI sense
 * (Unit Attention). AENs generated only for 2 the following UAs:
 * CAPACITY DATA HAS CHANGED and REPORTED LUNS DATA HAS CHANGED.
 * Other UAs reported regularly as CHECK CONDITION status,
 * because it doesn't look safe to report them using AENs, since
 * reporting using AENs opens delivery race windows even in case of
 * untagged commands.
 */
#define SCST_AEN_SCSI                0

/*
 * Notifies that CPU affinity mask on the corresponding session changed
 */
#define SCST_AEN_CPU_MASK_CHANGED    1

/*************************************************************
 ** Allowed return/status codes for report_aen() callback and
 ** scst_set_aen_delivery_status() function
 *************************************************************/

/* Success */
#define SCST_AEN_RES_SUCCESS         0

/* Not supported */
#define SCST_AEN_RES_NOT_SUPPORTED  -1

/* Failure */
#define SCST_AEN_RES_FAILED         -2

/*************************************************************
 ** Allowed return codes for xmit_response(), rdy_to_xfer()
 *************************************************************/

/* Success */
#define SCST_TGT_RES_SUCCESS         0

/* Internal device queue is full, retry again later */
#define SCST_TGT_RES_QUEUE_FULL      -1

/*
 * It is impossible to complete requested task in atomic context.
 * The cmd will be restarted in thread  context.
 */
#define SCST_TGT_RES_NEED_THREAD_CTX -2

/*
 * Fatal error, if returned by xmit_response() the cmd will
 * be destroyed, if by any other function, xmit_response()
 * will be called with READ or WRITE FAILED sense data
 */
#define SCST_TGT_RES_FATAL_ERROR     -3

/*************************************************************
 ** Return codes for dev handler's exec()
 *************************************************************/

/*
 * The cmd is completed, go to other ones. It doesn't necessary to be really
 * completed, it can still be being processed. This code means that SCST
 * core should start performing post processing actions for this cmd, like
 * increase SN and reactivate deferred commands, if allowed, and start
 * processing other commands.
 */
#define SCST_EXEC_COMPLETED          0

/* The cmd should continue staying on the EXEC phase */
#define SCST_EXEC_NOT_COMPLETED      1

/*************************************************************
 ** Session initialization phases
 *************************************************************/

/* Set if session is being initialized */
#define SCST_SESS_IPH_INITING        0

/* Set if the session is successfully initialized */
#define SCST_SESS_IPH_SUCCESS        1

/* Set if the session initialization failed */
#define SCST_SESS_IPH_FAILED         2

/* Set if session is initialized and ready */
#define SCST_SESS_IPH_READY          3

/*************************************************************
 ** Session shutdown phases
 *************************************************************/

/* Set if session is initialized and ready */
#define SCST_SESS_SPH_READY          0

/* Set if session is shutting down */
#define SCST_SESS_SPH_SHUTDOWN       1

/* Set if session is shutting down */
#define SCST_SESS_SPH_UNREG_DONE_CALLING 2

/*************************************************************
 ** Session's async (atomic) flags
 *************************************************************/

/* Set if the sess's hw pending work is scheduled */
#define SCST_SESS_HW_PENDING_WORK_SCHEDULED	0

/*************************************************************
 ** Cmd's async (atomic) flags
 *************************************************************/

/*
 * Set if the cmd is aborted and should be unconditionally finished
 * as soon as possible.
 *
 * !! Direct check of this bit must not be done anywhere outside of  !!
 * !! SCST core! Use the corresponding helper functions listed below !!
 * !! for that!							     !!
 */
#define SCST_CMD_ABORTED		0

/* Set if the cmd is aborted by other initiator */
#define SCST_CMD_ABORTED_OTHER		1

/*
 * Set if no response should be sent to the target about this cmd.
 * Must be set together with SCST_CMD_ABORTED for better processing
 * in scst_pre_xmit_response2().
 */
#define SCST_CMD_NO_RESP		2

/* Set if the cmd is dead and can be destroyed at any time */
#define SCST_CMD_CAN_BE_DESTROYED	3

/*
 * Set if the cmd's device has TAS flag set. Used only when aborted by
 * other initiator.
 */
#define SCST_CMD_DEVICE_TAS		4

#ifdef CONFIG_SCST_EXTRACHECKS
/* Set if scst_inc_expected_sn() passed for this cmd */
#define SCST_CMD_INC_EXPECTED_SN_PASSED	10
#endif

/*************************************************************
 ** Tgt_dev's async. flags (tgt_dev_flags)
 *************************************************************/

/* Set if tgt_dev has Unit Attention sense */
#define SCST_TGT_DEV_UA_PENDING		0

/* Cache of acg->acg_black_hole_type */
#define SCST_TGT_DEV_BLACK_HOLE		1

/* Cache of tgt->tgt_forwarding */
#define SCST_TGT_DEV_FORWARDING		5

/*************************************************************
 ** I/O grouping types. Changing them don't forget to change
 ** the corresponding *_STR values in scst_const.h!
 *************************************************************/

/*
 * All initiators with the same name connected to this group will have
 * shared IO context, for each name own context. All initiators with
 * different names will have own IO context.
 */
#define SCST_IO_GROUPING_AUTO			0

/* All initiators connected to this group will have shared IO context */
#define SCST_IO_GROUPING_THIS_GROUP_ONLY	-1

/* Each initiator connected to this group will have own IO context */
#define SCST_IO_GROUPING_NEVER			-2

#ifdef CONFIG_SCST_PROC

/*************************************************************
 ** Name of the entry in /proc
 *************************************************************/
#define SCST_PROC_ENTRY_NAME         "scsi_tgt"

#endif

/*************************************************************
 ** Valid_mask constants for scst_analyze_sense()
 *************************************************************/

#define SCST_SENSE_KEY_VALID		1
#define SCST_SENSE_ASC_VALID		2
#define SCST_SENSE_ASCQ_VALID		4

#define SCST_SENSE_ASCx_VALID		(SCST_SENSE_ASC_VALID | \
					 SCST_SENSE_ASCQ_VALID)

#define SCST_SENSE_ALL_VALID		(SCST_SENSE_KEY_VALID | \
					 SCST_SENSE_ASC_VALID | \
					 SCST_SENSE_ASCQ_VALID)

/*************************************************************
 ** T10-PI (DIF) support
 *************************************************************/

/*
 * Defines where and how to deal with DIF tags. Can be OR'ed to get
 * multilevel checks
 */
enum scst_dif_mode {
	SCST_DIF_MODE_NONE = 0,

	/* STRIP/INSERT/CHECK inside target HW */
	SCST_DIF_MODE_TGT = 1,

	/* SCST checking or creating tags on the fly */
	SCST_DIF_MODE_SCST = 2,

	/* Backend device checking tags */
	SCST_DIF_MODE_DEV_CHECK = 4,

	/* Backend device storing tags, creating them on writes, if needed */
	SCST_DIF_MODE_DEV_STORE = 8,
};
#define SCST_DIF_MODE_DEV		(SCST_DIF_MODE_DEV_CHECK|SCST_DIF_MODE_DEV_STORE)

#define SCST_DIF_MODE_TGT_STR		"tgt"
#define SCST_DIF_MODE_SCST_STR		"scst"
#define SCST_DIF_MODE_DEV_CHECK_STR	"dev_check"
#define SCST_DIF_MODE_DEV_STORE_STR	"dev_store"

/*
 * T10-PI actions.
 *
 * Don't use masks and shifts directly! Use helper functions instead!
 */
enum scst_dif_actions {
	SCST_DIF_ACTION_NONE = 0, /* do nothing */

#define SCST_DIF_CHECKS_SHIFT	0
	/* OR'able tags to check */
	SCST_DIF_CHECK_GUARD_TAG = 1,
	SCST_DIF_CHECK_APP_TAG = 2,
	SCST_DIF_CHECK_REF_TAG = 4,
#define SCST_DIF_CHECKS_MASK	(SCST_DIF_CHECK_GUARD_TAG|SCST_DIF_CHECK_APP_TAG| \
				 SCST_DIF_CHECK_REF_TAG)

#define SCST_DIF_ACTION_SHIFT	4
	/* How to handle PI */
	SCST_DIF_ACTION_STRIP = (1 << SCST_DIF_ACTION_SHIFT), /* check then strip, if OK */
	SCST_DIF_ACTION_INSERT = (2 << SCST_DIF_ACTION_SHIFT),
	SCST_DIF_ACTION_PASS_CHECK = (3 << SCST_DIF_ACTION_SHIFT), /* check then pass, if OK */
	SCST_DIF_ACTION_PASS = (4 << SCST_DIF_ACTION_SHIFT), /* just pass, no check */

#define SCST_DIF_ACTION_MASK	(SCST_DIF_ACTION_STRIP|SCST_DIF_ACTION_INSERT| \
				 SCST_DIF_ACTION_PASS_CHECK|SCST_DIF_ACTION_PASS)
};

/* Shift for target driver DIF actions */
#define SCST_DIF_TGT_ACTION_SHIFT	0

/* Shift for SCST DIF actions */
#define SCST_DIF_SCST_ACTION_SHIFT	(SCST_DIF_TGT_ACTION_SHIFT+4)

/* Shift for dev handler DIF actions */
#define SCST_DIF_DEV_ACTION_SHIFT	(SCST_DIF_SCST_ACTION_SHIFT+4)

/* Returns DIF checks by stripping the action part from a */
static inline enum scst_dif_actions scst_get_dif_checks(enum scst_dif_actions a)
{
	return a & SCST_DIF_CHECKS_MASK;
}

/* Sets the DIF checks part in a */
static inline void scst_set_dif_checks(enum scst_dif_actions *a,
	enum scst_dif_actions checks)
{
	checks &= ~SCST_DIF_CHECKS_MASK;
	*a |= checks << SCST_DIF_CHECKS_SHIFT;
	return;
}

/* Returns DIF action by stripping the checks part from a */
static inline enum scst_dif_actions scst_get_dif_action(enum scst_dif_actions a)
{
	return a & SCST_DIF_ACTION_MASK;
}

/* Sets the DIF action part in a */
static inline void scst_set_dif_action(enum scst_dif_actions *a,
	enum scst_dif_actions action)
{
	action &= ~SCST_DIF_ACTION_MASK;
	*a |= action;
	return;
}

/* Returns TGT DIF actions from a, including checks */
static inline enum scst_dif_actions scst_get_tgt_dif_actions(enum scst_dif_actions a)
{
	BUILD_BUG_ON(SCST_DIF_CHECKS_SHIFT != 0);
	return ((a >> SCST_DIF_TGT_ACTION_SHIFT) & SCST_DIF_ACTION_MASK) |
	       (a & SCST_DIF_CHECKS_MASK);
}

/* Sets TGT DIF action in a. DIF checks in a are not affected by this function. */
static inline void scst_set_tgt_dif_action(enum scst_dif_actions *a,
	enum scst_dif_actions tgt_a)
{
	tgt_a &= SCST_DIF_ACTION_MASK;
	*a |= tgt_a << SCST_DIF_TGT_ACTION_SHIFT;
	return;
}

/* Returns SCST DIF actions from a, including checks */
static inline enum scst_dif_actions scst_get_scst_dif_actions(enum scst_dif_actions a)
{
	BUILD_BUG_ON(SCST_DIF_CHECKS_SHIFT != 0);
	return ((a >> SCST_DIF_SCST_ACTION_SHIFT) & SCST_DIF_ACTION_MASK) |
	       (a & SCST_DIF_CHECKS_MASK);
}

/* Sets SCST DIF action in a. DIF checks in a are not affected by this function. */
static inline void scst_set_scst_dif_action(enum scst_dif_actions *a,
	enum scst_dif_actions scst_a)
{
	scst_a &= SCST_DIF_ACTION_MASK;
	*a |= scst_a << SCST_DIF_SCST_ACTION_SHIFT;
	return;
}

/* Returns DEV DIF actions from a, including checks */
static inline enum scst_dif_actions scst_get_dev_dif_actions(enum scst_dif_actions a)
{
	BUILD_BUG_ON(SCST_DIF_CHECKS_SHIFT != 0);
	return ((a >> SCST_DIF_DEV_ACTION_SHIFT) & SCST_DIF_ACTION_MASK) |
	       (a & SCST_DIF_CHECKS_MASK);
}

/* Sets SCST DIF action in a. DIF checks in a are not affected by this function. */
static inline void scst_set_dev_dif_action(enum scst_dif_actions *a,
	enum scst_dif_actions dev_a)
{
	dev_a &= SCST_DIF_ACTION_MASK;
	*a |= dev_a << SCST_DIF_DEV_ACTION_SHIFT;
	return;
}

/*************************************************************
 *                     TYPES
 *************************************************************/

struct scst_tgt;
struct scst_session;
struct scst_cmd;
struct scst_mgmt_cmd;
struct scst_device;
struct scst_tgt_dev;
struct scst_dev_type;
struct scst_acg;
struct scst_acg_dev;
struct scst_acn;
struct scst_aen;
struct scst_ext_copy_seg_descr;
struct scst_opcode_descriptor;

/*
 * SCST uses 64-bit numbers to represent LUN's internally. The value
 * NO_SUCH_LUN is guaranteed to be different of every valid LUN.
 */
#define NO_SUCH_LUN ((uint64_t)-1)

typedef enum dma_data_direction scst_data_direction;

/*
 * SCST target template: defines target driver's parameters and callback
 * functions.
 *
 * MUST HAVEs define functions that are expected to be defined in order to
 * work. OPTIONAL says that there is a choice.
 */
struct scst_tgt_template {
	/* public: */

	/*
	 * If not NULL, points to 0-terminated array of integers listing all
	 * supported for T10-PI DIF-enabled devices block sizes. SCST will not
	 * allow to add DIF-enabled devices with another block sizes to this
	 * target driver's initiator groups.
	 *
	 * Can be overiden by scst_tgt_set_supported_dif_block_sizes()
	 *
	 * OPTIONAL
	 */
	const int *const supported_dif_block_sizes;

	/*
	 * Preferred SCSI LUN addressing method.
	 */
	enum scst_lun_addr_method preferred_addr_method;

	/*
	 * The maximum time in seconds cmd can stay inside the target
	 * hardware, i.e. after rdy_to_xfer() and xmit_response(), before
	 * on_hw_pending_cmd_timeout() will be called, if defined.
	 *
	 * In the current implementation a cmd will be aborted in time t
	 * max_hw_pending_time <= t < 2*max_hw_pending_time.
	 */
	int max_hw_pending_time;

	/*
	 * SG tablesize allows to check whether scatter/gather can be used
	 * or not.
	 */
	int sg_tablesize;

	/*
	 * True, if this target adapter uses unchecked DMA onto an ISA bus.
	 */
	unsigned unchecked_isa_dma:1;

	/*
	 * True, if this target adapter can benefit from using SG-vector
	 * clustering (i.e. smaller number of segments).
	 */
	unsigned use_clustering:1;

	/*
	 * True, if this target adapter doesn't support SG-vector clustering
	 */
	unsigned no_clustering:1;

	/*
	 * True, if corresponding function supports execution in
	 * the atomic (non-sleeping) context
	 */
	unsigned xmit_response_atomic:1;
	unsigned rdy_to_xfer_atomic:1;

#ifdef CONFIG_SCST_PROC
	/* True, if the template doesn't need the entry in /proc */
	unsigned no_proc_entry:1;
#else
	/* True, if this target doesn't need "enabled" attribute */
	unsigned enabled_attr_not_needed:1;
#endif

	/*
	 * True if SCST should report that it supports ACA although it does
	 * not yet support ACA. Necessary for the IBM virtual SCSI target
	 * driver.
	 */
	unsigned fake_aca:1;

	/*
	 * True, if this target adapter can call scst_cmd_init_done() from
	 * several threads at the same time.
	 */
	unsigned multithreaded_init_done:1;

	/*
	 * True, if this target driver supports T10-PI (DIF), i.e. sending and
	 * receiving DIF PI tags. If false, SCST will not allow to add
	 * DIF-enabled devices to this target driver's initiator groups.
	 *
	 * Can be overridden per target by scst_tgt_set_dif_supported()
	 */
	unsigned dif_supported:1;

	/*
	 * True, if this target driver supports T10-PI (DIF), i.e. INSERT/STRIPE
	 * mode, in hardware for type 1 protection. If false, SCST will not
	 * allow to add type 1 devices with TGT DIF mode to this target driver's
	 * initiator groups.
	 *
	 * Can be overridden per target by scst_tgt_set_hw_dif_type1_supported()
	 */
	unsigned hw_dif_type1_supported:1;

	/*
	 * True, if this target driver supports T10-PI (DIF), i.e. INSERT/STRIPE
	 * mode, in hardware for type 2 protection. If false, SCST will not
	 * allow to add type 2 devices with TGT DIF mode to this target driver's
	 * initiator groups.
	 *
	 * Can be overridden per target by scst_tgt_set_hw_dif_type2_supported()
	 */
	unsigned hw_dif_type2_supported:1;

	/*
	 * True, if this target driver supports T10-PI (DIF), i.e. INSERT/STRIPE
	 * mode, in hardware for type 3 protection. If false, SCST will not
	 * allow to add type 3 devices with TGT DIF mode to this target driver's
	 * initiator groups.
	 *
	 * Can be overridden per target by scst_tgt_set_hw_dif_type3_supported()
	 */
	unsigned hw_dif_type3_supported:1;

	/*
	 * True, if this target driver supports IP checksum format of T10-PI
	 * (DIF) guard tags, i.e. hardware translation of guard tags between IP
	 * and CRC on SCST/target driver boundary for better performance,
	 * because IP checksums are much cheaper for CPU, than CRC.
	 *
	 * Can be overridden per target by scst_tgt_set_hw_dif_ip_supported()
	 */
	unsigned hw_dif_ip_supported:1;

	/*
	 * True, if this target driver requires the same layout for both data
	 * and DIF tags SG vectors. Otherwise, for DIF tags minimally possible
	 * SG vector size will be allocated.
	 *
	 * Can be overridden per target by scst_tgt_set_hw_dif_same_sg_layout_required()
	 */
	unsigned hw_dif_same_sg_layout_required:1;

	/*
	 * This function is equivalent to the SCSI
	 * queuecommand. The target should transmit the response
	 * buffer and the status in the scst_cmd struct.
	 * The expectation is that this executing this command is NON-BLOCKING.
	 * If it is blocking, consider to set threads_num to some none 0 number.
	 *
	 * After the response is actually transmitted, the target
	 * should call the scst_tgt_cmd_done() function of the
	 * mid-level, which will allow it to free up the command.
	 * Returns one of the SCST_TGT_RES_* constants.
	 *
	 * Pay attention to "atomic" attribute of the cmd, which can be get
	 * by scst_cmd_atomic(): it is true if the function called in the
	 * atomic (non-sleeping) context.
	 *
	 * MUST HAVE
	 */
	int (*xmit_response)(struct scst_cmd *cmd);

	/*
	 * This function informs the driver that data
	 * buffer corresponding to the said command have now been
	 * allocated and it is OK to receive data for this command.
	 * This function is necessary because a SCSI target does not
	 * have any control over the commands it receives. Most lower
	 * level protocols have a corresponding function which informs
	 * the initiator that buffers have been allocated e.g., XFER_
	 * RDY in Fibre Channel. After the data is actually received
	 * the low-level driver needs to call scst_rx_data() in order to
	 * continue processing this command.
	 * Returns one of the SCST_TGT_RES_* constants.
	 *
	 * This command is expected to be NON-BLOCKING.
	 * If it is blocking, consider to set threads_num to some none 0 number.
	 *
	 * Pay attention to "atomic" attribute of the cmd, which can be get
	 * by scst_cmd_atomic(): it is true if the function called in the
	 * atomic (non-sleeping) context.
	 *
	 * OPTIONAL
	 */
	int (*rdy_to_xfer)(struct scst_cmd *cmd);

	/*
	 * Called if cmd stays inside the target hardware, i.e. after
	 * rdy_to_xfer() and xmit_response(), more than max_hw_pending_time
	 * time. The target driver supposed to cleanup this command and
	 * resume cmd's processing.
	 *
	 * OPTIONAL
	 */
	void (*on_hw_pending_cmd_timeout)(struct scst_cmd *cmd);

	/*
	 * Called to notify the driver that the command is about to be freed.
	 * Necessary, because for aborted commands xmit_response() could not
	 * be called. Could be called on IRQ context.
	 *
	 * This callback is called when the last reference to cmd is dropped,
	 * which can be much later after scst_tgt_cmd_done() called by the
	 * target driver, so it is not recommended that the target driver
	 * clean hardware or connection related cmd resources in this callback.
	 * It is recommended to clean them before calling scst_tgt_cmd_done()
	 * instead.
	 *
	 * OPTIONAL
	 */
	void (*on_free_cmd)(struct scst_cmd *cmd);

	/*
	 * This function allows target driver to handle data buffer
	 * allocations on its own.
	 *
	 * Target driver doesn't have to always allocate buffer in this
	 * function, but if it decide to do it, it must check that
	 * scst_cmd_get_data_buff_alloced() returns 0, otherwise to avoid
	 * double buffer allocation and memory leaks tgt_alloc_data_buf() shall
	 * fail.
	 *
	 * Shall return 0 in case of success or < 0 (preferably -ENOMEM)
	 * in case of error, or > 0 if the regular SCST allocation should be
	 * done. In case of returning successfully,
	 * scst_cmd->tgt_i_data_buf_alloced will be set by SCST.
	 *
	 * It is possible that both target driver and dev handler request own
	 * memory allocation. In this case, data will be memcpy() between
	 * buffers, where necessary.
	 *
	 * If allocation in atomic context - cf. scst_cmd_atomic() - is not
	 * desired or fails and consequently < 0 is returned, this function
	 * will be re-called in thread context.
	 *
	 * Please note that the driver will have to handle itself all relevant
	 * details such as scatterlist setup, highmem, freeing the allocated
	 * memory, etc.
	 *
	 * OPTIONAL.
	 */
	int (*tgt_alloc_data_buf)(struct scst_cmd *cmd);

	/*
	 * This function informs the driver that data
	 * buffer corresponding to the said command have now been
	 * allocated and other preprocessing tasks have been done.
	 * A target driver could need to do some actions at this stage.
	 * After the target driver done the needed actions, it shall call
	 * scst_restart_cmd() in order to continue processing this command.
	 * In case of preliminary the command completion, this function will
	 * also be called before xmit_response().
	 *
	 * Called only if the cmd is queued using scst_cmd_init_stage1_done()
	 * instead of scst_cmd_init_done().
	 *
	 * Returns void, the result is expected to be returned using
	 * scst_restart_cmd().
	 *
	 * This command is expected to be NON-BLOCKING.
	 * If it is blocking, consider to set threads_num to some none 0 number.
	 *
	 * Pay attention to "atomic" attribute of the cmd, which can be get
	 * by scst_cmd_atomic(): it is true if the function called in the
	 * atomic (non-sleeping) context.
	 *
	 * OPTIONAL.
	 */
	void (*preprocessing_done)(struct scst_cmd *cmd);

	/*
	 * This function informs the driver that the said command is about
	 * to be executed.
	 *
	 * Returns one of the SCST_PREPROCESS_* constants.
	 *
	 * This command is expected to be NON-BLOCKING.
	 * If it is blocking, consider to set threads_num to some none 0 number.
	 *
	 * OPTIONAL
	 */
	int (*pre_exec)(struct scst_cmd *cmd);

	/*
	 * This function informs the driver that all affected by the
	 * corresponding task management function commands have beed completed.
	 * No return value expected.
	 *
	 * This function is expected to be NON-BLOCKING.
	 *
	 * Called without any locks held from a thread context.
	 *
	 * OPTIONAL
	 */
	void (*task_mgmt_affected_cmds_done)(struct scst_mgmt_cmd *mgmt_cmd);

	/*
	 * This function informs the driver that the corresponding task
	 * management function has been completed, i.e. all the corresponding
	 * commands completed and freed. No return value expected.
	 *
	 * This function is expected to be NON-BLOCKING.
	 *
	 * Called without any locks held from a thread context.
	 *
	 * MUST HAVE if the target supports task management.
	 */
	void (*task_mgmt_fn_done)(struct scst_mgmt_cmd *mgmt_cmd);

	/*
	 * Called to notify target driver that the command is being aborted.
	 * If target driver wants to redirect processing to some outside
	 * processing, it should get it using scst_cmd_get(). Since this
	 * function is invoked from the context of a task management function
	 * it runs asynchronously with the regular command processing finite
	 * state machine. In other words, it is only safe to invoke functions
	 * like scst_tgt_cmd_done() or scst_rx_data() from this callback
	 * function if the target driver owns the command and if appropriate
	 * measures have been taken to avoid that the target driver would
	 * invoke one of these functions from the regular command processing
	 * path. Note: if scst_tgt_cmd_done() or scst_rx_data() is invoked
	 * from this callback function these must be invoked with the
	 * SCST_CONTEXT_THREAD argument.
	 *
	 * OPTIONAL
	 */
	void (*on_abort_cmd)(struct scst_cmd *cmd);

	/*
	 * This function should detect the target adapters that
	 * are present in the system. The function should return a value
	 * >= 0 to signify the number of detected target adapters.
	 * A negative value should be returned whenever there is
	 * an error.
	 *
	 * OBSOLETE
	 */
	int (*detect)(struct scst_tgt_template *tgt_template);

	/*
	 * This function should free up the resources allocated to the device.
	 * The function should return 0 to indicate successful release
	 * or a negative value if there are some issues with the release.
	 * In the current version the return value is ignored.
	 *
	 * MUST HAVE
	 */
	int (*release)(struct scst_tgt *tgt);

	/*
	 * This function is used for Asynchronous Event Notifications.
	 *
	 * Returns one of the SCST_AEN_RES_* constants.
	 * After AEN is sent, target driver must call scst_aen_done() and,
	 * optionally, scst_set_aen_delivery_status().
	 *
	 * This function is expected to be NON-BLOCKING, but can sleep.
	 *
	 * This function must be prepared to handle AENs between calls for the
	 * corresponding session of scst_unregister_session() and
	 * unreg_done_fn() callback called or before scst_unregister_session()
	 * returned, if its called in the blocking mode. AENs for such sessions
	 * should be ignored.
	 *
	 * MUST HAVE, if low-level protocol supports AENs.
	 */
	int (*report_aen)(struct scst_aen *aen);

#ifdef CONFIG_SCST_PROC
	/*
	 * Those functions can be used to export the driver's statistics and
	 * other infos to the world outside the kernel as well as to get some
	 * management commands from it.
	 *
	 * OPTIONAL
	 */
	int (*read_proc)(struct seq_file *seq, struct scst_tgt *tgt);
	int (*write_proc)(char *buffer, char **start, off_t offset,
		int length, int *eof, struct scst_tgt *tgt);
#endif

	/*
	 * This function returns in tr_id the corresponding to sess initiator
	 * port TransportID in the form as it's used by PR commands, see
	 * "Transport Identifiers" in SPC. Space for the initiator port
	 * TransportID must be allocated via kmalloc(). Caller supposed to
	 * kfree() it, when it isn't needed anymore.
	 *
	 * If sess is NULL, this function must return TransportID PROTOCOL
	 * IDENTIFIER for the requested target.
	 *
	 * Returns 0 on success or negative error code otherwise.
	 *
	 * SHOULD HAVE, because it's required for Persistent Reservations.
	 */
	int (*get_initiator_port_transport_id)(struct scst_tgt *tgt,
		struct scst_session *sess, uint8_t **transport_id);

	/*
	 * This function allows to enable or disable particular target.
	 * A disabled target doesn't receive and process any SCSI commands.
	 *
	 * SHOULD HAVE to avoid race when there are connected initiators,
	 * while target not yet completed the initial configuration. In this
	 * case the too early connected initiators would see not those devices,
	 * which they intended to see.
	 *
	 * If you are sure your target driver doesn't need enabling target,
	 * you should set enabled_attr_not_needed in 1.
	 */
	int (*enable_target)(struct scst_tgt *tgt, bool enable);

	/*
	 * This function shows if particular target is enabled or not.
	 *
	 * SHOULD HAVE, see above why.
	 */
	bool (*is_target_enabled)(struct scst_tgt *tgt);

	/*
	 * This function adds a virtual target.
	 *
	 * If both add_target and del_target callbacks defined, then this
	 * target driver supposed to support virtual targets. In this case
	 * an "mgmt" entry will be created in the sysfs root for this driver.
	 * The "mgmt" entry will support 2 commands: "add_target" and
	 * "del_target", for which the corresponding callbacks will be called.
	 * Also target driver can define own commands for the "mgmt" entry, see
	 * mgmt_cmd and mgmt_cmd_help below.
	 *
	 * This approach allows uniform targets management to simplify external
	 * management tools like scstadmin. See README for more details.
	 *
	 * Either both add_target and del_target must be defined, or none.
	 *
	 * MUST HAVE if virtual targets are supported.
	 */
	ssize_t (*add_target)(const char *target_name, char *params);

	/*
	 * This function deletes a virtual target. See comment for add_target
	 * above.
	 *
	 * MUST HAVE if virtual targets are supported.
	 */
	ssize_t (*del_target)(const char *target_name);

	/*
	 * This function called if not "add_target" or "del_target" command is
	 * sent to the mgmt entry (see comment for add_target above). In this
	 * case the command passed to this function as is in a string form.
	 *
	 * OPTIONAL.
	 */
	ssize_t (*mgmt_cmd)(char *cmd);

	/*
	 * Forcibly close a session. Note: this function may operate
	 * asynchronously - there is no guarantee the session will actually
	 * have been closed at the time this function returns. May be called
	 * with scst_mutex held. Activity may be suspended while this function
	 * is invoked. May sleep but must not wait until session
	 * unregistration finished. Must return 0 upon success and -EINTR if
	 * the session has not been closed because a signal has been received.
	 *
	 * OPTIONAL
	 */
	int (*close_session)(struct scst_session *sess);

	/*
	 * Should return physical transport version. Used in the corresponding
	 * INQUIRY version descriptor. See SPC for the list of available codes.
	 *
	 * OPTIONAL
	 */
	uint16_t (*get_phys_transport_version)(struct scst_tgt *tgt);

	/*
	 * Should return SCSI transport version. Used in the corresponding
	 * INQUIRY version descriptor. See SPC for the list of available codes.
	 *
	 * OPTIONAL
	 */
	uint16_t (*get_scsi_transport_version)(struct scst_tgt *tgt);

	/*
	 * Name of the template. Must be unique to identify
	 * the template. MUST HAVE
	 */
	const char name[SCST_MAX_NAME];

	/*
	 * Number of additional threads to the pool of dedicated threads.
	 * Used if xmit_response() or rdy_to_xfer() is blocking.
	 * It is the target driver's duty to ensure that not more, than that
	 * number of threads, are blocked in those functions at any time.
	 */
	int threads_num;

	/* Optional default log flags */
	const unsigned long default_trace_flags;

	/* Optional pointer to trace flags */
	unsigned long *trace_flags;

	/* Optional local trace table */
	struct scst_trace_log *trace_tbl;

	/* Optional local trace table help string */
	const char *trace_tbl_help;

#ifndef CONFIG_SCST_PROC
	/* sysfs attributes, if any */
	const struct attribute **tgtt_attrs;

	/* sysfs target attributes, if any */
	const struct attribute **tgt_attrs;

	/* sysfs session attributes, if any */
	const struct attribute **sess_attrs;
#endif

	/* Optional help string for mgmt_cmd commands */
	const char *mgmt_cmd_help;

	/* List of parameters for add_target command, if any */
	const char *add_target_parameters;

	/*
	 * List of optional, i.e. which could be added by add_attribute command
	 * and deleted by del_attribute command, sysfs attributes, if any.
	 * Helpful for scstadmin to work correctly.
	 */
	const char *tgtt_optional_attributes;

	/*
	 * List of optional, i.e. which could be added by add_target_attribute
	 * command and deleted by del_target_attribute command, sysfs
	 * attributes, if any. Helpful for scstadmin to work correctly.
	 */
	const char *tgt_optional_attributes;

	/** Private, must be inited to 0 by memset() **/

	/* List of targets per template, protected by scst_mutex */
	struct list_head tgt_list;

	/* List entry of global templates list */
	struct list_head scst_template_list_entry;

#ifdef CONFIG_SCST_PROC
	/* The pointer to the /proc directory entry */
	struct proc_dir_entry *proc_tgt_root;

	/* Device number in /proc */
	int proc_dev_num;
#else
	struct kobject tgtt_kobj; /* target driver sysfs entry */

	/* Number of currently active sysfs mgmt works (scst_sysfs_work_item) */
	int tgtt_active_sysfs_works_count;

	/* sysfs release completion */
	struct completion *tgtt_kobj_release_cmpl;
#endif

	/*
	 * Optional method that writes the serial number of a target device in
	 * [buf, buf+size) and returns the number of bytes written.
	 *
	 * Note: SCST can be configured such that a device can be accessed
	 * from several different transports at the same time. It is important
	 * that all clients see the same USN for proper operation. Overriding
	 * the serial number can lead to subtle misbehavior. Particularly,
	 * "usn" sysfs attribute of the corresponding devices will still show
	 * the devices generated or assigned serial numbers.
	 */
	int (*get_serial)(const struct scst_tgt_dev *tgt_dev, char *buf,
			  int size);
};

/*
 * Threads pool types. Changing them don't forget to change
 * the corresponding *_STR values in scst_const.h!
 */
enum scst_dev_type_threads_pool_type {
	/* Each initiator will have dedicated threads pool. */
	SCST_THREADS_POOL_PER_INITIATOR = 0,

	/* All connected initiators will use shared threads pool */
	SCST_THREADS_POOL_SHARED,

	/* Invalid value for scst_parse_threads_pool_type() */
	SCST_THREADS_POOL_TYPE_INVALID,
};

/*
 * SCST dev handler template: defines dev handler's parameters and callback
 * functions.
 *
 * MUST HAVEs define functions that are expected to be defined in order to
 * work. OPTIONAL says that there is a choice.
 */
struct scst_dev_type {
	/* SCSI type of the supported device. MUST HAVE */
	int type;

	/*
	 * True, if corresponding function supports execution in
	 * the atomic (non-sleeping) context
	 */
	unsigned parse_atomic:1;
	unsigned dev_alloc_data_buf_atomic:1;
	unsigned dev_done_atomic:1;

#ifdef CONFIG_SCST_PROC
	/* True, if no /proc files should be automatically created by SCST */
	unsigned no_proc:1;
#endif

	/*
	 * Should be true, if exec() is synchronous. This is a hint to SCST core
	 * to optimize commands order management.
	 */
	unsigned exec_sync:1;

	/*
	 * Should be set if the device wants to receive notification of
	 * Persistent Reservation commands (PR OUT only)
	 * Note: The notification will not be send if the command failed
	 */
	unsigned pr_cmds_notifications:1;

	/*
	 * Set if the Copy Manager can auto assing to devices of this
	 * template on their registration.
	 */
	unsigned auto_cm_assignment_possible:1;

	/*
	 * Called to parse CDB from the cmd and initialize
	 * cmd->bufflen and cmd->data_direction (both - REQUIRED).
	 *
	 * Returns the command's next state or SCST_CMD_STATE_DEFAULT,
	 * if the next default state should be used, or
	 * SCST_CMD_STATE_NEED_THREAD_CTX if the function called in atomic
	 * context, but requires sleeping, or SCST_CMD_STATE_STOP if the
	 * command should not be further processed for now. In the
	 * SCST_CMD_STATE_NEED_THREAD_CTX case the function
	 * will be recalled in the thread context, where sleeping is allowed.
	 *
	 * Pay attention to "atomic" attribute of the cmd, which can be get
	 * by scst_cmd_atomic(): it is true if the function called in the
	 * atomic (non-sleeping) context.
	 *
	 * MUST HAVE
	 */
	int (*parse)(struct scst_cmd *cmd);

	/*
	 * This function allows dev handler to handle data buffer
	 * allocations on its own.
	 *
	 * Returns the command's next state or SCST_CMD_STATE_DEFAULT,
	 * if the next default state should be used, or
	 * SCST_CMD_STATE_NEED_THREAD_CTX if the function called in atomic
	 * context, but requires sleeping, or SCST_CMD_STATE_STOP if the
	 * command should not be further processed for now. In the
	 * SCST_CMD_STATE_NEED_THREAD_CTX case the function
	 * will be recalled in the thread context, where sleeping is allowed.
	 *
	 * Pay attention to "atomic" attribute of the cmd, which can be get
	 * by scst_cmd_atomic(): it is true if the function called in the
	 * atomic (non-sleeping) context.
	 *
	 * OPTIONAL
	 */
	int (*dev_alloc_data_buf)(struct scst_cmd *cmd);

	/*
	 * Called to execute CDB. Useful, for instance, to implement
	 * data caching. The result of CDB execution is reported via
	 * cmd->scst_cmd_done() callback.
	 * Returns:
	 *  - SCST_EXEC_COMPLETED - the cmd is done, go to other ones
	 *  - SCST_EXEC_NOT_COMPLETED - the cmd should be sent to SCSI
	 *	mid-level.
	 *
	 * If this function provides sync execution, you should set
	 * exec_sync flag and consider to setup dedicated threads by
	 * setting threads_num > 0.
	 *
	 * Dev handlers implementing internal queuing in their exec() callback
	 * should call scst_check_local_events() just before the actual
	 * command's execution (i.e. after it's taken from the internal queue).
	 *
	 * OPTIONAL, if not set, the commands will be sent directly to SCSI
	 * device.
	 */
	int (*exec)(struct scst_cmd *cmd);

	/*
	 * Called to notify dev handler about the result of cmd execution
	 * and perform some post processing. Cmd's fields is_send_status and
	 * resp_data_len should be set by this function, but SCST offers good
	 * defaults.
	 * Returns the command's next state or SCST_CMD_STATE_DEFAULT,
	 * if the next default state should be used, or
	 * SCST_CMD_STATE_NEED_THREAD_CTX if the function called in atomic
	 * context, but requires sleeping. In the last case, the function
	 * will be recalled in the thread context, where sleeping is allowed.
	 *
	 * Pay attention to "atomic" attribute of the cmd, which can be get
	 * by scst_cmd_atomic(): it is true if the function called in the
	 * atomic (non-sleeping) context.
	 *
	 * OPTIONAL
	 */
	int (*dev_done)(struct scst_cmd *cmd);

	/*
	 * Called to notify dev handler that the command is about to be freed.
	 *
	 * Could be called on IRQ context.
	 *
	 * OPTIONAL
	 */
	void (*on_free_cmd)(struct scst_cmd *cmd);

	/*
	 * Called during EXTENDED COPY command processing to let dev handler
	 * try to remap blocks at first. Upon finish, the dev handler supposed
	 * to call scst_ext_copy_remap_done(). See description of this
	 * function for more details.
	 *
	 * In case of error, the dev handler should set the corresponding sense
	 * to cmd and then call scst_ext_copy_remap_done(cmd, NULL, 0).
	 *
	 * It is highly recommended that in the normal circumstances
	 * scst_ext_copy_remap_done() called from another thread context,
	 * because otherwise there will be recursion in the segments processing.
	 * Hopefully, this thread context switch is natural for such
	 * potentially long operation.
	 *
	 * OPTIONAL
	 */
	void (*ext_copy_remap)(struct scst_cmd *cmd,
		struct scst_ext_copy_seg_descr *descr);

	/*
	 * Called to notify dev handler that a ALUA state change is about to
	 * be started. Can be used to close open file handlers, which might
	 * prevent the state switch.
	 *
	 * Called under scst_dg_mutex and no activities on the dev handler level.
	 *
	 * OPTIONAL
	 */
	void (*on_alua_state_change_start)(struct scst_device *dev,
		enum scst_tg_state old_state, enum scst_tg_state new_state);

	/*
	 * Called to notify dev handler that a ALUA state change is about to
	 * be finished. Can be used to (re)open file handlers closed in
	 * on_alua_state_change_start().
	 *
	 * Called under scst_dg_mutex and no activities on the dev handler level.
	 *
	 * OPTIONAL
	 */
	void (*on_alua_state_change_finish)(struct scst_device *dev,
		enum scst_tg_state old_state, enum scst_tg_state new_state);

	/*
	 * Called to notify dev handler that a task management command received
	 *
	 * Can be called under many internal SCST locks, including under
	 * disabled IRQs, so dev handler should be careful with locking and,
	 * if necessary, pass processing somewhere outside (in a work, e.g.)
	 *
	 * But at the moment it's called under disabled IRQs only for
	 * SCST_ABORT_TASK, however dev handler using it should add a BUG_ON
	 * trap to catch if it's changed in future.
	 *
	 * OPTIONAL
	 */
	void (*task_mgmt_fn_received)(struct scst_mgmt_cmd *mgmt_cmd,
		struct scst_tgt_dev *tgt_dev);

	/*
	 * Called to execute a task management command. On any problem, error
	 * code (one of SCST_MGMT_STATUS_* codes) should be set using function
	 * scst_mgmt_cmd_set_status().
	 *
	 * Can be called under many internal SCST locks, including under
	 * disabled IRQs, so dev handler should be careful with locking and,
	 * if necessary, pass processing somewhere outside (in a work, e.g.)
	 *
	 * But at the moment it's called under disabled IRQs only for
	 * SCST_ABORT_TASK, however dev handler using it should add a BUG_ON
	 * trap to catch if it's changed in future.
	 *
	 * OPTIONAL
	 */
	void (*task_mgmt_fn_done)(struct scst_mgmt_cmd *mgmt_cmd,
		struct scst_tgt_dev *tgt_dev);

	/*
	 * Called to reassign retained states (mode pages, etc.) from
	 * old_tgt_dev to new_tgt_dev during nexus loss (iSCSI sessions
	 * reinstatement, etc.) processing.
	 *
	 * Can be called under scst_mutex.
	 *
	 * OPTIONAL
	 */
	void (*reassign_retained_states)(struct scst_tgt_dev *new_tgt_dev,
		struct scst_tgt_dev *old_tgt_dev);

	/*
	 * Called to notify dev handler that its sg_tablesize is too low to
	 * satisfy this command's data transfer requirements. Should return
	 * true if exec() callback will split this command's CDB on smaller
	 * transfers, false otherwise.
	 *
	 * Could be called on SIRQ context.
	 *
	 * MUST HAVE, if dev handler supports CDB splitting.
	 */
	bool (*on_sg_tablesize_low)(struct scst_cmd *cmd);

	/*
	 * Called to return array of supported opcodes in out_supp_opcodes
	 * argument with out_supp_opcodes_cnt elements count or execute
	 * REPORT SUPPORTED OPERATION CODES command in place. Must return
	 * 0 on success or any other code otherwise. In the latter case,
	 * cmd supposed to have correct sense set.
	 *
	 * OPTIONAL
	 */
	int (*get_supported_opcodes)(struct scst_cmd *cmd,
		const struct scst_opcode_descriptor ***out_supp_opcodes,
		int *out_supp_opcodes_cnt);

	/*
	 * Called to put (release) array of supported opcodes returned
	 * by get_supported_opcodes() callback.
	 *
	 * OPTIONAL
	 */
	void (*put_supported_opcodes)(struct scst_cmd *cmd,
		const struct scst_opcode_descriptor **supp_opcodes,
		int supp_opcodes_cnt);

	/*
	 * Called when new device is attaching to the dev handler
	 * Returns 0 on success, error code otherwise.
	 *
	 * OPTIONAL
	 */
	int (*attach)(struct scst_device *dev);

	/*
	 * Called when a device is detaching from the dev handler.
	 *
	 * OPTIONAL
	 */
	void (*detach)(struct scst_device *dev);

	/*
	 * Called when new tgt_dev (session) is attaching to the dev handler.
	 * Returns 0 on success, error code otherwise.
	 *
	 * OPTIONAL
	 */
	int (*attach_tgt)(struct scst_tgt_dev *tgt_dev);

	/*
	 * Called when tgt_dev (session) is detaching from the dev handler.
	 *
	 * OPTIONAL
	 */
	void (*detach_tgt)(struct scst_tgt_dev *tgt_dev);

#ifdef CONFIG_SCST_PROC
	/*
	 * Those functions can be used to export the handler's statistics and
	 * other infos to the world outside the kernel as well as to get some
	 * management commands from it.
	 *
	 * OPTIONAL
	 */
	int (*read_proc)(struct seq_file *seq, struct scst_dev_type *dev_type);
	int (*write_proc)(char *buffer, char **start, off_t offset,
		int length, int *eof, struct scst_dev_type *dev_type);
#else
	/*
	 * This function adds a virtual device.
	 *
	 * If both add_device and del_device callbacks defined, then this
	 * dev handler supposed to support adding/deleting virtual devices.
	 * In this case an "mgmt" entry will be created in the sysfs root for
	 * this handler. The "mgmt" entry will support 2 commands: "add_device"
	 * and "del_device", for which the corresponding callbacks will be called.
	 * Also dev handler can define own commands for the "mgmt" entry, see
	 * mgmt_cmd and mgmt_cmd_help below.
	 *
	 * This approach allows uniform devices management to simplify external
	 * management tools like scstadmin. See README for more details.
	 *
	 * Either both add_device and del_device must be defined, or none.
	 *
	 * MUST HAVE if virtual devices are supported.
	 */
	ssize_t (*add_device)(const char *device_name, char *params);

	/*
	 * This function deletes a virtual device. See comment for add_device
	 * above.
	 *
	 * MUST HAVE if virtual devices are supported.
	 */
	ssize_t (*del_device)(const char *device_name);

	/*
	 * This function called if not "add_device" or "del_device" command is
	 * sent to the mgmt entry (see comment for add_device above). In this
	 * case the command passed to this function as is in a string form.
	 *
	 * OPTIONAL.
	 */
	ssize_t (*mgmt_cmd)(char *cmd);
#endif

	/*
	 * Name of the dev handler. Must be unique. MUST HAVE.
	 *
	 * It's SCST_MAX_NAME + few more bytes to match scst_user expectations.
	 */
	char name[SCST_MAX_NAME + 10];

	/*
	 * Number of threads in this handler's devices' threads pools.
	 * If 0 - no threads will be created, if <0 - creation of the threads
	 * pools is prohibited. Also pay attention to threads_pool_type below.
	 */
	int threads_num;

	/* Threads pool type. Valid only if threads_num > 0. */
	enum scst_dev_type_threads_pool_type threads_pool_type;

	/* Optional default log flags */
	const unsigned long default_trace_flags;

	/* Optional pointer to trace flags */
	unsigned long *trace_flags;

	/* Optional local trace table */
	struct scst_trace_log *trace_tbl;

#ifndef CONFIG_SCST_PROC
	/* Optional local trace table help string */
	const char *trace_tbl_help;

	/* Optional help string for mgmt_cmd commands */
	const char *mgmt_cmd_help;

	/* List of parameters for add_device command, if any */
	const char *add_device_parameters;

	/*
	 * List of optional, i.e. which could be added by add_attribute command
	 * and deleted by del_attribute command, sysfs attributes, if any.
	 * Helpful for scstadmin to work correctly.
	 */
	const char *devt_optional_attributes;

	/*
	 * List of optional, i.e. which could be added by add_device_attribute
	 * command and deleted by del_device_attribute command, sysfs
	 * attributes, if any. Helpful for scstadmin to work correctly.
	 */
	const char *dev_optional_attributes;

	/* sysfs attributes, if any */
	const struct attribute **devt_attrs;

	/* sysfs device attributes, if any */
	const struct attribute **dev_attrs;
#endif

	/* Pointer to dev handler's private data */
	void *devt_priv;

	/* Pointer to parent dev type in the sysfs hierarchy */
	struct scst_dev_type *parent;

	struct module *module;

	/** Private, must be inited to 0 by memset() **/

	/* list entry in scst_(virtual_)dev_type_list */
	struct list_head dev_type_list_entry;

#ifdef CONFIG_SCST_PROC
	/* The pointer to the /proc directory entry */
	struct proc_dir_entry *proc_dev_type_root;
#else
	struct kobject devt_kobj; /* main handlers/driver */

	/* Number of currently active sysfs mgmt works (scst_sysfs_work_item) */
	int devt_active_sysfs_works_count;

	/* To wait until devt_kobj released */
	struct completion *devt_kobj_release_compl;
#endif
};

/*
 * An SCST target, analog of SCSI target port.
 */
struct scst_tgt {
	/* List of remote sessions per target, protected by scst_mutex */
	struct list_head sess_list;

	/*
	 * List of remote sessions registered in sysfs per target, protected
	 * by scst_mutex.
	 */
	struct list_head sysfs_sess_list;

	/* List entry of targets per template (tgts_list) */
	struct list_head tgt_list_entry;

	struct scst_tgt_template *tgtt;	/* corresponding target template */

#ifndef CONFIG_SCST_PROC
	struct scst_acg *default_acg; /* default acg for this target */

	struct list_head tgt_acg_list; /* target ACG groups */
#endif

	/*
	 * Set, if this target is forwarding target, i.e. does not check
	 * any local SCSI events (reservations, etc.). Those event supposed
	 * to be checked on the another, requester's side.
	 */
	unsigned tgt_forwarding:1;

	/* Per target analog of the corresponding driver's fields */
	unsigned tgt_dif_supported:1;
	unsigned tgt_hw_dif_type1_supported:1;
	unsigned tgt_hw_dif_type2_supported:1;
	unsigned tgt_hw_dif_type3_supported:1;
	unsigned tgt_hw_dif_ip_supported:1;
	unsigned tgt_hw_dif_same_sg_layout_required:1;

	/*
	 * Maximum SG table size. Needed here, since different cards on the
	 * same target template can have different SG table limitations.
	 */
	int sg_tablesize;

	const int *tgt_supported_dif_block_sizes;

	/* Used for storage of target driver private stuff */
	void *tgt_priv;

	/*
	 * The following fields used to store and retry cmds if target's
	 * internal queue is full, so the target is unable to accept
	 * the cmd returning QUEUE FULL.
	 * They protected by tgt_lock, where necessary.
	 */
	bool retry_timer_active;
	int retry_cmds;
	struct timer_list retry_timer;
	struct list_head retry_cmd_list;
	spinlock_t tgt_lock;

	/* Used to wait until session finished to unregister */
	wait_queue_head_t unreg_waitQ;

#ifdef CONFIG_SCST_PROC
	/* Device number in /proc */
	int proc_num;
#endif

	/* Name of the target */
	char *tgt_name;

	/* User comment to it to let easier distinguish targets */
	char *tgt_comment;

	uint16_t rel_tgt_id;

	/* How many DIF failures detected on this target on the corresponding stage */
	atomic_t tgt_dif_app_failed_tgt, tgt_dif_ref_failed_tgt, tgt_dif_guard_failed_tgt;
	atomic_t tgt_dif_app_failed_scst, tgt_dif_ref_failed_scst, tgt_dif_guard_failed_scst;
	atomic_t tgt_dif_app_failed_dev, tgt_dif_ref_failed_dev, tgt_dif_guard_failed_dev;

#ifdef CONFIG_SCST_PROC
	/* Name of the default security group ("Default_target_name") */
	char *default_group_name;
#else
	/* sysfs release completion */
	struct completion *tgt_kobj_release_cmpl;

	struct kobject tgt_kobj; /* main targets/target kobject */
	struct kobject *tgt_sess_kobj; /* target/sessions/ */
	struct kobject *tgt_luns_kobj; /* target/luns/ */
	struct kobject *tgt_ini_grp_kobj; /* target/ini_groups/ */
#endif
};

#ifdef CONFIG_SCST_MEASURE_LATENCY

/* Divide two 64-bit numbers with reasonably accuracy. */
static inline void __scst_time_per_cmd(uint64_t *t, uint64_t n)
{
	unsigned shift;

	if (!n)
		return;
	shift = max(0, ilog2(n) - 32 + 1);
	*t >>= shift;
	n >>= shift;
	WARN_ON(n != (uint32_t)n);
	do_div(*t, (uint32_t)n);
}

#define scst_time_per_cmd(t, n) __scst_time_per_cmd(&(t), (n))

/* Defines extended latency statistics */
struct scst_ext_latency_stat {
	uint64_t scst_time_rd, tgt_time_rd, dev_time_rd;
	uint64_t processed_cmds_rd;
	uint64_t min_scst_time_rd, min_tgt_time_rd, min_dev_time_rd;
	uint64_t max_scst_time_rd, max_tgt_time_rd, max_dev_time_rd;

	uint64_t scst_time_wr, tgt_time_wr, dev_time_wr;
	uint64_t processed_cmds_wr;
	uint64_t min_scst_time_wr, min_tgt_time_wr, min_dev_time_wr;
	uint64_t max_scst_time_wr, max_tgt_time_wr, max_dev_time_wr;
};

#define SCST_IO_SIZE_THRESHOLD_SMALL		(8*1024)
#define SCST_IO_SIZE_THRESHOLD_MEDIUM		(32*1024)
#define SCST_IO_SIZE_THRESHOLD_LARGE		(128*1024)
#define SCST_IO_SIZE_THRESHOLD_VERY_LARGE	(512*1024)

#define SCST_LATENCY_STAT_INDEX_SMALL		0
#define SCST_LATENCY_STAT_INDEX_MEDIUM		1
#define SCST_LATENCY_STAT_INDEX_LARGE		2
#define SCST_LATENCY_STAT_INDEX_VERY_LARGE	3
#define SCST_LATENCY_STAT_INDEX_OTHER		4
#define SCST_LATENCY_STATS_NUM		(SCST_LATENCY_STAT_INDEX_OTHER + 1)

#endif /* CONFIG_SCST_MEASURE_LATENCY */

struct scst_io_stat_entry {
	uint64_t cmd_count;
	uint64_t io_byte_count;
	uint64_t unaligned_cmd_count;
};

/*
 * SCST session, analog of SCSI I_T nexus
 */
struct scst_session {
	/*
	 * Initialization phase, one of SCST_SESS_IPH_* constants, protected by
	 * sess_list_lock
	 */
	int init_phase;

	struct scst_tgt *tgt;	/* corresponding target */

	/* Used for storage of target driver private stuff */
	void *sess_tgt_priv;

	/* session's async flags */
	unsigned long sess_aflags;

	/* protects sess_tgt_dev_list[] modifications */
	struct mutex tgt_dev_list_mutex;

	/*
	 * Hash list for tgt_dev's for this session with size and fn. Reading
	 * is allowed either when holding an RCU read lock or when holding
	 * tgt_dev_list_mutex. Modifying is only allowed when holding
	 * tgt_dev_list_mutex.
	 */
#define	SESS_TGT_DEV_LIST_HASH_SIZE (1 << 5)
#define	SESS_TGT_DEV_LIST_HASH_FN(val) ((val) & (SESS_TGT_DEV_LIST_HASH_SIZE - 1))
	struct list_head sess_tgt_dev_list[SESS_TGT_DEV_LIST_HASH_SIZE];

	/*
	 * List of cmds in this session. Protected by sess_list_lock.
	 *
	 * We must always keep commands in the sess list from the
	 * very beginning, because otherwise they can be missed during
	 * TM processing.
	 */
	struct list_head sess_cmd_list ____cacheline_aligned_in_smp;

	spinlock_t sess_list_lock; /* protects sess_cmd_list, etc */

	atomic_t refcnt;		/* get/put counter */

	/*
	 * Alive commands for this session. ToDo: make it part of the common
	 * IO flow control.
	 */
	atomic_t sess_cmd_count;

	/* Some statistics. Protected by sess_list_lock. */
	struct scst_io_stat_entry io_stats[SCST_DATA_DIR_MAX];

	/* Access control for this session and list entry there */
	struct scst_acg *acg;

	/* Initiator port transport id */
	uint8_t *transport_id;

	/* List entry for the sessions list inside ACG */
	struct list_head acg_sess_list_entry;

#if (LINUX_VERSION_CODE >= KERNEL_VERSION(2, 6, 20))
	struct delayed_work hw_pending_work;
#else
	struct work_struct hw_pending_work;
#endif

	/* Name of attached initiator */
	const char *initiator_name;

	/* Unique session name: initiator name + optional _%d. */
	const char *sess_name;

	/* List entry of sessions per target */
	struct list_head sess_list_entry;

	/* Per target list entry for sessions registered in sysfs. */
	struct list_head sysfs_sess_list_entry;

	/* List entry for the list that keeps session, waiting for the init */
	struct list_head sess_init_list_entry;

	/*
	 * List entry for the list that keeps session, waiting for the shutdown
	 */
	struct list_head sess_shut_list_entry;

	/*
	 * Lists of deferred during session initialization commands.
	 * Protected by sess_list_lock.
	 */
	struct list_head init_deferred_cmd_list;
	struct list_head init_deferred_mcmd_list;

	/*
	 * Shutdown phase, one of SCST_SESS_SPH_* constants, unprotected.
	 * Async. relating to init_phase, must be a separate variable, because
	 * session could be unregistered before async. registration is finished.
	 */
	unsigned long shut_phase;

	/* Used if scst_unregister_session() called in wait mode */
	struct completion *shutdown_compl;

	/*
	 * Keep list IDs for Extended Copy commands sent over this session.
	 * Protected by scst_cm_lock.
	 */
	struct list_head sess_cm_list_id_list;

	struct delayed_work sess_cm_list_id_cleanup_work;

	/* sysfs release completion */
	struct completion *sess_kobj_release_cmpl;

#ifndef CONFIG_SCST_PROC
	unsigned int sess_kobj_ready:1;

	struct kobject sess_kobj; /* session sysfs entry */
#endif

	/*
	 * Functions and data for user callbacks from scst_register_session()
	 * and scst_unregister_session()
	 */
	void *reg_sess_data;
	void (*init_result_fn)(struct scst_session *sess, void *data,
				int result);
	void (*unreg_done_fn)(struct scst_session *sess);

#ifdef CONFIG_SCST_MEASURE_LATENCY
	spinlock_t lat_lock;
	uint64_t scst_time, tgt_time, dev_time;
	uint64_t processed_cmds;
	uint64_t min_scst_time, min_tgt_time, min_dev_time;
	uint64_t max_scst_time, max_tgt_time, max_dev_time;
	struct scst_ext_latency_stat sess_latency_stat[SCST_LATENCY_STATS_NUM];
#endif
};

/*
 * SCST_PR_ABORT_ALL TM function helper structure
 */
struct scst_pr_abort_all_pending_mgmt_cmds_counter {
	/*
	 * How many there are pending for this cmd SCST_PR_ABORT_ALL TM
	 * commands.
	 */
	atomic_t pr_abort_pending_cnt;

	/* Saved completion routine */
	void (*saved_cmd_done)(struct scst_cmd *cmd, int next_state,
		enum scst_exec_context pref_context);

	/*
	 * How many there are pending for this cmd SCST_PR_ABORT_ALL TM
	 * commands, which not yet aborted all affected commands and
	 * a completion to signal, when it's done.
	 */
	atomic_t pr_aborting_cnt;
	struct completion pr_aborting_cmpl;
};

/*
 * Structure to control commands' queuing and threads pool processing the queue
 */
struct scst_cmd_threads {
	spinlock_t cmd_list_lock;
	struct list_head active_cmd_list; /* commands queue */
	wait_queue_head_t cmd_list_waitQ;

	struct io_context *io_context; /* IO context of the threads pool */
	int io_context_refcnt;

	bool io_context_ready;
	wait_queue_head_t ioctx_wq;

	/* io_context_mutex protects io_context and io_context_refcnt. */
	struct mutex io_context_mutex;

	spinlock_t thr_lock; /* Protects nr_threads and threads_list */
	int nr_threads; /* number of processing threads */
	struct list_head threads_list; /* processing threads */

	struct list_head lists_list_entry;
};

int scst_set_thr_cpu_mask(struct scst_cmd_threads *cmd_threads,
			  cpumask_t *cpu_mask);

struct scst_pr_dlm_data;

/*
 * DLM lock status block with completion for notifying completion of
 * synchronous DLM lock operations.
 */
struct scst_lksb {
	struct dlm_lksb  lksb;
	struct completion compl;
	struct scst_pr_dlm_data *pr_dlm;
};

/*
 * Used to execute cmd's in order of arrival, honoring SCSI task attributes
 */
struct scst_order_data {
	/*
	 * All fields, when needed, protected by sn_lock. Curr_sn must have
	 * the same type as expected_sn to overflow simultaneously!
	 */

	struct list_head skipped_sn_list;
	struct list_head deferred_cmd_list;

	spinlock_t sn_lock;

	int hq_cmd_count;

	/* Set if the prev cmd was ORDERED */
	bool prev_cmd_ordered;

	int def_cmd_count;
	unsigned int expected_sn;
	unsigned int curr_sn;
	int pending_simple_inc_expected_sn;

	atomic_t *cur_sn_slot;
	atomic_t sn_slots[15];

	/*
	 * Used to serialized scst_cmd_init_done() if the corresponding
	 * session's target template has multithreaded_init_done set
	 */
	spinlock_t init_done_lock;
};

struct scst_orig_sg_data {
	int *p_orig_sg_cnt;
	int orig_sg_cnt;
	struct scatterlist *orig_sg_entry;
	int orig_entry_offs, orig_entry_len;
};

/*
 * SCST command, analog of I_T_L_Q nexus or task
 */
struct scst_cmd {
	/* List entry for below *_cmd_threads */
	struct list_head cmd_list_entry;

	/* Pointer to lists of commands with the lock */
	struct scst_cmd_threads *cmd_threads;

	atomic_t cmd_ref;

	struct scst_session *sess;	/* corresponding session */

	atomic_t *cpu_cmd_counter;

	/* Cmd state, one of SCST_CMD_STATE_* constants */
	int state;

	/*************************************************************
	 ** Cmd's flags
	 *************************************************************/

	/*
	 * Set if cmd was sent for execution to optimize aborts waiting.
	 * Also it is a sign under contract that if inc_expected_sn_on_done
	 * is not set, the thread setting it is committing obligation to
	 * call scst_inc_expected_sn() after this cmd was sent to exec.
	 */
	unsigned int sent_for_exec:1;

	/* Set if cmd's SN was set */
	unsigned int sn_set:1;

	/* Set if increment expected_sn in cmd->scst_cmd_done() */
	unsigned int inc_expected_sn_on_done:1;

	/* Set if the cmd's action is completed */
	unsigned int completed:1;

	/* Set if we should ignore Unit Attention in scst_check_sense() */
	unsigned int ua_ignore:1;

	/* Set if cmd is being processed in atomic context */
	unsigned int atomic:1;

	/* Set if this command was sent in double UA possible state */
	unsigned int double_ua_possible:1;

	/* Set if DIF check for just read data was deferred to thread context */
	unsigned int deferred_dif_read_check:1;

	/* Set if this command contains status */
	unsigned int is_send_status:1;

	/* Set if cmd is being retried */
	unsigned int retry:1;

	/* Set if cmd is internally generated */
	unsigned int internal:1;

	/* Set if local events should be checked for internally generated cmd */
	unsigned int internal_check_local_events:1;

	/* Set if the blocking machinery should be bypassed for this cmd */
	unsigned int bypass_blocking:1;

	/* Set if the device was blocked by scst_check_blocked_dev() */
	unsigned int unblock_dev:1;

	/* Set if scst_dec_on_dev_cmd() call is needed on the cmd's finish */
	unsigned int dec_on_dev_needed:1;

	/* Set if cmd is on dev's exec_cmd_list */
	unsigned int on_dev_exec_list:1;

	/* Set if this cmd passed check for SCSI atomicity */
	unsigned int scsi_atomicity_checked:1;

	/* Set if cmd is queued as hw pending */
	unsigned int cmd_hw_pending:1;

	/* Set if cmd has NACA bit set in CDB */
	unsigned int cmd_naca:1;

	/*
	 * Set if the target driver wants to alloc data buffers on its own.
	 * In this case tgt_alloc_data_buf() must be provided in the target
	 * driver template.
	 */
	unsigned int tgt_need_alloc_data_buf:1;

	/*
	 * Set by SCST if the custom data buffer allocated by the target driver
	 * or, for internal commands, by SCST core.
	 */
	unsigned int tgt_i_data_buf_alloced:1;

	/* Set if custom data buffer allocated by dev handler */
	unsigned int dh_data_buf_alloced:1;

	/*
	 * Set length of each member of dif_sg was normalized to match
	 * tgtt->hw_dif_same_sg_layout_required requirements
	 */
	unsigned int dif_sg_normalized:1;

	/* Set if the target driver called scst_set_expected() */
	unsigned int expected_values_set:1;

	/* Set if the SG buffer was modified by scst_adjust_sg*() */
	unsigned int sg_buff_modified:1;

	/* Set if the DIF SG buffer was modified by scst_adjust_sg*() */
	unsigned int dif_sg_buff_modified:1;

	/*
	 * Set if cmd buffer was vmallocated and copied from more
	 * then one sg chunk
	 */
	unsigned int sg_buff_vmallocated:1;

	/*
	 * Set if scst_cmd_init_stage1_done() called and the target
	 * want that preprocessing_done() will be called
	 */
	unsigned int preprocessing_only:1;

	/* Set if hq_cmd_count was incremented */
	unsigned int hq_cmd_inced:1;

	/*
	 * Set if scst_cmd_init_stage1_done() called and the target wants
	 * that the SN for the cmd won't be assigned until scst_restart_cmd()
	 */
	unsigned int set_sn_on_restart_cmd:1;

	/* Set if the cmd's must not use sgv cache for data buffer */
	unsigned int no_sgv:1;

	/*
	 * Set if target driver may need to call dma_sync_sg() or similar
	 * function before transferring cmd' data to the target device
	 * via DMA.
	 */
	unsigned int may_need_dma_sync:1;

	/* Set if the cmd was done or aborted out of its SN */
	unsigned int out_of_sn:1;

	/* Set if tgt_sn field is valid */
	unsigned int tgt_sn_set:1;

	/* Set if any direction residual is possible */
	unsigned int resid_possible:1;

	/* Set if DIF data should be included in the residual considerations */
	unsigned int tgt_dif_data_expected:1;

	/* Set if cmd is done */
	unsigned int done:1;

	/*
	 * Set if cmd is finished. Used under sess_list_lock to sync
	 * between scst_finish_cmd() and scst_abort_cmd()
	 */
	unsigned int finished:1;

	/* Set if cmd was pre-alloced by target driver */
	unsigned int pre_alloced:1;

	/* Set if cmd was already ALUA checked in TRANSITIONING state */
	unsigned int already_transitioning:1;

	/* Set if scst_cmd_set_write_not_received_data_len() was called */
	unsigned int write_not_received_set:1;

	/* Set if cmd has LINK bit set in CDB */
	unsigned int cmd_linked:1;

	/* Set if cmd is on scst_global_stpg_list */
	unsigned int cmd_on_global_stpg_list:1;

	/* Set if cmd was globally STPG blocked in __scst_check_blocked_dev() */
	unsigned int cmd_global_stpg_blocked:1;

	/**************************************************************/

	/* cmd's async flags */
	unsigned long cmd_flags;

	/*
	 * GFP mask with which memory on READ or WRITE data path for this cmd
	 * should be allocated, if the current context is not ATOMIC. Useful
	 * for cases like if this cmd required to not have any IO or FS calls
	 * on allocations, like for file systems mounted over scst_local's
	 * devices.
	 */
	gfp_t cmd_gfp_mask;

	/* Keeps status of cmd's status/data delivery to remote initiator */
	int delivery_status;

	struct scst_tgt_template *tgtt;	/* to save extra dereferences */
	struct scst_tgt *tgt;		/* to save extra dereferences */
	struct scst_device *dev;	/* to save extra dereferences */
	struct scst_dev_type *devt;	/* to save extra dereferences */

	/* corresponding I_T_L device for this cmd */
	struct scst_tgt_dev *tgt_dev;

	struct scst_order_data *cur_order_data; /* to save extra dereferences */

	uint64_t lun;			/* LUN for this cmd */

	unsigned long start_time;

	/* List entry for tgt_dev's deferred (SN, etc.) lists */
	struct list_head deferred_cmd_list_entry;

	/* Cmd's serial number, used to execute cmd's in order of arrival */
	unsigned int sn;

	/* The corresponding sn_slot in tgt_dev->sn_slots */
	atomic_t *sn_slot;

	/* List entry for sess's sess_cmd_list */
	struct list_head sess_cmd_list_entry;

	/*
	 * Used to found the cmd by scst_find_cmd_by_tag(). Set by the
	 * target driver on the cmd's initialization time
	 */
	uint64_t tag;

	uint32_t tgt_sn; /* SN set by target driver (for TM purposes) */

	uint8_t *cdb; /* Pointer on CDB. Points on cdb_buf for small CDBs. */
	unsigned short cdb_len;
	uint8_t cdb_buf[SCST_MAX_CDB_SIZE];

	/* List entry for dev's dev_exec_cmd_list */
	struct list_head dev_exec_cmd_list_entry;

	/*
	 * Array of blocked by this cmd SCSI atomic cmds with size
	 * scsi_atomic_blocked_cmds_count. Protected by dev->dev_lock.
	 */
	struct scst_cmd **scsi_atomic_blocked_cmds;

	uint8_t lba_off;	/* LBA offset in cdb */
	uint8_t lba_len;	/* LBA length in cdb */
	uint8_t len_off;	/* length offset in cdb */
	uint8_t len_len;	/* length length in cdb */
	uint32_t op_flags;	/* various flags of this opcode */
	const char *op_name;	/* op code SCSI full name */

	enum scst_cmd_queue_type queue_type;

	int timeout; /* CDB execution timeout in seconds */
	int retries; /* Amount of retries that will be done by SCSI mid-level */

	/*
	 * Data direction derived from the opcode and the ANSI T10 SCSI specs.
	 * One of SCST_DATA_* constants.
	 */
	scst_data_direction data_direction;

	/* Values supplied by the initiator in the transport layer header, if any */
	scst_data_direction expected_data_direction;
	int expected_transfer_len_full; /* both data and DIF tags, if any */
	int expected_out_transfer_len; /* for bidi writes */

	int64_t lba; /* LBA of this cmd */

	/*
	 * Cmd data length. Could be different from bufflen for commands like
	 * VERIFY, which transfer different amount of data (if any), than
	 * processed.
	 */
	int64_t data_len;

	/* Completion routine */
	void (*scst_cmd_done)(struct scst_cmd *cmd, int next_state,
		enum scst_exec_context pref_context);

	struct sgv_pool_obj *sgv;	/* data sgv object */
	int bufflen;			/* cmd buffer length */
	int sg_cnt;			/* SG segments count */
	struct scatterlist *sg;		/* cmd data buffer SG vector */

	struct sgv_pool_obj *dif_sgv;	/* DIF sgv object */
	struct scatterlist *dif_sg;	/* cmd DIF tags buffer SG vector */
	int dif_sg_cnt;			/* DIF SG segments count */

	/*
	 * Response data length in data buffer. Must not be set
	 * directly, use scst_set_resp_data_len() for that.
	 */
	int resp_data_len;

	/*
	 * Response data length adjusted on residual, i.e.
	 * min(expected_len, resp_len), if expected len set.
	 */
	int adjusted_resp_data_len;

	/*
	 * Data length to write, i.e. transfer from the initiator. Might be
	 * different from (out_)bufflen, if the initiator asked too big or too
	 * small expected(_out_)transfer_len.
	 */
	int write_len;

	/*
	 * Write sg and sg_cnt to point out either on sg/sg_cnt, or on
	 * out_sg/out_sg_cnt.
	 */
	struct scatterlist **write_sg;
	int *write_sg_cnt;

	/* scst_get_sg_buf_[first,next]() support */
	struct scatterlist *get_sg_buf_cur_sg_entry;
	int get_sg_buf_entry_num;

	/* Bidirectional transfers support */
	int out_bufflen;		/* WRITE buffer length */
	struct sgv_pool_obj *out_sgv;	/* WRITE sgv object */
	struct scatterlist *out_sg;	/* WRITE data buffer SG vector */
	int out_sg_cnt;			/* WRITE SG segments count */
	/* No out DIF tags buffer, because there's no BIDI command with them */

	/*
	 * Used if both target driver or SCST core for internal commands and
	 * dev handler request own memory allocation. In other cases, both
	 * are equal to sg and sg_cnt correspondingly.
	 *
	 * If target driver requests own memory allocations, it MUST use
	 * functions scst_cmd_get_tgt_sg*() to get sg and sg_cnt! Otherwise,
	 * it may use functions scst_cmd_get_sg*().
	 */
	struct scatterlist *tgt_i_sg;
	int tgt_i_sg_cnt;
	int tgt_i_dif_sg_cnt;
	struct scatterlist *tgt_i_dif_sg; /* DIF tags */
	/*
	 * There's no tgt_i_dif_sg_cnt, because it's supposed to be strictly
	 * bound to tgt_i_sg_cnt.
	 */
	struct scatterlist *tgt_out_sg;	/* bidirectional */
	int tgt_out_sg_cnt;		/* bidirectional */
	/* No out DIF tags buffer, because there's no BIDI command with them */

	/*
	 * The status fields in case of errors must be set using
	 * scst_set_cmd_error_status()!
	 */
	uint8_t status;		/* status byte from target device */
	uint8_t msg_status;	/* return status from host adapter itself */
	uint8_t host_status;	/* set by low-level driver to indicate status */
	uint8_t driver_status;	/* set by mid-level */

	/* DIF actions on this cmd */
	enum scst_dif_actions cmd_dif_actions;
#ifdef CONFIG_SCST_DIF_INJECT_CORRUPTED_TAGS
	uint32_t cmd_corrupt_dif_tag;
#endif

	uint8_t *sense;		/* pointer to sense buffer */
	unsigned short sense_valid_len; /* length of valid sense data */
	unsigned short sense_buflen; /* length of the sense buffer, if any */

	/* Start time when cmd was sent to rdy_to_xfer() or xmit_response() */
	unsigned long hw_pending_start;

	/* Used for storage of target driver or internal commands private stuff */
	void *tgt_i_priv;

	/* Used for storage of dev handler private stuff */
	void *dh_priv;

	/*
	 * Number of waiting for this cmd to finish commands
	 * with SCSI atomic guarantees. Protected by dev->dev_lock.
	 */
	int scsi_atomic_blockers;

	/*
	 * How many SCSI atomic cmds this cmd blocked, i.e. size of array
	 * scsi_atomic_blocked_cmds. Protected by dev->dev_lock.
	 */
	int scsi_atomic_blocked_cmds_count;

	/* List entry for dev's blocked_cmd_list */
	struct list_head blocked_cmd_list_entry;

	/* Used to retry commands in case of double UA */
	int dbl_ua_orig_resp_data_len, dbl_ua_orig_data_direction;

	/*
	 * List of the corresponding mgmt cmds, if any. Protected by
	 * sess_list_lock.
	 */
	struct list_head mgmt_cmd_list;

	/* Used to restore sg if it was modified by scst_adjust_sg*() */
	struct scst_orig_sg_data orig_sg, orig_dif_sg;

	/* Per opcode stuff */
	union {
		/* Counter of the corresponding SCST_PR_ABORT_ALL TM commands */
		struct scst_pr_abort_all_pending_mgmt_cmds_counter *pr_abort_counter;

		/*
		 * List of parsed data descriptors for commands operating with
		 * several lba and data_len pairs, like UNMAP, and its size
		 * in elements.
		 */
		struct {
			void *cmd_data_descriptors;
			int cmd_data_descriptors_cnt;
		};

		/* STPG commands global serialization */
		struct {
			struct list_head global_stpg_list_entry;
		};
	};

#if defined(CONFIG_SCST_DEBUG) || defined(CONFIG_SCST_TRACING)
	char not_parsed_op_name[8];
#endif

#ifdef CONFIG_SCST_MEASURE_LATENCY
	uint64_t start, curr_start, parse_time, alloc_buf_time;
	uint64_t restart_waiting_time, rdy_to_xfer_time;
	uint64_t pre_exec_time, exec_time, dev_done_time;
	uint64_t xmit_time;
	bool exec_time_counting;
#endif

#ifdef CONFIG_SCST_DEBUG_TM
	/* Set if the cmd was delayed by task management debugging code */
	unsigned int tm_dbg_delayed:1;

	/* Set if the cmd must be ignored by task management debugging code */
	unsigned int tm_dbg_immut:1;
#endif
};

/*
 * Parameters for SCST management commands
 */
struct scst_rx_mgmt_params {
	int fn;
	uint64_t tag;
	const uint8_t *lun;
	int lun_len;
	uint32_t cmd_sn;
	int atomic;
	void *tgt_priv;
	unsigned char tag_set;
	unsigned char lun_set;
	unsigned char cmd_sn_set;
};

/*
 * A stub structure to link an management command and affected regular commands
 */
struct scst_mgmt_cmd_stub {
	struct scst_mgmt_cmd *mcmd;

	/* List entry in cmd->mgmt_cmd_list */
	struct list_head cmd_mgmt_cmd_list_entry;

	/* Set if the cmd was counted in  mcmd->cmd_done_wait_count */
	unsigned int done_counted:1;

	/* Set if the cmd was counted in  mcmd->cmd_finish_wait_count */
	unsigned int finish_counted:1;
};

/*
 * SCST task management structure
 */
struct scst_mgmt_cmd {
	/* List entry for *_mgmt_cmd_list */
	struct list_head mgmt_cmd_list_entry;

	struct scst_session *sess;

	atomic_t *cpu_cmd_counter;

	/* Mgmt cmd state, one of SCST_MCMD_STATE_* constants */
	int state;

	int fn; /* task management function */

	/* Set if device(s) should be unblocked after mcmd's finish */
	unsigned int needs_unblocking:1;
	unsigned int lun_set:1;		/* set, if lun field is valid */
	unsigned int cmd_sn_set:1;	/* set, if cmd_sn field is valid */
	unsigned int scst_get_called:1;	/* set, if scst_get() was called */
	/* Set if dev handler's task_mgmt_fn_received was called */
	unsigned int task_mgmt_fn_received_called:1;
	unsigned int mcmd_dropped:1; /* set if mcmd was dropped */

	/*
	 * Number of commands to finish before sending response,
	 * protected by scst_mcmd_lock
	 */
	int cmd_finish_wait_count;

	/*
	 * Number of commands to complete (done) before resetting reservation,
	 * protected by scst_mcmd_lock
	 */
	int cmd_done_wait_count;

	/* Number of completed commands, protected by scst_mcmd_lock */
	int completed_cmd_count;

	uint64_t lun;	/* LUN for this mgmt cmd */
	/* or (and for iSCSI) */
	uint64_t tag;	/* for ABORT TASK, tag of the cmd to abort */

	uint32_t cmd_sn; /* affected command's highest SN */

	/* corresponding cmd (to be aborted, found by tag) */
	struct scst_cmd *cmd_to_abort;

	/* corresponding device for this mgmt cmd (found by lun or by tag) */
	struct scst_tgt_dev *mcmd_tgt_dev;

	/* completion status, one of the SCST_MGMT_STATUS_* constants */
	int status;

	/* Used for storage of target driver private stuff or origin PR cmd */
	union {
		void *tgt_priv;
		struct scst_cmd *origin_pr_cmd;
	};
};

/*
 * Persistent reservations registrant
 */
struct scst_dev_registrant {
	uint8_t *transport_id;
	uint16_t rel_tgt_id;
	__be64 key;

	/* tgt_dev (I_T nexus) for this registrant, if any */
	struct scst_tgt_dev *tgt_dev;

	/* List entry for dev_registrants_list */
	struct list_head dev_registrants_list_entry;

	/* 2 auxiliary fields used to rollback changes for errors, etc. */
	struct list_head aux_list_entry;
	__be64 rollback_key;

	/* For registrant information managed via the DLM. */
	int dlm_idx;
	struct scst_lksb lksb;
	char lvb[PR_DLM_LVB_LEN];
};

/**
 * struct scst_cl_ops - Encapsulation of behavior that depends on cluster mode
 * @pr_init:         Initialize resources needed by one of the functions below.
 * @pr_cleanup:      Free resources allocated by one of the functions below.
 * @pr_is_set:       Whether or not one of the registrants holds a reservation.
 * @pr_init_reg:     Cluster-specific registrant initialization.
 * @pr_rm_reg:       Cluster-specific registrant cleanup.
 * @pr_write_lock:   Lock the PR data structures for write access.
 * @pr_write_unlock: Unlock the PR data structures for write access.
 * @reserved:        Whether an initiator holds an SPC-2 reservation.
 * @res_lock:        Protect the SPC-2 reservation state against concurrent
 *                   modifications.
 * @res_unlock:      Counterpart of @res_lock.
 * @is_rsv_holder:   Whether session @sess holds an SPC-2 reservation on @dev.
 * @is_not_rsv_holder: Whether another session than @sess holds an SPC-2
 *                   reservation on @dev.
 * @reserve:         Apply an SPC-2 reservation for session @sess on @dev if
 *                   @sess != NULL or clear that reservation if @ses == NULL.
 */
struct scst_cl_ops {
	int  (*pr_init)(struct scst_device *dev, const char *cl_dev_id);
	void (*pr_cleanup)(struct scst_device *dev);
	bool (*pr_is_set)(struct scst_device *dev);
	void (*pr_init_reg)(struct scst_device *dev,
			    struct scst_dev_registrant *reg);
	void (*pr_rm_reg)(struct scst_device *dev,
			  struct scst_dev_registrant *reg);
	void (*pr_write_lock)(struct scst_device *dev,
			      struct scst_lksb *pr_lksb);
	void (*pr_write_unlock)(struct scst_device *dev,
				struct scst_lksb *pr_lksb);

	bool (*reserved)(struct scst_device *dev);
	void (*res_lock)(struct scst_device *dev, struct scst_lksb *pr_lksb);
	void (*res_unlock)(struct scst_device *dev, struct scst_lksb *pr_lksb);
	bool (*is_rsv_holder)(struct scst_device *dev,
			      struct scst_session *sess);
	bool (*is_not_rsv_holder)(struct scst_device *dev,
				  struct scst_session *sess);
	void (*reserve)(struct scst_device *dev, struct scst_session *sess);
<<<<<<< HEAD
=======
};

/*
 * Extended, e.g. via sysfs, blockers
 */
typedef void (*ext_blocker_done_fn_t) (struct scst_device *dev,
	uint8_t *data, int len);

struct scst_ext_blocker {
	struct list_head ext_blockers_list_entry;

	ext_blocker_done_fn_t ext_blocker_done_fn;
	int ext_blocker_data_len;
	uint8_t ext_blocker_data[];
>>>>>>> 5b921822
};

/*
 * SCST device
 */
struct scst_device {
	unsigned int type;	/* SCSI type of the device */

	/*************************************************************
	 ** Dev's flags. Updates serialized by dev_lock or suspended
	 ** activity
	 *************************************************************/

	/* Set if double reset UA is possible */
	unsigned int dev_double_ua_possible:1;

	/* If set, dev is read only */
	unsigned int dev_rd_only:1;

	/* Set, if a strictly serialized cmd is waiting blocked */
	unsigned int strictly_serialized_cmd_waiting:1;

<<<<<<< HEAD
=======
	/*
	 * Set, if this device is being unregistered. Useful to let sysfs
	 * attributes know when they should exit immediately to prevent
	 * possible deadlocks with their device unregistration waiting for
	 * their kobj last put.
	 */
	unsigned int dev_unregistering:1;

	/*
	 * Set if ext blocking is pending. It if just shortcut for
	 * !list_empty(&dev->ext_blockers_list) to save a cache miss.
	 */
	unsigned int ext_blocking_pending:1;

	/* Used to serialize invocations of __scst_ext_blocking_done() */
	unsigned int ext_unblock_scheduled:1;

	/* Set if this device was blocked during STPG command processing */
	unsigned int stpg_ext_blocked:1;

>>>>>>> 5b921822
	/* Set if this device does not support DIF IP checking */
	unsigned int dev_dif_ip_not_supported:1;

	/**************************************************************/

	/*************************************************************
	 ** Dev's control mode page related values. Updates serialized
	 ** by device blocking. Since device blocking protects only
	 ** commands on the execution stage, in all other read cases
	 ** use ACCESS_ONCE(), if necessary. Modified independently
	 ** to the above fields, hence the alignment.
	 *************************************************************/

	unsigned int queue_alg:4 __aligned(sizeof(long));
	unsigned int tst:3;
	unsigned int qerr:2;
	unsigned int tmf_only:1;
	unsigned int tas:1;
	unsigned int swp:1;
	unsigned int d_sense:1;
	unsigned int dpicz:1;
	unsigned int ato:1;

	/**
	 ** Saved and default versions of them, which supported. TST is not
	 ** among them, because it's hard to switch curr_order_data on the
	 ** fly. To ensure that no commands lost, we need to flush the previous
	 ** curr_order_data at first and with one being active command (MODE
	 ** SELECT), we don't have facility for that at the moment. Suspending
	 ** activities will hang waiting for the active MODE SELECT. ToDo.
	 **/

	unsigned int queue_alg_saved:4;
	unsigned int queue_alg_default:4;

	unsigned int tmf_only_saved:1;
	unsigned int tmf_only_default:1;

	unsigned int qerr_saved:2;
	unsigned int qerr_default:2;

	unsigned int tas_saved:1;
	unsigned int tas_default:1;

	unsigned int swp_saved:1;
	unsigned int swp_default:1;

	unsigned int d_sense_saved:1;
	unsigned int d_sense_default:1;

	unsigned int dpicz_saved:1;
	unsigned int dpicz_default:1;

	/*
	 * Set if device implements own ordered commands management. If not set
	 * and queue_alg is SCST_QUEUE_ALG_0_RESTRICTED_REORDER, expected_sn
	 * will be incremented only after commands finished.
	 */
	unsigned int has_own_order_mgmt:1;

	/**************************************************************/

	/*
	 * SCST_DIF_CHECK_APP_TAG (to match usage in the xPROTECT parsing
	 * routines), if app tag is checked, or 0 otherwise. Might be used
	 * as bool.
	 */
	unsigned int dif_app_chk;

	/*
	 * SCST_DIF_CHECK_REF_TAG (to match usage in the xPROTECT parsing
	 * routines), if ref tag is checked, or 0 otherwise. Might be used
	 * as bool.
	 */
	unsigned int dif_ref_chk;

	/**************************************************************/

	/*
	 * Device block size and block shift if fixed size blocks used. Supposed
	 * to be read-only or serialized the same way as MODE pages changes.
	 */
	int block_size;
	int block_shift;

	struct scst_dev_type *handler;	/* corresponding dev handler */

	/* Used for storage of dev handler private stuff */
	void *dh_priv;

	/* Corresponding real SCSI device, could be NULL for virtual devices */
	struct scsi_device *scsi_dev;

	/* Device lock */
	spinlock_t dev_lock ____cacheline_aligned_in_smp;

#ifdef CONFIG_SCST_PER_DEVICE_CMD_COUNT_LIMIT
	/* How many cmds alive on this dev */
	atomic_t dev_cmd_count;
#endif

	/*
	 * How many times device was blocked for new cmds execution.
	 * Protected by dev_lock.
	 */
	int block_count;

	/*
	 * How many there are "on_dev" commands, i.e. ones who passed
	 * scst_check_blocked_dev(). Protected by dev_lock.
	 */
	int on_dev_cmd_count;

	/*
	 * How many atomic SCSI commands being executed. Protected by dev_lock.
	 */
	int dev_scsi_atomic_cmd_active;

	/*
	 * List of all being executed on the dev commands.
	 * Protected by dev_lock.
	 */
	struct list_head dev_exec_cmd_list;

	/* Memory limits for this device */
	struct scst_mem_lim dev_mem_lim;

	/* List of commands with lock, if dedicated threads are used */
	struct scst_cmd_threads dev_cmd_threads;

	/* Operations that depend on whether or not cluster mode is enabled */
	const struct scst_cl_ops *cl_ops;

	/*************************************************************
	 ** T10-PI fields. Read-only, hence no protection.
	 *************************************************************/

	enum scst_dif_mode dev_dif_mode;
	int dev_dif_type; /* SCSI DIF type */

	/*
	 * Callback to process DIF tags by SCST as required by device
	 * formatting and *protect cmd's bits. Supposed to return 0 on
	 * success, i.e. when cmd processing should proceed normally, or
	 * negative error code otherwise, i.e. when cmd processing should
	 * be stopped and status send to its initiator.
	 */
	int (*dev_dif_fn)(struct scst_cmd *cmd);

	__be16 dev_dif_static_app_tag; /* fixed APP TAG for all blocks in dev */
	/*
	 * Fixed APP TAG part from REF TAG for all blocks in dev. Valid only
	 * with dif type 3.
	 */
	__be32 dev_dif_static_app_ref_tag;

	/* Cache to optimize scst_parse_*protect() routines */
	enum scst_dif_actions dev_dif_rd_actions;
	enum scst_dif_actions dev_dif_wr_actions;
	enum scst_dif_actions dev_dif_rd_prot0_actions;
	enum scst_dif_actions dev_dif_wr_prot0_actions;
	enum scst_dif_actions dev_dif_vr_actions;

	/* Set if reserved via the SPC-2 SCSI RESERVE command. */
	struct scst_session *reserved_by;

	/* Operations that depend on whether or not cluster mode is enabled */
	const struct scst_cl_ops *cl_ops;

	/**********************************************************************
	 * Persistent reservation fields. Protected as follows:
	 * - Reading PR data must be protected via scst_pr_read_lock() /
	 *   scst_pr_read_unlock().
	 * - Modifying PR data modifications must be protected via
	 *   scst_pr_write_lock() / scst_pr_write_unlock().
	 **********************************************************************/

	/*
	 * Set if dev is persistently reserved. Modified independently
	 * to the above field, hence the alignment.
	 */
	unsigned short pr_is_set:1 __aligned(sizeof(long));

	/* True if persist through power loss is activated. */
	unsigned short pr_aptpl:1;

	/* Whether or not pr_file_name has been modified via sysfs. */
	unsigned int pr_file_name_is_set:1;

	/*
	 * Whether or not the PR state must be synchronized with other cluster
	 * nodes.
	 */
	unsigned int cluster_mode:1;

	/* Persistent reservation type */
	uint8_t pr_type;

	/* Persistent reservation scope */
	uint8_t pr_scope;

	/* Data structures for managing PR data via the DLM */
	struct scst_pr_dlm_data *pr_dlm;

	/* Mutex to protect PR operations */
	struct mutex dev_pr_mutex;

	/* Persistent reservation generation value */
	uint32_t pr_generation;

	/* Reference to registrant - persistent reservation holder */
	struct scst_dev_registrant *pr_holder;

	/* List of dev's registrants */
	struct list_head dev_registrants_list;

	/* End of persistent reservation fields protected by dev_pr_mutex. */

	/*
	 * Count of connected tgt_devs from transports, which don't support
	 * PRs, i.e. don't have get_initiator_port_transport_id(). Protected
	 * by scst_mutex.
	 */
	int not_pr_supporting_tgt_devs_num;

	struct scst_order_data dev_order_data;

	/*
	 * Where to save persistent reservation information. Protected by
	 * dev_pr_mutex.
	 */
	char *pr_file_name;
	char *pr_file_name1;

	/**************************************************************/

	/* List of blocked commands, protected by dev_lock. */
	struct list_head blocked_cmd_list;

	/* Number of ext blocking requests, protected by dev_lock */
	int ext_blocks_cnt;

	/* List of ext blockers, protected by dev_lock */
	struct list_head ext_blockers_list;

	/* Work to notify ext blockers out of dev_lock context */
	struct work_struct ext_blockers_work;

	/* MAXIMUM WRITE SAME LENGTH in bytes */
	uint64_t max_write_same_len;

	/* A list entry used during TM */
	struct list_head tm_dev_list_entry;

	int virt_id; /* virtual device internal ID */

	/* Pointer to virtual device name, for convenience only */
	char *virt_name;

	struct list_head dev_list_entry; /* list entry in global devices list */

	/*
	 * List of tgt_dev's, one per session, protected by scst_mutex or
	 * dev_lock for reads and both for writes
	 */
	struct list_head dev_tgt_dev_list;

	/* List of acg_dev's, one per acg, protected by scst_mutex */
	struct list_head dev_acg_dev_list;

	/* Number of threads in the device's threads pools */
	int threads_num;

	/* Threads pool type of the device. Valid only if threads_num > 0. */
	enum scst_dev_type_threads_pool_type threads_pool_type;

#ifndef CONFIG_SCST_PROC
	/* sysfs release completion */
	struct completion *dev_kobj_release_cmpl;

	struct kobject dev_kobj; /* device sysfs entry */
	struct kobject *dev_exp_kobj; /* exported groups */

	/* Export number in the dev's sysfs list. Protected by scst_mutex */
	int dev_exported_lun_num;
#endif
};

/*
 * Used to clearly dispose async io_context
 */
struct scst_async_io_context_keeper {
	struct kref aic_keeper_kref;
	bool aic_ready;
	struct io_context *aic;
	struct task_struct *aic_keeper_thr;
	wait_queue_head_t aic_keeper_waitQ;
};

/*
 * Used to store per-session specific device information, analog of
 * SCSI I_T_L nexus.
 */
struct scst_tgt_dev {
	/* List entry in sess->sess_tgt_dev_list */
	struct list_head sess_tgt_dev_list_entry;

	struct scst_device *dev; /* to save extra dereferences */
	uint64_t lun;		 /* to save extra dereferences */

	/*
	 * Extra flags in GFP mask for data buffers allocations of this
	 * tgt_dev's cmds
	 */
	gfp_t tgt_dev_gfp_mask;

	/* SGV pool from which buffers of this tgt_dev's cmds should be allocated */
	struct sgv_pool *pool;

	/* Max number of allowed in this tgt_dev SG segments */
	int max_sg_cnt;

	/*************************************************************
	 ** Tgt_dev's flags
	 *************************************************************/

	/* Set if tgt_dev is read only (to save extra dereferences) */
	unsigned int tgt_dev_rd_only:1;

	/* Set if the corresponding context should be atomic */
	unsigned int tgt_dev_after_init_wr_atomic:1;
	unsigned int tgt_dev_after_exec_atomic:1;

	/* Set if tgt_dev uses clustered SGV pool */
	unsigned int tgt_dev_clust_pool:1;

	/* Taken from the target on initialization to save a cache miss */
	unsigned hw_dif_same_sg_layout_required:1;

	/**************************************************************/

	/*
	 * Tgt_dev's async flags. Modified independently to the neighbour
	 * fields.
	 */
	unsigned long tgt_dev_flags;

	/* Used for storage of dev handler private stuff */
	void *dh_priv;

	/* Pointer to function to compute DIF guard tag */
	__be16 (*tgt_dev_dif_crc_fn)(const void *buffer, unsigned int len);

	/*
	 * Guard tags format, one of SCST_DIF_GUARD_FORMAT_* constants.
	 * Put here to save extra dereferences, this space isn't used anyway.
	 */
	int tgt_dev_dif_guard_format;

	/* How many cmds alive on this dev in this session */
	atomic_t tgt_dev_cmd_count ____cacheline_aligned_in_smp;

	/* ALUA command filter */
#define SCST_ALUA_CHECK_OK	0
#define SCST_ALUA_CHECK_DELAYED 1
#define SCST_ALUA_CHECK_ERROR	-1
	int (*alua_filter)(struct scst_cmd *cmd);

	struct scst_order_data *curr_order_data;
	struct scst_order_data tgt_dev_order_data;

	/* Pointer to lists of commands with the lock */
	struct scst_cmd_threads *active_cmd_threads;

	/* Union to save some CPU cache footprint */
	union {
		struct {
			/* Copy to save fast path dereference */
			struct io_context *async_io_context;

			struct scst_async_io_context_keeper *aic_keeper;
		};

		/* Lists of commands with lock, if dedicated threads are used */
		struct scst_cmd_threads tgt_dev_cmd_threads;
	};

	spinlock_t tgt_dev_lock;	/* per-session device lock */

	/* List of UA's for this device, protected by tgt_dev_lock */
	struct list_head UA_list;

	struct scst_session *sess;	/* corresponding session */
	struct scst_acg_dev *acg_dev;	/* corresponding acg_dev */

	/* Reference to registrant to find quicker */
	struct scst_dev_registrant *registrant;

	/* List entry in dev->dev_tgt_dev_list */
	struct list_head dev_tgt_dev_list_entry;

	/* Internal tmp list entry. User must hold scst_mutex. */
	struct list_head extra_tgt_dev_list_entry;

	/* Set if INQUIRY DATA HAS CHANGED UA is needed */
	unsigned int inq_changed_ua_needed:1;

	/* How many DIF failures detected on this tgt_dev on the corresponding stage */
	atomic_t tgt_dev_dif_app_failed_tgt, tgt_dev_dif_ref_failed_tgt, tgt_dev_dif_guard_failed_tgt;
	atomic_t tgt_dev_dif_app_failed_scst, tgt_dev_dif_ref_failed_scst, tgt_dev_dif_guard_failed_scst;
	atomic_t tgt_dev_dif_app_failed_dev, tgt_dev_dif_ref_failed_dev, tgt_dev_dif_guard_failed_dev;

	/*
	 * Stored Unit Attention sense and its length for possible
	 * subsequent REQUEST SENSE. Both protected by tgt_dev_lock.
	 */
	unsigned short tgt_dev_valid_sense_len;
	uint8_t tgt_dev_sense[SCST_SENSE_BUFFERSIZE];

#ifndef CONFIG_SCST_PROC
	/* sysfs release completion */
	struct completion *tgt_dev_kobj_release_cmpl;

	struct kobject tgt_dev_kobj; /* sessions' LUNs sysfs entry */
#endif

#ifdef CONFIG_SCST_MEASURE_LATENCY
	/*
	 * Protected by sess->lat_lock.
	 */
	uint64_t scst_time, tgt_time, dev_time;
	uint64_t processed_cmds;
	struct scst_ext_latency_stat dev_latency_stat[SCST_LATENCY_STATS_NUM];
#endif
};

/*
 * Used to store ACG-specific device information, like LUN
 */
struct scst_acg_dev {
	struct scst_device *dev; /* corresponding device */

	uint64_t lun; /* device's LUN in this acg */

	/* If set, the corresponding LU is read only */
	unsigned int acg_dev_rd_only:1;

	/* Guard tags format, one of SCST_DIF_GUARD_FORMAT_* constants */
	int acg_dev_dif_guard_format;

	struct scst_acg *acg; /* parent acg */

	/* List entry in dev->dev_acg_dev_list */
	struct list_head dev_acg_dev_list_entry;

	/* List entry in acg->acg_dev_list */
	struct list_head acg_dev_list_entry;

#ifndef CONFIG_SCST_PROC
	struct kobject acg_dev_kobj; /* targets' LUNs sysfs entry */

	/* sysfs release completion */
	struct completion *acg_dev_kobj_release_cmpl;

	/* Name of the link to the corresponding LUN */
	char acg_dev_link_name[20];
#endif
};

/*
 * ACG - access control group. Used to store group related
 * control information.
 */
struct scst_acg {
	/* One more than the number of sessions in acg_sess_list */
	struct kref acg_kref;

	/* Owner target */
	struct scst_tgt *tgt;

	/* List of acg_dev's in this acg, protected by scst_mutex */
	struct list_head acg_dev_list;

	/* List of attached sessions, protected by scst_mutex */
	struct list_head acg_sess_list;

	/* List of attached acn's, protected by scst_mutex */
	struct list_head acn_list;

	/* List entry in acg_lists (procfs) or tgt_acg_list (sysfs) */
	struct list_head acg_list_entry;

	/* Name of this acg */
	const char *acg_name;

#ifdef CONFIG_SCST_PROC
	/* The pointer to the /proc directory entry */
	struct proc_dir_entry *acg_proc_root;
#endif

	/* Type of I/O initiators grouping */
	int acg_io_grouping_type;

	/* CPU affinity for threads in this ACG */
	cpumask_t acg_cpu_mask;

	unsigned int tgt_acg:1;

/* Not a black hole */
#define SCST_ACG_BLACK_HOLE_NONE	0

/* Immediately abort all coming commands */
#define SCST_ACG_BLACK_HOLE_CMD		1

/*
 * Immediately abort all coming commands and drop all coming TM commands.
 *
 * CAUTION! With some target drivers it can cause internal resources
 * leaks, so don't abuse this option!
 */
#define SCST_ACG_BLACK_HOLE_ALL		2

/* Immediately abort all coming data transfer commands */
#define SCST_ACG_BLACK_HOLE_DATA_CMD	3

/*
 * Immediately abort all coming data transfer commands and drop all
 * coming TM commands.
 *
 * CAUTION! With some target drivers it can cause internal resources
 * leaks, so don't abuse this option!
 */
#define SCST_ACG_BLACK_HOLE_DATA_MCMD	4
	volatile int acg_black_hole_type;

	/* sysfs release completion */
	struct completion *acg_kobj_release_cmpl;

#ifndef CONFIG_SCST_PROC
	struct kobject acg_kobj; /* targets' ini_groups sysfs entry */

	struct kobject *luns_kobj;
	struct kobject *initiators_kobj;
#endif

	enum scst_lun_addr_method addr_method;
};

/*
 * ACN - access control name. Used to store names, by which
 * incoming sessions will be assigned to appropriate ACG.
 */
struct scst_acn {
	struct scst_acg *acg; /* owner ACG */

	const char *name; /* initiator's name */

	/* List entry in acg->acn_list */
	struct list_head acn_list_entry;

	/* sysfs file attributes */
	struct kobj_attribute *acn_attr;
};

/**
 * struct scst_dev_group - A group of SCST devices (struct scst_device).
 * @name:        Name of this device group.
 * @entry:       Entry in scst_dev_group_list.
 * @dev_list:    List of scst_dg_dev structures; protected by scst_mutex.
 * @tg_list:     List of scst_target_group structures; protected by scst_mutex.
 * @kobj:        For making this object visible in sysfs.
 * @dev_kobj:    Sysfs devices directory.
 * @tg_kobj:     Sysfs target groups directory.
 * @stpg_transport_id Initiator transport ID for STPG originating I_T nexus, if any
 * @stpg_rel_tgt_id Relative target ID for STPG originating I_T nexus, if any
 *
 * Each device is member of zero or one device groups. With each device group
 * there are zero or more target groups associated.
 */
struct scst_dev_group {
	char			*name;
	struct list_head	entry;
	struct list_head	dev_list;
	struct list_head	tg_list;
	struct kobject		kobj;
	struct kobject		*dev_kobj;
	struct kobject		*tg_kobj;
	uint8_t			*stpg_transport_id;
	uint16_t		stpg_rel_tgt_id;
};

/**
 * struct scst_dg_dev - A node in scst_dev_group.dev_list.
 */
struct scst_dg_dev {
	struct list_head	entry;
	struct scst_device	*dev;
};

/**
 * struct scst_target_group - A group of SCSI targets (struct scst_tgt).
 * @dg:          Pointer to the device group that contains this target group.
 * @name:        Name of this target group.
 * @group_id:    SPC-4 target port group ID.
 * @state:       SPC-4 target port group ALUA state.
 * @preferred:   Value of the SPC-4 target port group PREF attribute.
 * @entry:       Entry in scst_dev_group.tg_list.
 * @tgt_list:    list of scst_tg_tgt elements; protected by scst_mutex.
 * @kobj:        For making this object visible in sysfs.
 *
 * Such a group is either a primary target port group or a secondary
 * port group. See also SPC-4 for more information.
 */
struct scst_target_group {
	struct scst_dev_group	*dg;
	char			*name;
	uint16_t		group_id;
	enum scst_tg_state	state;
	bool			preferred;
	struct list_head	entry;
	struct list_head	tgt_list;
	struct kobject		kobj;
};

/**
 * struct scst_tg_tgt - A node in scst_target_group.tgt_list.
 *
 * Such a node can either represent a local storage target (struct scst_tgt)
 * or a storage target on another system running SCST. In the former case tgt
 * != NULL and rel_tgt_id is ignored. In the latter case tgt == NULL and
 * rel_tgt_id is relevant.
 */
struct scst_tg_tgt {
	struct list_head	entry;
	struct scst_target_group *tg;
	struct kobject          kobj;
	struct scst_tgt		*tgt;
	char			*name;
	uint16_t		rel_tgt_id;
};

/*
 * Used to store per-session UNIT ATTENTIONs
 */
struct scst_tgt_dev_UA {
	/* List entry in tgt_dev->UA_list */
	struct list_head UA_list_entry;

	/* Set if UA is global for session */
	unsigned short global_UA:1;

	/* Unit Attention valid sense len */
	unsigned short UA_valid_sense_len;
	/* Unit Attention sense buf */
	uint8_t UA_sense_buffer[SCST_SENSE_BUFFERSIZE];
};

/* Used to deliver AENs */
struct scst_aen {
	int event_fn; /* AEN fn */

	struct scst_session *sess;	/* corresponding session */
	__be64 lun;			/* corresponding LUN in SCSI form */

	union {
		/* SCSI AEN data */
		struct {
			int aen_sense_len;
			uint8_t aen_sense[SCST_STANDARD_SENSE_LEN];
		};
	};

	/* Keeps status of AEN's delivery to remote initiator */
	int delivery_status;
};

#define SCST_OD_DEFAULT_CONTROL_BYTE	0

struct scst_opcode_descriptor {
	uint16_t od_serv_action;
	uint8_t od_opcode;
	uint8_t od_serv_action_valid:1;
	uint8_t od_support:3; /* SUPPORT bits */
	uint16_t od_cdb_size;
	uint8_t od_comm_specific_timeout;
	uint32_t od_nominal_timeout;
	uint32_t od_recommended_timeout;
	uint8_t od_cdb_usage_bits[];
} __packed;

extern const struct scst_opcode_descriptor scst_op_descr_log_select;
extern const struct scst_opcode_descriptor scst_op_descr_log_sense;
extern const struct scst_opcode_descriptor scst_op_descr_mode_select6;
extern const struct scst_opcode_descriptor scst_op_descr_mode_sense6;
extern const struct scst_opcode_descriptor scst_op_descr_mode_select10;
extern const struct scst_opcode_descriptor scst_op_descr_mode_sense10;
extern const struct scst_opcode_descriptor scst_op_descr_rtpg;
extern const struct scst_opcode_descriptor scst_op_descr_stpg;
extern const struct scst_opcode_descriptor scst_op_descr_send_diagnostic;

extern const struct scst_opcode_descriptor scst_op_descr_inquiry;
extern const struct scst_opcode_descriptor scst_op_descr_extended_copy;
extern const struct scst_opcode_descriptor scst_op_descr_tur;
extern const struct scst_opcode_descriptor scst_op_descr_reserve6;
extern const struct scst_opcode_descriptor scst_op_descr_release6;
extern const struct scst_opcode_descriptor scst_op_descr_reserve10;
extern const struct scst_opcode_descriptor scst_op_descr_release10;
extern const struct scst_opcode_descriptor scst_op_descr_pr_in;
extern const struct scst_opcode_descriptor scst_op_descr_pr_out;
extern const struct scst_opcode_descriptor scst_op_descr_report_luns;
extern const struct scst_opcode_descriptor scst_op_descr_request_sense;
extern const struct scst_opcode_descriptor scst_op_descr_report_supp_tm_fns;
extern const struct scst_opcode_descriptor scst_op_descr_report_supp_opcodes;

#define SCST_OPCODE_DESCRIPTORS			\
	&scst_op_descr_inquiry,			\
	&scst_op_descr_tur,			\
	&scst_op_descr_reserve6,		\
	&scst_op_descr_release6,		\
	&scst_op_descr_reserve10,		\
	&scst_op_descr_release10,		\
	&scst_op_descr_pr_in,			\
	&scst_op_descr_pr_out,			\
	&scst_op_descr_report_luns,		\
	&scst_op_descr_request_sense,		\
	&scst_op_descr_report_supp_opcodes,	\
	&scst_op_descr_report_supp_tm_fns,

#ifndef smp_mb__after_set_bit
/* There is no smp_mb__after_set_bit() in the kernel */
#define smp_mb__after_set_bit()                 smp_mb()
#endif

/*
 * Registers target template.
 * Returns 0 on success or appropriate error code otherwise.
 */
int __scst_register_target_template(struct scst_tgt_template *vtt,
	const char *version);
static inline int scst_register_target_template(struct scst_tgt_template *vtt)
{
	return __scst_register_target_template(vtt, SCST_INTERFACE_VERSION);
}

/*
 * Registers target template, non-GPL version.
 * Returns 0 on success or appropriate error code otherwise.
 *
 * Note: *vtt must be static!
 */
int __scst_register_target_template_non_gpl(struct scst_tgt_template *vtt,
	const char *version);
static inline int scst_register_target_template_non_gpl(
	struct scst_tgt_template *vtt)
{
	return __scst_register_target_template_non_gpl(vtt,
		SCST_INTERFACE_VERSION);
}

void scst_unregister_target_template(struct scst_tgt_template *vtt);

struct scst_tgt *scst_register_target(struct scst_tgt_template *vtt,
	const char *target_name);
void scst_unregister_target(struct scst_tgt *tgt);

struct scst_session *scst_register_session(struct scst_tgt *tgt, int atomic,
	const char *initiator_name, void *tgt_priv, void *result_fn_data,
	void (*result_fn)(struct scst_session *sess, void *data, int result));
struct scst_session *scst_register_session_non_gpl(struct scst_tgt *tgt,
	const char *initiator_name, void *tgt_priv);
void scst_unregister_session(struct scst_session *sess, int wait,
	void (*unreg_done_fn)(struct scst_session *sess));
void scst_unregister_session_non_gpl(struct scst_session *sess);

int __scst_register_dev_driver(struct scst_dev_type *dev_type,
	const char *version);
static inline int scst_register_dev_driver(struct scst_dev_type *dev_type)
{
	return __scst_register_dev_driver(dev_type, SCST_INTERFACE_VERSION);
}
void scst_unregister_dev_driver(struct scst_dev_type *dev_type);

int __scst_register_virtual_dev_driver(struct scst_dev_type *dev_type,
	const char *version);
/*
 * Registers dev handler driver for virtual devices (eg VDISK).
 * Returns 0 on success or appropriate error code otherwise.
 */
static inline int scst_register_virtual_dev_driver(
	struct scst_dev_type *dev_type)
{
	return __scst_register_virtual_dev_driver(dev_type,
		SCST_INTERFACE_VERSION);
}

void scst_unregister_virtual_dev_driver(struct scst_dev_type *dev_type);

bool scst_initiator_has_luns(struct scst_tgt *tgt, const char *initiator_name);

struct scst_cmd *scst_rx_cmd(struct scst_session *sess,
	const uint8_t *lun, int lun_len, const uint8_t *cdb,
	unsigned int cdb_len, bool atomic);
int scst_rx_cmd_prealloced(struct scst_cmd *cmd, struct scst_session *sess,
	const uint8_t *lun, int lun_len, const uint8_t *cdb,
	unsigned int cdb_len, bool atomic);
void scst_cmd_init_done(struct scst_cmd *cmd,
	enum scst_exec_context pref_context);

/*
 * Notifies SCST that the driver finished the first stage of the command
 * initialization, and the command is ready for execution, but after
 * SCST done the command's preprocessing preprocessing_done() function
 * should be called. The second argument sets preferred command execution
 * context. See SCST_CONTEXT_* constants for details.
 *
 * See comment for scst_cmd_init_done() for the serialization requirements.
 */
static inline void scst_cmd_init_stage1_done(struct scst_cmd *cmd,
	enum scst_exec_context pref_context, int set_sn)
{
	cmd->preprocessing_only = 1;
	cmd->set_sn_on_restart_cmd = !set_sn;
	scst_cmd_init_done(cmd, pref_context);
}

void scst_restart_cmd(struct scst_cmd *cmd, int status,
	enum scst_exec_context pref_context);

void scst_rx_data(struct scst_cmd *cmd, int status,
	enum scst_exec_context pref_context);

void scst_tgt_cmd_done(struct scst_cmd *cmd,
	enum scst_exec_context pref_context);

int scst_rx_mgmt_fn(struct scst_session *sess,
	const struct scst_rx_mgmt_params *params);

static inline void scst_rx_mgmt_params_init(
		struct scst_rx_mgmt_params *params)
{
	memset(params, 0, sizeof(*params));
}

/*
 * Creates new management command using tag and sends it for execution.
 * Can be used for SCST_ABORT_TASK only.
 * Must not be called in parallel with scst_unregister_session() for the
 * same sess. Returns 0 for success, error code otherwise.
 *
 * Obsolete in favor of scst_rx_mgmt_fn()
 */
static inline int scst_rx_mgmt_fn_tag(struct scst_session *sess, int fn,
	uint64_t tag, int atomic, void *tgt_priv)
{
	struct scst_rx_mgmt_params params;

	BUG_ON(fn != SCST_ABORT_TASK);

	scst_rx_mgmt_params_init(&params);

	params.fn = fn;
	params.tag = tag;
	params.tag_set = 1;
	params.atomic = atomic;
	params.tgt_priv = tgt_priv;
	return scst_rx_mgmt_fn(sess, &params);
}

/*
 * Creates new management command using LUN and sends it for execution.
 * Currently can be used for any fn, except SCST_ABORT_TASK.
 * Must not be called in parallel with scst_unregister_session() for the
 * same sess. Returns 0 for success, error code otherwise.
 *
 * Obsolete in favor of scst_rx_mgmt_fn()
 */
static inline int scst_rx_mgmt_fn_lun(struct scst_session *sess, int fn,
	const void *lun, int lun_len, int atomic, void *tgt_priv)
{
	struct scst_rx_mgmt_params params;

	BUG_ON(fn == SCST_ABORT_TASK);

	scst_rx_mgmt_params_init(&params);

	params.fn = fn;
	params.lun = lun;
	params.lun_len = lun_len;
	params.lun_set = !!lun;
	params.atomic = atomic;
	params.tgt_priv = tgt_priv;
	return scst_rx_mgmt_fn(sess, &params);
}

int scst_get_cdb_info(struct scst_cmd *cmd);

int scst_set_cmd_error_status(struct scst_cmd *cmd, int status);
int scst_set_cmd_error(struct scst_cmd *cmd, int key, int asc, int ascq);
int scst_set_cmd_error_and_inf(struct scst_cmd *cmd, int key, int asc,
			       int ascq, uint64_t information);
void scst_set_busy(struct scst_cmd *cmd);

void scst_check_convert_sense(struct scst_cmd *cmd);

void scst_set_initial_UA(struct scst_session *sess, int key, int asc, int ascq);

void scst_capacity_data_changed(struct scst_device *dev);

struct scst_cmd *scst_find_cmd_by_tag(struct scst_session *sess, uint64_t tag);
struct scst_cmd *scst_find_cmd(struct scst_session *sess, void *data,
			       int (*cmp_fn)(struct scst_cmd *cmd,
					     void *data));

enum dma_data_direction scst_to_dma_dir(int scst_dir);
enum dma_data_direction scst_to_tgt_dma_dir(int scst_dir);

int scst_register_virtual_device(struct scst_dev_type *dev_handler,
	const char *dev_name);
void scst_unregister_virtual_device(int id);

/*
 * Get/Set functions for tgt's sg_tablesize
 */
static inline int scst_tgt_get_sg_tablesize(struct scst_tgt *tgt)
{
	return tgt->sg_tablesize;
}

static inline void scst_tgt_set_sg_tablesize(struct scst_tgt *tgt, int val)
{
	tgt->sg_tablesize = val;
}

/*
 * Get/Set functions for tgt's target private data
 */
static inline void *scst_tgt_get_tgt_priv(struct scst_tgt *tgt)
{
	return tgt->tgt_priv;
}

static inline void scst_tgt_set_tgt_priv(struct scst_tgt *tgt, void *val)
{
	tgt->tgt_priv = val;
}

/*
 * Get/Set functions for tgt's tgt_dif_supported
 */
static inline bool scst_tgt_get_dif_supported(struct scst_tgt *tgt)
{
	return tgt->tgt_dif_supported;
}

static inline void scst_tgt_set_dif_supported(struct scst_tgt *tgt, bool val)
{
	tgt->tgt_dif_supported = !!val;
}

/*
 * Get/Set functions for tgt's tgt_hw_dif_type1_supported
 */
static inline bool scst_tgt_get_hw_dif_type1_supported(struct scst_tgt *tgt)
{
	return tgt->tgt_hw_dif_type1_supported;
}

static inline void scst_tgt_set_hw_dif_type1_supported(struct scst_tgt *tgt, bool val)
{
	tgt->tgt_hw_dif_type1_supported = !!val;
}

/*
 * Get/Set functions for tgt's tgt_hw_dif_type2_supported
 */
static inline bool scst_tgt_get_hw_dif_type2_supported(struct scst_tgt *tgt)
{
	return tgt->tgt_hw_dif_type2_supported;
}

static inline void scst_tgt_set_hw_dif_type2_supported(struct scst_tgt *tgt, bool val)
{
	tgt->tgt_hw_dif_type2_supported = !!val;
}

/*
 * Get/Set functions for tgt's tgt_hw_dif_type3_supported
 */
static inline bool scst_tgt_get_hw_dif_type3_supported(struct scst_tgt *tgt)
{
	return tgt->tgt_hw_dif_type3_supported;
}

static inline void scst_tgt_set_hw_dif_type3_supported(struct scst_tgt *tgt, bool val)
{
	tgt->tgt_hw_dif_type3_supported = !!val;
}

/*
 * Get/Set functions for tgt's tgt_hw_dif_ip_supported
 */
static inline bool scst_tgt_get_hw_dif_ip_supported(struct scst_tgt *tgt)
{
	return tgt->tgt_hw_dif_ip_supported;
}

static inline void scst_tgt_set_hw_dif_ip_supported(struct scst_tgt *tgt, bool val)
{
	tgt->tgt_hw_dif_ip_supported = !!val;
}

/*
 * Get/Set functions for tgt's tgt_hw_dif_same_sg_layout_required
 */
static inline bool scst_tgt_get_hw_dif_same_sg_layout_required(struct scst_tgt *tgt)
{
	return tgt->tgt_hw_dif_same_sg_layout_required;
}

static inline void scst_tgt_set_hw_dif_same_sg_layout_required(struct scst_tgt *tgt, bool val)
{
	tgt->tgt_hw_dif_same_sg_layout_required = !!val;
}

/*
 * Get/Set functions for tgt's tgt_supported_dif_block_sizes
 */
static inline const int *scst_tgt_get_supported_dif_block_sizes(
	struct scst_tgt *tgt)
{
	return tgt->tgt_supported_dif_block_sizes;
}

static inline void scst_tgt_set_supported_dif_block_sizes(struct scst_tgt *tgt,
	const int *const val)
{
	tgt->tgt_supported_dif_block_sizes = val;
}

void scst_update_hw_pending_start(struct scst_cmd *cmd);

/*
 * Get/Set functions for session's target private data
 */
static inline void *scst_sess_get_tgt_priv(struct scst_session *sess)
{
	return sess->sess_tgt_priv;
}

static inline void scst_sess_set_tgt_priv(struct scst_session *sess,
					      void *val)
{
	sess->sess_tgt_priv = val;
}

uint16_t scst_lookup_tg_id(struct scst_device *dev, struct scst_tgt *tgt);
bool scst_alua_configured(struct scst_device *dev);
int scst_tg_get_group_info(void **buf, uint32_t *response_length,
			   struct scst_device *dev, uint8_t data_format);
int scst_tg_set_group_info(struct scst_cmd *cmd);
const char *scst_alua_state_name(enum scst_tg_state s);
void scst_stpg_del_unblock_next(struct scst_cmd *cmd);

/*
 * Get/set functions for dev's static DIF APP TAG
 */
static inline __be16 scst_dev_get_dif_static_app_tag(struct scst_device *dev)
{
	return dev->dev_dif_static_app_tag;
}

static inline __be32 scst_dev_get_dif_static_app_ref_tag(struct scst_device *dev)
{
	return dev->dev_dif_static_app_ref_tag;
}

static inline __be64 scst_dev_get_dif_static_app_tag_combined(
	struct scst_device *dev)
{
	uint64_t a = (((uint64_t)be32_to_cpu(dev->dev_dif_static_app_ref_tag)) << 16) |
			be16_to_cpu(dev->dev_dif_static_app_tag);
	return cpu_to_be64(a);
}

void scst_dev_set_dif_static_app_tag_combined(struct scst_device *dev,
	__be64 app_tag);

/*
 * Get/set functions for dev's DIF APP TAG checking
 */
static inline bool scst_dev_get_dif_app_tag_check(struct scst_device *dev)
{
	return dev->dif_app_chk == SCST_DIF_CHECK_APP_TAG;
}

int scst_set_dif_params(struct scst_device *dev,
	enum scst_dif_mode dif_mode, int dif_type);

/*
 * Functions to account detected DIF errors on the corresponding stages
 */
static inline void scst_dif_acc_app_check_failed_tgt(struct scst_cmd *cmd)
{
	atomic_inc(&cmd->tgt->tgt_dif_app_failed_tgt);
	atomic_inc(&cmd->tgt_dev->tgt_dev_dif_app_failed_tgt);
}

static inline void scst_dif_acc_ref_check_failed_tgt(struct scst_cmd *cmd)
{
	atomic_inc(&cmd->tgt->tgt_dif_ref_failed_tgt);
	atomic_inc(&cmd->tgt_dev->tgt_dev_dif_ref_failed_tgt);
}

static inline void scst_dif_acc_guard_check_failed_tgt(struct scst_cmd *cmd)
{
	atomic_inc(&cmd->tgt->tgt_dif_guard_failed_tgt);
	atomic_inc(&cmd->tgt_dev->tgt_dev_dif_guard_failed_tgt);
}

static inline void scst_dif_acc_app_check_failed_scst(struct scst_cmd *cmd)
{
	atomic_inc(&cmd->tgt->tgt_dif_app_failed_scst);
	atomic_inc(&cmd->tgt_dev->tgt_dev_dif_app_failed_scst);
}

static inline void scst_dif_acc_ref_check_failed_scst(struct scst_cmd *cmd)
{
	atomic_inc(&cmd->tgt->tgt_dif_ref_failed_scst);
	atomic_inc(&cmd->tgt_dev->tgt_dev_dif_ref_failed_scst);
}

static inline void scst_dif_acc_guard_check_failed_scst(struct scst_cmd *cmd)
{
	atomic_inc(&cmd->tgt->tgt_dif_guard_failed_scst);
	atomic_inc(&cmd->tgt_dev->tgt_dev_dif_guard_failed_scst);
}

static inline void scst_dif_acc_app_check_failed_dev(struct scst_cmd *cmd)
{
	atomic_inc(&cmd->tgt->tgt_dif_app_failed_dev);
	atomic_inc(&cmd->tgt_dev->tgt_dev_dif_app_failed_dev);
}

static inline void scst_dif_acc_ref_check_failed_dev(struct scst_cmd *cmd)
{
	atomic_inc(&cmd->tgt->tgt_dif_ref_failed_dev);
	atomic_inc(&cmd->tgt_dev->tgt_dev_dif_ref_failed_dev);
}

static inline void scst_dif_acc_guard_check_failed_(struct scst_cmd *cmd)
{
	atomic_inc(&cmd->tgt->tgt_dif_guard_failed_dev);
	atomic_inc(&cmd->tgt_dev->tgt_dev_dif_guard_failed_dev);
}

/*
 * Functions to process DIF tags by SCST as required by device
 * formatting and *protect cmd's bits.
 *
 * Return 0 on success, i.e. when cmd processing should proceed normally,
 * or negative error code otherwise, i.e. when cmd processing should be
 * stopped and status send to its initiator.
 */
static inline int scst_dif_process_read(struct scst_cmd *cmd)
{
	return cmd->dev->dev_dif_fn(cmd);
}
static inline int scst_dif_process_write(struct scst_cmd *cmd)
{
	return cmd->dev->dev_dif_fn(cmd);
}

/**
 * Returns TRUE if cmd is being executed in atomic context.
 *
 * This function must be used outside of spinlocks and preempt/BH/IRQ
 * disabled sections, because of the EXTRACHECK in it.
 */
static inline bool scst_cmd_atomic(struct scst_cmd *cmd)
{
	int res = cmd->atomic;
#ifdef CONFIG_SCST_EXTRACHECKS
	/*
	 * Checkpatch will complain on the use of in_atomic() below. You
	 * can safely ignore this warning since in_atomic() is used here
	 * only for debugging purposes.
	 */
	if (unlikely((in_atomic() || in_interrupt() || irqs_disabled()) &&
		     !res)) {
		pr_err("ERROR: atomic context and non-atomic cmd!\n");
		dump_stack();
		cmd->atomic = 1;
		res = 1;
	}
#endif
	return res;
}

/* Returns TRUE if cmd completed with SAM_STAT_GOOD */
static inline bool scst_cmd_completed_good(struct scst_cmd *cmd)
{
	return cmd->completed && (cmd->status == SAM_STAT_GOOD);
}

/*
 * Returns TRUE if cmd has been preliminary completed, i.e. completed or
 * aborted.
 */
static inline bool scst_cmd_prelim_completed(struct scst_cmd *cmd)
{
	return cmd->completed || test_bit(SCST_CMD_ABORTED, &cmd->cmd_flags);
}

static inline enum scst_exec_context __scst_estimate_context(bool atomic)
{
	if (in_irq())
		return SCST_CONTEXT_TASKLET;
/*
 * We come here from many non reliable places, like the block layer, and don't
 * have any reliable way to detect if we called under atomic context or not
 * (in_atomic() isn't reliable), so let's be safe and disable this section
 * for now to unconditionally return thread context.
 */
#if 0
	else if (irqs_disabled())
		return SCST_CONTEXT_THREAD;
	else if (in_atomic())
		return SCST_CONTEXT_DIRECT_ATOMIC;
	else
		return atomic ? SCST_CONTEXT_DIRECT :
				SCST_CONTEXT_DIRECT_ATOMIC;
#else
	return SCST_CONTEXT_THREAD;
#endif
}

static inline enum scst_exec_context scst_estimate_context(void)
{
	return __scst_estimate_context(false);
}

static inline enum scst_exec_context scst_estimate_context_atomic(void)
{
	return __scst_estimate_context(true);
}

/* Returns cmd's CDB */
static inline const uint8_t *scst_cmd_get_cdb(struct scst_cmd *cmd)
{
	return cmd->cdb;
}

/* Returns cmd's CDB length */
static inline unsigned int scst_cmd_get_cdb_len(struct scst_cmd *cmd)
{
	return cmd->cdb_len;
}

void scst_cmd_set_ext_cdb(struct scst_cmd *cmd,
	uint8_t *ext_cdb, unsigned int ext_cdb_len, gfp_t gfp_mask);

/* Returns cmd's session */
static inline struct scst_session *scst_cmd_get_session(struct scst_cmd *cmd)
{
	return cmd->sess;
}

/* Returns cmd's response data length */
static inline int scst_cmd_get_resp_data_len(struct scst_cmd *cmd)
{
	return cmd->resp_data_len;
}

/* Returns cmd's adjusted response data length */
static inline int scst_cmd_get_adjusted_resp_data_len(struct scst_cmd *cmd)
{
	return cmd->adjusted_resp_data_len;
}

/* Returns if status should be sent for cmd */
static inline int scst_cmd_get_is_send_status(struct scst_cmd *cmd)
{
	return cmd->is_send_status;
}

/*
 * Returns pointer to cmd's SG data buffer.
 *
 * Usage of this function is not recommended, use scst_get_buf_*()
 * family of functions instead.
 */
static inline struct scatterlist *scst_cmd_get_sg(struct scst_cmd *cmd)
{
	return cmd->sg;
}

/*
 * Returns cmd's sg_cnt.
 *
 * Usage of this function is not recommended, use scst_get_buf_*()
 * family of functions instead.
 */
static inline int scst_cmd_get_sg_cnt(struct scst_cmd *cmd)
{
	return cmd->sg_cnt;
}

/*
 * Returns pointer to cmd's DIF tags SG data buffer.
 *
 * Usage of this function is not recommended, use scst_get_dif_buf()
 * function instead.
 */
static inline struct scatterlist *scst_cmd_get_dif_sg(struct scst_cmd *cmd)
{
	return cmd->dif_sg;
}

/*
 * Returns pointer to cmd's DIF tags SG data buffer elements count.
 *
 * Usage of this function is not recommended, use scst_get_dif_buf()
 * function instead.
 */
static inline int scst_cmd_get_dif_sg_cnt(struct scst_cmd *cmd)
{
	return cmd->dif_sg_cnt;
}

/* Returns cmd's LBA */
static inline int64_t scst_cmd_get_lba(struct scst_cmd *cmd)
{
	return cmd->lba;
}

/*
 * Returns cmd's data buffer length.
 *
 * In case if you need to iterate over data in the buffer, usage of
 * this function is not recommended, use scst_get_buf_*()
 * family of functions instead.
 */
static inline int scst_cmd_get_bufflen(struct scst_cmd *cmd)
{
	return cmd->bufflen;
}

/*
 * Returns cmd's data_len. See the corresponding field's description in
 * struct scst_cmd above.
 */
static inline int64_t scst_cmd_get_data_len(struct scst_cmd *cmd)
{
	return cmd->data_len;
}

/* Returns true, if cmd needs DIF buffer */
static inline bool scst_cmd_needs_dif_buf(struct scst_cmd *cmd)
{
	return (scst_get_dif_action(scst_get_scst_dif_actions(cmd->cmd_dif_actions)) != SCST_DIF_ACTION_NONE) ||
	       (scst_get_dif_action(scst_get_dev_dif_actions(cmd->cmd_dif_actions)) != SCST_DIF_ACTION_NONE);
}

/* Returns length of DIF buffer of this cmd */
static inline int __scst_cmd_get_bufflen_dif(struct scst_cmd *cmd)
{
	return (cmd->bufflen >> cmd->dev->block_shift) << SCST_DIF_TAG_SHIFT;
}

static inline int scst_cmd_get_bufflen_dif(struct scst_cmd *cmd)
{
	if (scst_cmd_needs_dif_buf(cmd))
		return __scst_cmd_get_bufflen_dif(cmd);
	else
		return 0;
}

/*
 * Returns pointer to cmd's bidirectional in (WRITE) SG data buffer.
 *
 * Usage of this function is not recommended, use scst_get_out_buf_*()
 * family of functions instead.
 */
static inline struct scatterlist *scst_cmd_get_out_sg(struct scst_cmd *cmd)
{
	return cmd->out_sg;
}

/*
 * Returns cmd's bidirectional in (WRITE) sg_cnt.
 *
 * Usage of this function is not recommended, use scst_get_out_buf_*()
 * family of functions instead.
 */
static inline int scst_cmd_get_out_sg_cnt(struct scst_cmd *cmd)
{
	return cmd->out_sg_cnt;
}

void scst_restore_sg_buff(struct scst_cmd *cmd);

/* Restores modified sg buffer in the original state, if necessary */
static inline void scst_check_restore_sg_buff(struct scst_cmd *cmd)
{
	if (unlikely(cmd->sg_buff_modified || cmd->dif_sg_buff_modified))
		scst_restore_sg_buff(cmd);
}

/*
 * Returns cmd's bidirectional in (WRITE) data buffer length.
 *
 * In case if you need to iterate over data in the buffer, usage of
 * this function is not recommended, use scst_get_out_buf_*()
 * family of functions instead.
 */
static inline unsigned int scst_cmd_get_out_bufflen(struct scst_cmd *cmd)
{
	return cmd->out_bufflen;
}

/*
 * Returns pointer to cmd's target's SG data buffer. Since it's for target
 * drivers, the "_i_" part is omitted.
 */
static inline struct scatterlist *scst_cmd_get_tgt_sg(struct scst_cmd *cmd)
{
	return cmd->tgt_i_sg;
}

/*
 * Returns cmd's target's sg_cnt. Since it's for target
 * drivers, the "_i_" part is omitted.
 */
static inline int scst_cmd_get_tgt_sg_cnt(struct scst_cmd *cmd)
{
	return cmd->tgt_i_sg_cnt;
}

/*
 * Sets cmd's target's SG data buffer. Since it's for target
 * drivers, the "_i_" part is omitted.
 */
static inline void scst_cmd_set_tgt_sg(struct scst_cmd *cmd,
	struct scatterlist *sg, int sg_cnt)
{
	cmd->tgt_i_sg = sg;
	cmd->tgt_i_sg_cnt = sg_cnt;
	cmd->tgt_i_data_buf_alloced = 1;
}

/*
 * Returns pointer to cmd's target's DIF tags SG data buffer. Since it's
 * for target drivers, the "_i_" part is omitted.
 */
static inline struct scatterlist *scst_cmd_get_tgt_dif_sg(struct scst_cmd *cmd)
{
	return cmd->tgt_i_dif_sg;
}

/*
 * Returns cmd's target's DIF tags SG data buffer elements count. Since it's
 * for target drivers, the "_i_" part is omitted.
 */
static inline int scst_cmd_get_tgt_dif_sg_cnt(struct scst_cmd *cmd)
{
	return cmd->tgt_i_dif_sg_cnt;
}

/*
 * Sets cmd's target's DIF tags SG data buffer. Since it's for target
 * drivers, the "_i_" part is omitted.
 */
static inline void scst_cmd_set_tgt_dif_sg(struct scst_cmd *cmd,
	struct scatterlist *dif_sg, int cnt)
{
	cmd->tgt_i_dif_sg = dif_sg;
	cmd->tgt_i_dif_sg_cnt = cnt;
}

/* Returns pointer to cmd's target's OUT SG data buffer */
static inline struct scatterlist *scst_cmd_get_out_tgt_sg(struct scst_cmd *cmd)
{
	return cmd->tgt_out_sg;
}

/* Returns cmd's target's OUT sg_cnt */
static inline int scst_cmd_get_tgt_out_sg_cnt(struct scst_cmd *cmd)
{
	return cmd->tgt_out_sg_cnt;
}

/* Sets cmd's target's OUT SG data buffer */
static inline void scst_cmd_set_tgt_out_sg(struct scst_cmd *cmd,
	struct scatterlist *sg, int sg_cnt)
{
	WARN_ON(!cmd->tgt_i_data_buf_alloced);

	cmd->tgt_out_sg = sg;
	cmd->tgt_out_sg_cnt = sg_cnt;
}

/* Returns cmd's data direction */
static inline scst_data_direction scst_cmd_get_data_direction(
	struct scst_cmd *cmd)
{
	return cmd->data_direction;
}

/* Returns cmd's write len as well as write SG and sg_cnt */
static inline int scst_cmd_get_write_fields(struct scst_cmd *cmd,
	struct scatterlist **sg, int *sg_cnt)
{
	*sg = *cmd->write_sg;
	*sg_cnt = *cmd->write_sg_cnt;
	return cmd->write_len;
}

void scst_cmd_set_write_not_received_data_len(struct scst_cmd *cmd,
	int not_received);

bool __scst_get_resid(struct scst_cmd *cmd, int *resid, int *bidi_out_resid);

/*
 * Returns true if cmd has residual(s) and returns them in the corresponding
 * parameters(s).
 */
static inline bool scst_get_resid(struct scst_cmd *cmd,
	int *resid, int *bidi_out_resid)
{
	if (likely(!cmd->resid_possible))
		return false;
	return __scst_get_resid(cmd, resid, bidi_out_resid);
}

/* Returns cmd's status byte from host device */
static inline uint8_t scst_cmd_get_status(struct scst_cmd *cmd)
{
	return cmd->status;
}

/* Returns cmd's status from host adapter itself */
static inline uint8_t scst_cmd_get_msg_status(struct scst_cmd *cmd)
{
	return cmd->msg_status;
}

/* Returns cmd's status set by low-level driver to indicate its status */
static inline uint8_t scst_cmd_get_host_status(struct scst_cmd *cmd)
{
	return cmd->host_status;
}

/* Returns cmd's status set by SCSI mid-level */
static inline uint8_t scst_cmd_get_driver_status(struct scst_cmd *cmd)
{
	return cmd->driver_status;
}

/* Returns pointer to cmd's sense buffer */
static inline uint8_t *scst_cmd_get_sense_buffer(struct scst_cmd *cmd)
{
	return cmd->sense;
}

/* Returns cmd's valid sense length */
static inline int scst_cmd_get_sense_buffer_len(struct scst_cmd *cmd)
{
	return cmd->sense_valid_len;
}

/*
 * Get/Set functions for cmd's queue_type
 */
static inline enum scst_cmd_queue_type scst_cmd_get_queue_type(
	struct scst_cmd *cmd)
{
	return cmd->queue_type;
}

static inline void scst_cmd_set_queue_type(struct scst_cmd *cmd,
	enum scst_cmd_queue_type queue_type)
{
	cmd->queue_type = queue_type;
}

/*
 * Get/Set functions for cmd's target SN
 */
static inline uint64_t scst_cmd_get_tag(struct scst_cmd *cmd)
{
	return cmd->tag;
}

static inline void scst_cmd_set_tag(struct scst_cmd *cmd, uint64_t tag)
{
	cmd->tag = tag;
}

/*
 * Get/Set functions for cmd's target private data.
 * Variant with *_lock must be used if target driver uses
 * scst_find_cmd() to avoid race with it, except inside scst_find_cmd()'s
 * callback, where lock is already taken.
 */
static inline void *scst_cmd_get_tgt_priv(struct scst_cmd *cmd)
{
	return cmd->tgt_i_priv;
}

static inline void scst_cmd_set_tgt_priv(struct scst_cmd *cmd, void *val)
{
	cmd->tgt_i_priv = val;
}

/*
 * Get/Set functions for tgt_need_alloc_data_buf flag
 */
static inline int scst_cmd_get_tgt_need_alloc_data_buf(struct scst_cmd *cmd)
{
	return cmd->tgt_need_alloc_data_buf;
}

static inline void scst_cmd_set_tgt_need_alloc_data_buf(struct scst_cmd *cmd)
{
	cmd->tgt_need_alloc_data_buf = 1;
}

/*
 * Get/Set functions for tgt_i_data_buf_alloced flag. Since they are for target
 * drivers, the "_i_" part is omitted.
 */
static inline int scst_cmd_get_tgt_data_buff_alloced(struct scst_cmd *cmd)
{
	return cmd->tgt_i_data_buf_alloced;
}

static inline void scst_cmd_set_tgt_data_buff_alloced(struct scst_cmd *cmd)
{
	cmd->tgt_i_data_buf_alloced = 1;
}

/*
 * Get/Set functions for dh_data_buf_alloced flag
 */
static inline int scst_cmd_get_dh_data_buff_alloced(struct scst_cmd *cmd)
{
	return cmd->dh_data_buf_alloced;
}

static inline void scst_cmd_set_dh_data_buff_alloced(struct scst_cmd *cmd)
{
	cmd->dh_data_buf_alloced = 1;
}

/*
 * Get/Set functions for no_sgv flag
 */
static inline int scst_cmd_get_no_sgv(struct scst_cmd *cmd)
{
	return cmd->no_sgv;
}

static inline void scst_cmd_set_no_sgv(struct scst_cmd *cmd)
{
	cmd->no_sgv = 1;
}

/*
 * Get/Set functions for tgt_sn
 */
static inline int scst_cmd_get_tgt_sn(struct scst_cmd *cmd)
{
	BUG_ON(!cmd->tgt_sn_set);
	return cmd->tgt_sn;
}

static inline void scst_cmd_set_tgt_sn(struct scst_cmd *cmd, uint32_t tgt_sn)
{
	cmd->tgt_sn_set = 1;
	cmd->tgt_sn = tgt_sn;
}

/*
 * Forbids for this cmd any IO-causing allocations.
 *
 * !! Must be called before scst_cmd_init_done() !!
 */
static inline void scst_cmd_set_noio_mem_alloc(struct scst_cmd *cmd)
{
	cmd->cmd_gfp_mask = GFP_NOIO;
}

/*
 * Returns true if the cmd was aborted, so the caller should complete it as
 * soon as possible.
 *
 * !! Xmit_response() callback must use scst_cmd_aborted_on_xmit() instead !!
 * !! to allow status of completed commands aborted by other initiators be !!
 * !! delivered to their initiators !!
 */
static inline bool scst_cmd_aborted(struct scst_cmd *cmd)
{
	return test_bit(SCST_CMD_ABORTED, &cmd->cmd_flags);
}

/*
 * Returns true if the cmd was aborted by its initiator or aborted by another
 * initiator and not completed, so its status is invalid and no reply shall
 * be sent to the remote initiator. A target driver should only clear
 * internal resources, associated with cmd.
 *
 * This functions shall be called by all target drivers in the beginning of
 * xmit_response() callback.
 */
static inline bool scst_cmd_aborted_on_xmit(struct scst_cmd *cmd)
{
	return test_bit(SCST_CMD_ABORTED, &cmd->cmd_flags) &&
		!test_bit(SCST_CMD_ABORTED_OTHER, &cmd->cmd_flags);
}

/* Returns sense data format for cmd's dev */
static inline bool scst_get_cmd_dev_d_sense(struct scst_cmd *cmd)
{
	return (cmd->dev != NULL) ? cmd->dev->d_sense : 0;
}

/*
 * Get/Set functions for expected data direction, transfer length
 * and its validity flag
 */
static inline int scst_cmd_is_expected_set(struct scst_cmd *cmd)
{
	return cmd->expected_values_set;
}

static inline scst_data_direction scst_cmd_get_expected_data_direction(
	struct scst_cmd *cmd)
{
	return cmd->expected_data_direction;
}

/*
 * Returns full expected transfer length, i.e. including both data and
 * DIF tags, if any.
 */
static inline int scst_cmd_get_expected_transfer_len_full(
	struct scst_cmd *cmd)
{
	return cmd->expected_transfer_len_full;
}

int scst_cmd_get_expected_transfer_len_data(struct scst_cmd *cmd);
int scst_cmd_get_expected_transfer_len_dif(struct scst_cmd *cmd);

static inline int scst_cmd_get_expected_out_transfer_len(
	struct scst_cmd *cmd)
{
	return cmd->expected_out_transfer_len;
}

static inline void scst_cmd_set_expected(struct scst_cmd *cmd,
	scst_data_direction expected_data_direction,
	int expected_transfer_len_full)
{
	cmd->expected_data_direction = expected_data_direction;
	cmd->expected_transfer_len_full = expected_transfer_len_full;
	cmd->expected_values_set = 1;
}

static inline void scst_cmd_set_expected_out_transfer_len(struct scst_cmd *cmd,
	int expected_out_transfer_len)
{
	WARN_ON(!cmd->expected_values_set);
	cmd->expected_out_transfer_len = expected_out_transfer_len;
}

/*
 * Get/clear functions for cmd's may_need_dma_sync
 */
static inline int scst_get_may_need_dma_sync(struct scst_cmd *cmd)
{
	return cmd->may_need_dma_sync;
}

static inline void scst_clear_may_need_dma_sync(struct scst_cmd *cmd)
{
	cmd->may_need_dma_sync = 0;
}

/*
 * Get/set functions for cmd's delivery_status. It is one of
 * SCST_CMD_DELIVERY_* constants. It specifies the status of the
 * command's delivery to initiator.
 */
static inline int scst_get_delivery_status(struct scst_cmd *cmd)
{
	return cmd->delivery_status;
}

static inline void scst_set_delivery_status(struct scst_cmd *cmd,
	int delivery_status)
{
	cmd->delivery_status = delivery_status;
}

/*
 * Returns T10-PI actions, including checks, which target driver should do
 * with this command on READ direction transfers (xmit_response()). Might
 * be different from WRITE direction for BIDI commands.
 */
static inline enum scst_dif_actions scst_get_read_dif_tgt_actions(
	struct scst_cmd *cmd)
{
	return scst_get_tgt_dif_actions(cmd->cmd_dif_actions);
}

/*
 * Returns T10-PI actions, including checks, which target driver should do
 * with this command on WRITE direction transfers (rdy_to_xfer()). Might
 * be different from READ direction for BIDI commands.
 */
static inline enum scst_dif_actions scst_get_write_dif_tgt_actions(
	struct scst_cmd *cmd)
{
	return scst_get_tgt_dif_actions(cmd->cmd_dif_actions);
}

/*
 * Returns T10-PI actions, including checks, which dev handler should do
 * with this command on READ direction transfers. Might be different
 * from WRITE direction for BIDI commands.
 */
static inline enum scst_dif_actions scst_get_read_dif_dev_actions(
	struct scst_cmd *cmd)
{
	return scst_get_dev_dif_actions(cmd->cmd_dif_actions);
}

/*
 * Returns T10-PI actions, including checks, which dev handler should do
 * with this command on WRITE direction transfers. Might be different
 * from READ direction for BIDI commands.
 */
static inline enum scst_dif_actions scst_get_write_dif_dev_actions(
	struct scst_cmd *cmd)
{
	return scst_get_dev_dif_actions(cmd->cmd_dif_actions);
}

/*
 * Returns T10-PI protection type for this cmd's device. Supposed to be used
 * by target drivers.
 */
static inline int scst_cmd_get_dif_prot_type(struct scst_cmd *cmd)
{
	return cmd->dev->dev_dif_type;
}

/*
 * Returns T10-PI application tag for this cmd's device's lba.
 *
 * If SCST_DIF_NO_CHECK_APP_TAG returned, the target driver should not
 * check app tag for this lba (SCSI requirement).
 *
 * Parameter out_lba_end returns end LBA of the area, where this app tag
 * is valid. Then, if necessary, the target driver supposed to call
 * this function again for the next app tag area. This is intended to
 * support Application Tag mode page. ToDo, not implemented yet.
 */
static inline __be16 scst_cmd_get_dif_app_tag(struct scst_cmd *cmd,
	uint64_t lba_start/*, uint64_t *out_lba_end*/)
{
#ifdef CONFIG_SCST_EXTRACHECKS
	WARN_ON(!(scst_get_dif_checks(cmd->cmd_dif_actions) & SCST_DIF_CHECK_APP_TAG));
#endif
	return cmd->dev->dev_dif_static_app_tag;
}

#if defined(RHEL_MAJOR) && RHEL_MAJOR -0 <= 5
static inline uint16_t get_unaligned_be16(const void *p)
{
	return be16_to_cpu(get_unaligned((__be16 *)p));
}

static inline void put_unaligned_be16(uint16_t i, void *p)
{
	put_unaligned(cpu_to_be16(i), (__be16 *)p);
}

static inline uint32_t get_unaligned_be32(const void *p)
{
	return be32_to_cpu(get_unaligned((__be32 *)p));
}

static inline void put_unaligned_be32(uint32_t i, void *p)
{
	put_unaligned(cpu_to_be32(i), (__be32 *)p);
}

static inline uint64_t get_unaligned_be64(const void *p)
{
	return be64_to_cpu(get_unaligned((__be64 *)p));
}

static inline void put_unaligned_be64(uint64_t i, void *p)
{
	put_unaligned(cpu_to_be64(i), (__be64 *)p);
}
#endif

/*
 * Returns T10-PI type 2 expected initial reference tag as LBA, i.e. converted
 * into CPU endianness. Valid only with protection type 2.
 */
static inline uint32_t scst_cmd_get_dif_exp_ref_tag(struct scst_cmd *cmd)
{
#ifdef CONFIG_SCST_EXTRACHECKS
	BUG_ON(cmd->dev->dev_dif_type != 2);
	WARN_ON(cmd->cdb_len > 32);
#endif
	if (cmd->cdb_len == 32)
		return get_unaligned_be32(&cmd->cdb[20]);
	else
		return cmd->lba & 0xFFFFFFFF;
}

/*
 * Returns T10-PI type 2 expected logical block application tag converted
 * into CPU endianness. Valid only with protection type 2.
 */
static inline uint16_t scst_cmd_get_dif_exp_app_tag(struct scst_cmd *cmd)
{
#ifdef CONFIG_SCST_EXTRACHECKS
	BUG_ON(cmd->dev->dev_dif_type != 2);
	WARN_ON(cmd->cdb_len > 32);
#endif
	if (cmd->cdb_len == 32)
		return get_unaligned_be16(&cmd->cdb[24]);
	else {
		/* cmd->dev must be alive at this point */
		return be16_to_cpu(cmd->dev->dev_dif_static_app_tag);
	}
}

/*
 * Returns T10-PI type 2 logical block application tag mask converted
 * into CPU endianness. Valid only with protection type 2.
 */
static inline uint16_t scst_cmd_get_dif_app_tag_mask(struct scst_cmd *cmd)
{
#ifdef CONFIG_SCST_EXTRACHECKS
	BUG_ON(cmd->dev->dev_dif_type != 2);
	WARN_ON(cmd->cdb_len > 32);
#endif
	if (cmd->cdb_len == 32)
		return get_unaligned_be16(&cmd->cdb[26]);
	else {
		if (scst_get_dif_checks(cmd->cmd_dif_actions) & SCST_DIF_CHECK_APP_TAG)
			return 0xFFFF;
		else
			return 0;
	}
}

/*
 * Returns T10-PI type 3 application/reference tag. Valid only with type 3
 * protection type. Alternatively, scst_dev_get_dif_static_app_tag_combined()
 * can be used.
 *
 * If SCST_DIF_NO_CHECK_ALL_REF_TAG returned, the target driver should not
 * check the tag for this lba (SCSI requirement).
 */
static inline __be32 scst_cmd_get_dif_app_ref_tag(struct scst_cmd *cmd)
{
#ifdef CONFIG_SCST_EXTRACHECKS
	BUG_ON(cmd->dev->dev_dif_type != 3);
	WARN_ON(!(scst_get_dif_checks(cmd->cmd_dif_actions) & SCST_DIF_CHECK_REF_TAG));
#endif
	return cmd->dev->dev_dif_static_app_ref_tag;
}

/*
 * Returns format of T10-PI GUARD TAGs as one of SCST_DIF_GUARD_FORMAT_*
 * constants
 */
static inline int scst_cmd_get_dif_guard_format(struct scst_cmd *cmd)
{
	return cmd->tgt_dev->tgt_dev_dif_guard_format;
}

/*
 * Returns block size of this cmd's device. Supposed to be used
 * by target drivers during T10-PI processing.
 */
static inline int scst_cmd_get_block_size(struct scst_cmd *cmd)
{
	return cmd->dev->block_size;
}

static inline unsigned int scst_get_active_cmd_count(struct scst_cmd *cmd)
{
	if (likely(cmd->tgt_dev != NULL))
		return atomic_read(&cmd->tgt_dev->tgt_dev_cmd_count);
	else
		return (unsigned int)-1;
}

int scst_set_cdb_lba(struct scst_cmd *cmd, int64_t len);
int scst_set_cdb_transf_len(struct scst_cmd *cmd, int len);

/*
 * Get/Set function for mgmt cmd's target private data
 */
static inline void *scst_mgmt_cmd_get_tgt_priv(struct scst_mgmt_cmd *mcmd)
{
	return mcmd->tgt_priv;
}

static inline void scst_mgmt_cmd_set_tgt_priv(struct scst_mgmt_cmd *mcmd,
	void *val)
{
	mcmd->tgt_priv = val;
}

/* Returns mgmt cmd's completion status (SCST_MGMT_STATUS_* constants) */
static inline int scst_mgmt_cmd_get_status(struct scst_mgmt_cmd *mcmd)
{
	return mcmd->status;
}

static inline void scst_mgmt_cmd_set_status(struct scst_mgmt_cmd *mcmd,
	int status)
{
	/* Don't replace existing, i.e. the first, not success status */
	if ((mcmd->status == SCST_MGMT_STATUS_SUCCESS) &&
	    (status != SCST_MGMT_STATUS_RECEIVED_STAGE_COMPLETED))
		mcmd->status = status;
}

/* Returns mgmt cmd's TM fn */
static inline int scst_mgmt_cmd_get_fn(struct scst_mgmt_cmd *mcmd)
{
	return mcmd->fn;
}

/* Returns true if mgmt cmd should be dropped, i.e. response not sent */
static inline bool scst_mgmt_cmd_dropped(struct scst_mgmt_cmd *mcmd)
{
	return mcmd->mcmd_dropped;
}

/*
 * Called by dev handler's task_mgmt_fn_*() to notify SCST core that mcmd
 * is going to complete asynchronously.
 */
void scst_prepare_async_mcmd(struct scst_mgmt_cmd *mcmd);

/*
 * Called by dev handler to notify SCST core that async. mcmd is completed
 * with status "status".
 */
void scst_async_mcmd_completed(struct scst_mgmt_cmd *mcmd, int status);

/* Returns AEN's fn */
static inline int scst_aen_get_event_fn(struct scst_aen *aen)
{
	return aen->event_fn;
}

/* Returns AEN's session */
static inline struct scst_session *scst_aen_get_sess(struct scst_aen *aen)
{
	return aen->sess;
}

/* Returns AEN's LUN */
static inline __be64 scst_aen_get_lun(struct scst_aen *aen)
{
	return aen->lun;
}

/* Returns SCSI AEN's sense */
static inline const uint8_t *scst_aen_get_sense(struct scst_aen *aen)
{
	return aen->aen_sense;
}

/* Returns SCSI AEN's sense length */
static inline int scst_aen_get_sense_len(struct scst_aen *aen)
{
	return aen->aen_sense_len;
}

/*
 * Get/set functions for AEN's delivery_status. It is one of
 * SCST_AEN_RES_* constants. It specifies the status of the
 * command's delivery to initiator.
 */
static inline int scst_get_aen_delivery_status(struct scst_aen *aen)
{
	return aen->delivery_status;
}

static inline void scst_set_aen_delivery_status(struct scst_aen *aen,
	int status)
{
	aen->delivery_status = status;
}

void scst_aen_done(struct scst_aen *aen);

static inline struct scatterlist *__sg_next_inline(struct scatterlist *sg)
{
	sg++;
	if (unlikely(sg_is_chain(sg)))
		sg = sg_chain_ptr(sg);

	return sg;
}

static inline struct scatterlist *sg_next_inline(struct scatterlist *sg)
{
	if (sg_is_last(sg))
		return NULL;

	return __sg_next_inline(sg);
}

static inline void sg_clear(struct scatterlist *sg)
{
	memset(sg, 0, sizeof(*sg));
#ifdef CONFIG_DEBUG_SG
	sg->sg_magic = SG_MAGIC;
#endif
}

enum scst_sg_copy_dir {
	SCST_SG_COPY_FROM_TARGET,
	SCST_SG_COPY_TO_TARGET
};

void scst_copy_sg(struct scst_cmd *cmd, enum scst_sg_copy_dir copy_dir);

/*
 * Functions for access to the commands data (SG) buffer. Should be used
 * instead of direct access. Returns the buffer length for success, 0 for EOD,
 * negative error code otherwise.
 *
 * Never EVER use this function to process only "the first page" of the buffer.
 * The first SG entry can be as low as few bytes long. Use scst_get_buf_full()
 * instead for such cases.
 *
 * "Buf" argument returns the mapped buffer
 *
 * The "put" function unmaps the buffer.
 */
static inline int __scst_get_buf(struct scst_cmd *cmd, int sg_cnt,
	uint8_t **buf)
{
	int res = 0;
	struct scatterlist *sg = cmd->get_sg_buf_cur_sg_entry;

	if (cmd->get_sg_buf_entry_num >= sg_cnt) {
		*buf = NULL;
		goto out;
	}

	*buf = page_address(sg_page(sg));
	*buf += sg->offset;

	res = sg->length;

	cmd->get_sg_buf_entry_num++;
	cmd->get_sg_buf_cur_sg_entry = __sg_next_inline(sg);

out:
	return res;
}

static inline int scst_get_buf_first(struct scst_cmd *cmd, uint8_t **buf)
{
	if (unlikely(cmd->sg == NULL)) {
		*buf = NULL;
		return 0;
	}
	cmd->get_sg_buf_entry_num = 0;
	cmd->get_sg_buf_cur_sg_entry = cmd->sg;
	cmd->may_need_dma_sync = 1;
	return __scst_get_buf(cmd, cmd->sg_cnt, buf);
}

static inline int scst_get_buf_next(struct scst_cmd *cmd, uint8_t **buf)
{
	return __scst_get_buf(cmd, cmd->sg_cnt, buf);
}

static inline void scst_put_buf(struct scst_cmd *cmd, void *buf)
{
	/* Nothing to do */
}

/*
 * Functions for access to the commands DIF tags (SG) buffer. It doesn't
 * return any error code, because this buffer is strictly connected to the
 * data buffer, so for each block in that buffer, there must be tag here.
 *
 * Parameter psg on entrance specifies previous DIF tags SG in the access.
 * Must point to NULL for the first access. On exit returns current DIF
 * tags SG.
 *
 * The "put" function unmaps the buffer.
 *
 * !!! NOTE: this function does not check DIF SG cnt, hence must be used !!!
 * !!! only inside code bound to the corresponding data SG cnt!		 !!!
 */
static inline uint8_t *scst_get_dif_buf(struct scst_cmd *cmd,
	struct scatterlist **psg, int *length)
{
	uint8_t *buf;
	struct scatterlist *sg;

	if (*psg == NULL)
		sg = cmd->dif_sg;
	else
		sg = __sg_next_inline(*psg);

	buf = page_address(sg_page(sg));
	buf += sg->offset;
	*length = sg->length;

	*psg = sg;

	return buf;
}

static inline void scst_put_dif_buf(struct scst_cmd *cmd, void *buf)
{
	/* Nothing to do */
}

static inline int scst_get_out_buf_first(struct scst_cmd *cmd, uint8_t **buf)
{
	if (unlikely(cmd->out_sg == NULL)) {
		*buf = NULL;
		return 0;
	}
	cmd->get_sg_buf_entry_num = 0;
	cmd->get_sg_buf_cur_sg_entry = cmd->out_sg;
	cmd->may_need_dma_sync = 1;
	return __scst_get_buf(cmd, cmd->out_sg_cnt, buf);
}

static inline int scst_get_out_buf_next(struct scst_cmd *cmd, uint8_t **buf)
{
	return __scst_get_buf(cmd, cmd->out_sg_cnt, buf);
}

static inline void scst_put_out_buf(struct scst_cmd *cmd, void *buf)
{
	/* Nothing to do */
}

static inline int scst_get_sg_buf_first(struct scst_cmd *cmd, uint8_t **buf,
	struct scatterlist *sg, int sg_cnt)
{
	if (unlikely(sg == NULL)) {
		*buf = NULL;
		return 0;
	}
	cmd->get_sg_buf_entry_num = 0;
	cmd->get_sg_buf_cur_sg_entry = cmd->sg;
	cmd->may_need_dma_sync = 1;
	return __scst_get_buf(cmd, sg_cnt, buf);
}

static inline int scst_get_sg_buf_next(struct scst_cmd *cmd, uint8_t **buf,
	struct scatterlist *sg, int sg_cnt)
{
	return __scst_get_buf(cmd, sg_cnt, buf);
}

static inline void scst_put_sg_buf(struct scst_cmd *cmd, void *buf,
	struct scatterlist *sg, int sg_cnt)
{
	/* Nothing to do */
}

/*
 * Functions for access to the commands data (SG) page. Should be used
 * instead of direct access. Returns the buffer length for success, 0 for EOD,
 * negative error code otherwise.
 *
 * "Page" argument returns the starting page, "offset" - offset in it.
 *
 * The "put" function "puts" the buffer. It should be always be used, because
 * in future may need to do some additional operations.
 */
static inline int __scst_get_sg_page(struct scst_cmd *cmd, int sg_cnt,
	struct page **page, int *offset)
{
	int res = 0;
	struct scatterlist *sg = cmd->get_sg_buf_cur_sg_entry;

	if (cmd->get_sg_buf_entry_num >= sg_cnt) {
		*page = NULL;
		*offset = 0;
		goto out;
	}

	*page = sg_page(sg);
	*offset = sg->offset;
	res = sg->length;

	cmd->get_sg_buf_entry_num++;
	cmd->get_sg_buf_cur_sg_entry = __sg_next_inline(sg);

out:
	return res;
}

static inline int scst_get_sg_page_first(struct scst_cmd *cmd,
	struct page **page, int *offset)
{
	if (unlikely(cmd->sg == NULL)) {
		*page = NULL;
		*offset = 0;
		return 0;
	}
	cmd->get_sg_buf_entry_num = 0;
	cmd->get_sg_buf_cur_sg_entry = cmd->sg;
	return __scst_get_sg_page(cmd, cmd->sg_cnt, page, offset);
}

static inline int scst_get_sg_page_next(struct scst_cmd *cmd,
	struct page **page, int *offset)
{
	return __scst_get_sg_page(cmd, cmd->sg_cnt, page, offset);
}

static inline void scst_put_sg_page(struct scst_cmd *cmd,
	struct page *page, int offset)
{
	/* Nothing to do */
}

static inline int scst_get_out_sg_page_first(struct scst_cmd *cmd,
	struct page **page, int *offset)
{
	if (unlikely(cmd->out_sg == NULL)) {
		*page = NULL;
		*offset = 0;
		return 0;
	}
	cmd->get_sg_buf_entry_num = 0;
	cmd->get_sg_buf_cur_sg_entry = cmd->out_sg;
	return __scst_get_sg_page(cmd, cmd->out_sg_cnt, page, offset);
}

static inline int scst_get_out_sg_page_next(struct scst_cmd *cmd,
	struct page **page, int *offset)
{
	return __scst_get_sg_page(cmd, cmd->out_sg_cnt, page, offset);
}

static inline void scst_put_out_sg_page(struct scst_cmd *cmd,
	struct page *page, int offset)
{
	/* Nothing to do */
}

/*
 * Returns approximate higher rounded buffers count that
 * scst_get_buf_[first|next]() return.
 */
static inline int scst_get_buf_count(struct scst_cmd *cmd)
{
	return (cmd->sg_cnt == 0) ? 1 : cmd->sg_cnt;
}

/*
 * Returns approximate higher rounded buffers count that
 * scst_get_out_buf_[first|next]() return.
 */
static inline int scst_get_out_buf_count(struct scst_cmd *cmd)
{
	return (cmd->out_sg_cnt == 0) ? 1 : cmd->out_sg_cnt;
}

int scst_get_buf_full(struct scst_cmd *cmd, uint8_t **buf);
int scst_get_buf_full_sense(struct scst_cmd *cmd, uint8_t **buf);
void scst_put_buf_full(struct scst_cmd *cmd, uint8_t *buf);

static inline gfp_t scst_cmd_get_gfp_mask(struct scst_cmd *cmd)
{
	return cmd->cmd_gfp_mask;
}


#if LINUX_VERSION_CODE >= KERNEL_VERSION(2, 6, 29) && defined(CONFIG_LOCKDEP)
extern struct lockdep_map scst_suspend_dep_map;
#endif

#if LINUX_VERSION_CODE >= KERNEL_VERSION(2, 6, 32) && \
	defined(CONFIG_DEBUG_LOCK_ALLOC)
#define scst_assert_activity_suspended()		\
	WARN_ON(debug_locks && !lock_is_held(&scst_suspend_dep_map))
#else
/*
 * See also patch "lockdep: Introduce lockdep_assert_held()" (commit ID
 * f607c6685774811b8112e124f10a053d77015485)
 */
#define scst_assert_activity_suspended() do { } while (0)
#endif

/* Default suspending timeout for user interface actions */
#define SCST_SUSPEND_TIMEOUT_USER	(90 * HZ)

/* No timeout in scst_suspend_activity() */
#define SCST_SUSPEND_TIMEOUT_UNLIMITED	0

int scst_suspend_activity(unsigned long timeout);
void scst_resume_activity(void);

void scst_process_active_cmd(struct scst_cmd *cmd, bool atomic);

void scst_post_parse(struct scst_cmd *cmd);
void scst_post_alloc_data_buf(struct scst_cmd *cmd);

int __scst_check_local_events(struct scst_cmd *cmd, bool preempt_tests_only);

/**
 * scst_check_local_events() - check if there are any local SCSI events
 *
 * See description of __scst_check_local_events().
 *
 * Dev handlers implementing internal queuing in their exec() callback should
 * call this function just before the actual command's execution (i.e.
 * after it's taken from the internal queue).
 */
static inline int scst_check_local_events(struct scst_cmd *cmd)
{
	return __scst_check_local_events(cmd, true);
}

int scst_get_cmd_abnormal_done_state(struct scst_cmd *cmd);
void scst_set_cmd_abnormal_done_state(struct scst_cmd *cmd);

struct scst_trace_log {
	unsigned int val;
	const char *token;
};

extern struct mutex scst_mutex;

#ifdef CONFIG_SCST_PROC

/*
 * Returns target driver's root entry in SCST's /proc hierarchy.
 * The driver can create own files/directories here, which should
 * be deleted in the driver's release().
 */
struct proc_dir_entry *scst_proc_get_tgt_root(
	struct scst_tgt_template *vtt);

/*
 * Returns device handler's root entry in SCST's /proc hierarchy.
 * The driver can create own files/directories here, which should
 * be deleted in the driver's detach()/release().
 */
struct proc_dir_entry *scst_proc_get_dev_type_root(
	struct scst_dev_type *dtt);

/**
 ** Two library functions and the structure to help the drivers
 ** that use scst_debug.* facilities manage "trace_level" /proc entry.
 ** The functions service "standard" log levels and allow to work
 ** with driver specific levels, which should be passed inside as
 ** NULL-terminated array of struct scst_trace_log's, where:
 **   - val - the level's numeric value
 **   - token - its string representation
 **/

int scst_proc_log_entry_read(struct seq_file *seq, unsigned long log_level,
	const struct scst_trace_log *tbl);
int scst_proc_log_entry_write(struct file *file, const char __user *buf,
	unsigned long length, unsigned long *log_level,
	unsigned long default_level, const struct scst_trace_log *tbl);

/*
 * helper data structure and function to create proc entry.
 */
struct scst_proc_data {
	const struct file_operations seq_op;
	int (*show)(struct seq_file *, void *);
	void *data;
};

int scst_single_seq_open(struct inode *inode, struct file *file);

struct proc_dir_entry *scst_create_proc_entry(struct proc_dir_entry *root,
	const char *name, struct scst_proc_data *pdata);

#define SCST_DEF_RW_SEQ_OP(x)                          \
	.seq_op = {                                    \
		.owner          = THIS_MODULE,         \
		.open           = scst_single_seq_open,\
		.read           = seq_read,            \
		.write          = x,                   \
		.llseek         = seq_lseek,           \
		.release        = single_release,      \
	},

#else /* CONFIG_SCST_PROC */

#if (LINUX_VERSION_CODE >= KERNEL_VERSION(2, 6, 34))
const struct sysfs_ops *scst_sysfs_get_sysfs_ops(void);
#else
struct sysfs_ops *scst_sysfs_get_sysfs_ops(void);
#endif

#if LINUX_VERSION_CODE >= KERNEL_VERSION(2, 6, 29) && defined(CONFIG_LOCKDEP)
#define SCST_SET_DEP_MAP(work, dm) ((work)->dep_map = (dm))
#define SCST_KOBJECT_PUT_AND_WAIT(kobj, category, c, dep_map) \
	scst_kobject_put_and_wait(kobj, category, c, dep_map)
void scst_kobject_put_and_wait(struct kobject *kobj, const char *category,
			       struct completion *c,
			       struct lockdep_map *dep_map);
#else
#define SCST_SET_DEP_MAP(work, dm) do { } while (0)
#define SCST_KOBJECT_PUT_AND_WAIT(kobj, category, c, dep_map) \
	scst_kobject_put_and_wait(kobj, category, c)
void scst_kobject_put_and_wait(struct kobject *kobj, const char *category,
			       struct completion *c);
#endif

/*
 * Returns target driver's root sysfs kobject.
 * The driver can create own files/directories/links here.
 */
static inline struct kobject *scst_sysfs_get_tgtt_kobj(
	struct scst_tgt_template *tgtt)
{
	return &tgtt->tgtt_kobj;
}

int scst_create_tgtt_attr(struct scst_tgt_template *tgtt,
	struct kobj_attribute *attribute);

/*
 * Returns target's root sysfs kobject.
 * The driver can create own files/directories/links here.
 */
static inline struct kobject *scst_sysfs_get_tgt_kobj(
	struct scst_tgt *tgt)
{
	return &tgt->tgt_kobj;
}

int scst_create_tgt_attr(struct scst_tgt *tgt,
	struct kobj_attribute *attribute);

/*
 * Returns device handler's root sysfs kobject.
 * The driver can create own files/directories/links here.
 */
static inline struct kobject *scst_sysfs_get_devt_kobj(
	struct scst_dev_type *devt)
{
	return &devt->devt_kobj;
}

int scst_create_devt_attr(struct scst_dev_type *devt,
	struct kobj_attribute *attribute);

/*
 * Returns device's root sysfs kobject.
 * The driver can create own files/directories/links here.
 */
static inline struct kobject *scst_sysfs_get_dev_kobj(
	struct scst_device *dev)
{
	return &dev->dev_kobj;
}

int scst_create_dev_attr(struct scst_device *dev,
	struct kobj_attribute *attribute);

/*
 * Returns session's root sysfs kobject.
 * The driver can create own files/directories/links here.
 */
static inline struct kobject *scst_sysfs_get_sess_kobj(
	struct scst_session *sess)
{
	return &sess->sess_kobj;
}

#endif /* CONFIG_SCST_PROC */

/* Returns target name */
static inline const char *scst_get_tgt_name(const struct scst_tgt *tgt)
{
	return tgt->tgt_name;
}

int scst_alloc_sense(struct scst_cmd *cmd, int atomic);
int scst_alloc_set_sense(struct scst_cmd *cmd, int atomic,
	const uint8_t *sense, unsigned int len);

int scst_set_sense(uint8_t *buffer, int len, bool d_sense,
	int key, int asc, int ascq);

#define SCST_INVAL_FIELD_BIT_OFFS_VALID		0x8000
int scst_set_invalid_field_in_cdb(struct scst_cmd *cmd, int field_offs,
	int bit_offs);
int scst_set_invalid_field_in_parm_list(struct scst_cmd *cmd, int field_offs,
	int bit_offs);

bool scst_is_ua_sense(const uint8_t *sense, int len);

bool scst_analyze_sense(const uint8_t *sense, int len,
	unsigned int valid_mask, int key, int asc, int ascq);

unsigned long scst_random(void);

void scst_set_resp_data_len(struct scst_cmd *cmd, int resp_data_len);

void scst_cmd_get(struct scst_cmd *cmd);
void scst_cmd_put(struct scst_cmd *cmd);

struct scatterlist *scst_alloc_sg(int size, gfp_t gfp_mask, int *count);
void scst_free_sg(struct scatterlist *sg, int count);

int scst_calc_block_shift(int sector_size);
int scst_sbc_generic_parse(struct scst_cmd *cmd);
int scst_cdrom_generic_parse(struct scst_cmd *cmd);
int scst_modisk_generic_parse(struct scst_cmd *cmd);
int scst_tape_generic_parse(struct scst_cmd *cmd);
int scst_changer_generic_parse(struct scst_cmd *cmd);
int scst_processor_generic_parse(struct scst_cmd *cmd);
int scst_raid_generic_parse(struct scst_cmd *cmd);

int scst_block_generic_dev_done(struct scst_cmd *cmd,
	void (*set_block_shift)(struct scst_cmd *cmd, int block_shift));
int scst_tape_generic_dev_done(struct scst_cmd *cmd,
	void (*set_block_size)(struct scst_cmd *cmd, int block_size));

int scst_obtain_device_parameters(struct scst_device *dev,
	const uint8_t *mode_select_cdb);

void scst_reassign_retained_sess_states(struct scst_session *new_sess,
	struct scst_session *old_sess);

int scst_get_max_lun_commands(struct scst_session *sess, uint64_t lun);

/*
 * Has to be put here open coded, because Linux doesn't have equivalent, which
 * allows exclusive wake ups of threads in LIFO order. We need it to let (yet)
 * unneeded threads sleep and not pollute CPU cache by their stacks.
 */
static inline void prepare_to_wait_exclusive_head(wait_queue_head_t *q,
						  wait_queue_t *wait, int state)
{
	unsigned long flags;

	wait->flags |= WQ_FLAG_EXCLUSIVE;
	spin_lock_irqsave(&q->lock, flags);
	if (list_empty(&wait->task_list))
		__add_wait_queue(q, wait);
	set_current_state(state);
	spin_unlock_irqrestore(&q->lock, flags);
}

/**
 * wait_event_locked() - Wait until a condition becomes true.
 * @wq: Wait queue to wait on if @condition is false.
 * @condition: Condition to wait for. Can be any C expression.
 * @lock_type: One of lock, lock_bh or lock_irq.
 * @lock: A spinlock.
 *
 * Caller must hold lock of type @lock_type on @lock.
 */
#define wait_event_locked(wq, condition, lock_type, lock)		\
if (!(condition)) {							\
	DEFINE_WAIT(__wait);						\
									\
	do {								\
		prepare_to_wait_exclusive_head(&(wq), &__wait,		\
					       TASK_INTERRUPTIBLE);	\
		if (condition)						\
			break;						\
		spin_un ## lock_type(&(lock));				\
		schedule();						\
		spin_ ## lock_type(&(lock));				\
	} while (!(condition));						\
	finish_wait(&(wq), &__wait);					\
}

/* Only use get_unaligned_be24() if reading p - 1 is allowed. */
static inline uint32_t get_unaligned_be24(const uint8_t *const p)
{
	return get_unaligned_be32(p - 1) & 0xffffffU;
}

static inline void put_unaligned_be24(const uint32_t v, uint8_t *const p)
{
	p[0] = v >> 16;
	p[1] = v >>  8;
	p[2] = v >>  0;
}

#if defined(CONFIG_SCST_DEBUG) || defined(CONFIG_SCST_TRACING)
const char *scst_get_opcode_name(struct scst_cmd *cmd);
#else
static inline const char *scst_get_opcode_name(struct scst_cmd *cmd)
{
	return cmd->op_name;
}
#endif

#ifndef CONFIG_SCST_PROC

/*
 * Structure to match events to user space and replies on them
 */
struct scst_sysfs_user_info {
	/* Unique cookie to identify request */
	uint32_t info_cookie;

	/* Entry in the global list */
	struct list_head info_list_entry;

	/* Set if reply from the user space is being executed */
	unsigned int info_being_executed:1;

	/* Set if this info is in the info_list */
	unsigned int info_in_list:1;

	/* Completion to wait on for the request completion */
	struct completion info_completion;

	/* Request completion status and optional data */
	int info_status;
	void *data;
};

int scst_sysfs_user_add_info(struct scst_sysfs_user_info **out_info);
void scst_sysfs_user_del_info(struct scst_sysfs_user_info *info);
struct scst_sysfs_user_info *scst_sysfs_user_get_info(uint32_t cookie);
int scst_wait_info_completion(struct scst_sysfs_user_info *info,
	unsigned long timeout);

unsigned int scst_get_setup_id(void);


/*
 * Needed to avoid potential circular locking dependency between scst_mutex
 * and internal sysfs locking (s_active). It could be since most sysfs entries
 * are created and deleted under scst_mutex AND scst_mutex is taken inside
 * sysfs functions. So, we push from the sysfs functions all the processing
 * taking scst_mutex. To avoid deadlock, we return from them with EAGAIN
 * if processing is taking too long. User space then should poll
 * last_sysfs_mgmt_res until it returns the result of the processing
 * (something other than EAGAIN).
 */
struct scst_sysfs_work_item {
	/*
	 * If true, then last_sysfs_mgmt_res will not be updated. This is
	 * needed to allow read only sysfs monitoring during management actions.
	 * All management actions are supposed to be externally serialized,
	 * so then last_sysfs_mgmt_res automatically serialized too.
	 * Otherwise a monitoring action can overwrite value of simultaneous
	 * management action's last_sysfs_mgmt_res.
	 */
	bool read_only_action;

	struct list_head sysfs_work_list_entry;
	struct kref sysfs_work_kref;
	int (*sysfs_work_fn)(struct scst_sysfs_work_item *work);
	struct completion sysfs_work_done;
	char *buf;
	/*
	 * If the caller of scst_sysfs_queue_wait_work() holds a reference on
	 * a kobject, must point at the lockdep_map structure associated with
	 * that kobject.
	 */
	struct lockdep_map *dep_map;

	union {
		struct scst_dev_type *devt;
		struct scst_tgt_template *tgtt;
		struct {
			struct scst_tgt *tgt;
			struct scst_acg *acg;
			union {
				bool is_tgt_kobj;
				int io_grouping_type;
				bool enable;
				cpumask_t cpu_mask;
			};
		};
		struct {
			struct scst_device *dev;
			union {
				int new_threads_num;
				bool default_val;
			};
			enum scst_dev_type_threads_pool_type new_threads_pool_type;
		};
		struct scst_session *sess;
		struct {
			struct scst_tgt *tgt_r;
			unsigned long rel_tgt_id;
		};
		struct {
			struct kobject *kobj;
		};
	};
	int work_res;
	char *res_buf;
};

int scst_alloc_sysfs_work(int (*sysfs_work_fn)(struct scst_sysfs_work_item *),
	bool read_only_action, struct scst_sysfs_work_item **res_work);
int scst_sysfs_queue_wait_work(struct scst_sysfs_work_item *work);
void scst_sysfs_work_get(struct scst_sysfs_work_item *work);
void scst_sysfs_work_put(struct scst_sysfs_work_item *work);

#if LINUX_VERSION_CODE >= KERNEL_VERSION(2, 6, 29)
#ifdef CONFIG_LOCKDEP
extern struct lockdep_map scst_dev_dep_map;
#endif
#endif

#endif /* CONFIG_SCST_PROC */

char *scst_get_next_lexem(char **token_str);
void scst_restore_token_str(char *prev_lexem, char *token_str);
char *scst_get_next_token_str(char **input_str);

void scst_init_threads(struct scst_cmd_threads *cmd_threads);
void scst_deinit_threads(struct scst_cmd_threads *cmd_threads);

void scst_pass_through_cmd_done(void *data, char *sense, int result, int resid);
#if LINUX_VERSION_CODE >= KERNEL_VERSION(2, 6, 30)
int scst_scsi_exec_async(struct scst_cmd *cmd, void *data,
	void (*done)(void *data, char *sense, int result, int resid));
#endif

int scst_get_file_mode(const char *path);
bool scst_parent_dir_exists(const char *path);

struct scst_data_descriptor {
	uint64_t sdd_lba;
	uint64_t sdd_blocks;
};

void scst_write_same(struct scst_cmd *cmd, struct scst_data_descriptor *where);

__be64 scst_pack_lun(const uint64_t lun, enum scst_lun_addr_method addr_method);
uint64_t scst_unpack_lun(const uint8_t *lun, int len);

int scst_save_global_mode_pages(const struct scst_device *dev,
	uint8_t *buf, int size);
int scst_restore_global_mode_pages(struct scst_device *dev, char *params,
	char **last_param);

int scst_read_file_transactional(const char *name, const char *name1,
	const char *signature, int signature_len, uint8_t *buf, int size);
int scst_write_file_transactional(const char *name, const char *name1,
	const char *signature, int signature_len, const uint8_t *buf, int size);

#if LINUX_VERSION_CODE < KERNEL_VERSION(2, 6, 39)
void scst_path_put(struct nameidata *nd);
#endif
int scst_remove_file(const char *name);

int scst_pr_set_cluster_mode(struct scst_device *dev, bool cluster_mode,
	const char *cl_dev_id);
int scst_pr_init_dev(struct scst_device *dev);
void scst_pr_clear_dev(struct scst_device *dev);

<<<<<<< HEAD
=======
struct scst_ext_copy_data_descr {
	uint64_t src_lba;
	uint64_t dst_lba;
	int data_len; /* in bytes */
};

struct scst_ext_copy_seg_descr {
#define SCST_EXT_COPY_SEG_DATA		0
#if 0 /* not implemented yet */
#define SCST_EXT_COPY_SEG_PR_REG	1
#define SCST_EXT_COPY_SEG_PR_MOVE	2
#endif
	int type;
	union {
		struct {
			struct scst_tgt_dev *src_tgt_dev;
			struct scst_tgt_dev *dst_tgt_dev;
			struct scst_ext_copy_data_descr data_descr;
		};
	};
	/* Internal, don't touch! */
	int tgt_descr_offs;
};

void scst_ext_copy_remap_done(struct scst_cmd *ec_cmd,
	struct scst_ext_copy_data_descr *dds, int dds_cnt);
int scst_ext_copy_get_cur_seg_data_len(struct scst_cmd *ec_cmd);

>>>>>>> 5b921822
#endif /* __SCST_H */<|MERGE_RESOLUTION|>--- conflicted
+++ resolved
@@ -2716,8 +2716,6 @@
 	bool (*is_not_rsv_holder)(struct scst_device *dev,
 				  struct scst_session *sess);
 	void (*reserve)(struct scst_device *dev, struct scst_session *sess);
-<<<<<<< HEAD
-=======
 };
 
 /*
@@ -2732,7 +2730,6 @@
 	ext_blocker_done_fn_t ext_blocker_done_fn;
 	int ext_blocker_data_len;
 	uint8_t ext_blocker_data[];
->>>>>>> 5b921822
 };
 
 /*
@@ -2755,8 +2752,6 @@
 	/* Set, if a strictly serialized cmd is waiting blocked */
 	unsigned int strictly_serialized_cmd_waiting:1;
 
-<<<<<<< HEAD
-=======
 	/*
 	 * Set, if this device is being unregistered. Useful to let sysfs
 	 * attributes know when they should exit immediately to prevent
@@ -2777,7 +2772,6 @@
 	/* Set if this device was blocked during STPG command processing */
 	unsigned int stpg_ext_blocked:1;
 
->>>>>>> 5b921822
 	/* Set if this device does not support DIF IP checking */
 	unsigned int dev_dif_ip_not_supported:1;
 
@@ -2907,9 +2901,6 @@
 
 	/* List of commands with lock, if dedicated threads are used */
 	struct scst_cmd_threads dev_cmd_threads;
-
-	/* Operations that depend on whether or not cluster mode is enabled */
-	const struct scst_cl_ops *cl_ops;
 
 	/*************************************************************
 	 ** T10-PI fields. Read-only, hence no protection.
@@ -5660,8 +5651,6 @@
 int scst_pr_init_dev(struct scst_device *dev);
 void scst_pr_clear_dev(struct scst_device *dev);
 
-<<<<<<< HEAD
-=======
 struct scst_ext_copy_data_descr {
 	uint64_t src_lba;
 	uint64_t dst_lba;
@@ -5690,5 +5679,4 @@
 	struct scst_ext_copy_data_descr *dds, int dds_cnt);
 int scst_ext_copy_get_cur_seg_data_len(struct scst_cmd *ec_cmd);
 
->>>>>>> 5b921822
 #endif /* __SCST_H */